--- conflicted
+++ resolved
@@ -48,11 +48,7 @@
                                   lwarmstart,startfile,trestart,&
                                   nsv,imax,jtot,kmax,xsize,ysize,xlat,xlon,xday,xtime,&
                                   lmoist,lcoriol,lmomsubs,cu, cv,ifnamopt,fname_options,llsadv,&
-<<<<<<< HEAD
                                   iadv_mom,iadv_tke,iadv_thl,iadv_qt,iadv_sv,courant,peclet,ladaptive,author
-=======
-                                  iadv_mom,iadv_tke,iadv_thl,iadv_qt,iadv_sv,courant,peclet,ladaptive
->>>>>>> 2dbe67d9
     use modsurface,        only : z0,ustin,wtsurf,wqsurf,wsvsurf,ps,thls,isurf,initsurface
     use modfields,         only : initfields
     use modpois,           only : initpois
@@ -83,11 +79,7 @@
         xlat,xlon,xday,xtime,ksp
     namelist/PHYSICS/ &
         !cstep z0,ustin,wtsurf,wqsurf,wsvsurf,ps,thls,chi_half,lmoist,isurf,lneutraldrag,&
-<<<<<<< HEAD
          z0,ustin,wtsurf,wqsurf,wsvsurf,ps,thls,lmoist,isurf,chi_half,&
-=======
-         z0,ustin,wtsurf,wqsurf,wsvsurf,ps,thls,lmoist,isurf,&
->>>>>>> 2dbe67d9
         lcoriol,lmomsubs, ltimedep,irad,timerad,iradiation,rad_ls,rad_longw,rad_shortw,rad_smoke,&
         rka,dlwtop,dlwbot,sw0,gc,sfc_albedo,reff,isvsmoke
     namelist/DYNAMICS/ &
