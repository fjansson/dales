--- conflicted
+++ resolved
@@ -59,15 +59,9 @@
    set(CMAKE_Fortran_FLAGS_DEBUG "-traceback -fpe1 -O0 -g -check all" CACHE STRING "")
 elseif("$ENV{SYST}" STREQUAL "FX-Fujitsu")
    set(CMAKE_Fortran_COMPILER "mpifrtpx")
-<<<<<<< HEAD
    set(CMAKE_Fortran_FLAGS "-CcdRR8 -g -Koptmsg=2" CACHE STRING "")
    set (CMAKE_Fortran_FLAGS_RELEASE "-Kfast -x 128" CACHE STRING "")
-   set (CMAKE_Fortran_FLAGS_DEBUG   "-Haefosux -O2" CACHE STRING "")
-=======
-   set(CMAKE_Fortran_FLAGS "-CcdRR8 -g" CACHE STRING "")
-   set (CMAKE_Fortran_FLAGS_RELEASE "-Kfast" CACHE STRING "")
    set (CMAKE_Fortran_FLAGS_DEBUG   "-Haefosux -O0" CACHE STRING "")
->>>>>>> 6d5d4bb7
    # Fujitsu fortran compiler
    # -CcdRR8 default real is 64 bit, like gnu -fdefault-real-8
    # -Ad (-CcR4R8) is like gnu -freal-4-real-8  ALL reals are 64 bit
