if (NOT CMAKE_BUILD_TYPE)
  set (CMAKE_BUILD_TYPE RELEASE CACHE STRING
      "Choose the type of build, options are: None Debug Release."
      FORCE)
endif (NOT CMAKE_BUILD_TYPE)

if($ENV{SYST} STREQUAL "")
  set($ENV{SYST} STREQUAL "localpc_gfortran")
endif($ENV{SYST} STREQUAL "")

if($ENV{SYST} STREQUAL "localpc_gfortran")
  set(CMAKE_Fortran_COMPILER "mpif90")
  set(CMAKE_Fortran_FLAGS "-finit-real=nan -W -Wall -fdefault-real-8 -ffree-line-length-none -I/include -I/usr/include -I/usr/local/include" CACHE STRING "")
  set (CMAKE_Fortran_FLAGS_RELEASE "-funroll-all-loops -fno-f2c -O3" CACHE STRING "")
  set (CMAKE_Fortran_FLAGS_DEBUG   "-fbounds-check -fbacktrace -fno-f2c -O0 -g -ffpe-trap=invalid,zero,overflow" CACHE STRING "")
elseif($ENV{SYST}  STREQUAL "HUYGENS")
  set(CMAKE_Fortran_COMPILER "mpfort")
  set(CMAKE_Fortran_FLAGS "-qextname -qfree=F90 -qarch=auto -qmaxmem=-1 -qrealsize=8  -qwarn64 -qflttrap=en:ov:zero:inv:imp -qflag=w:e -I$ENV{HOME}/include " CACHE STRING "")
<<<<<<< HEAD
  set(CMAKE_Fortran_FLAGS_RELEASE "-O5 -qnoipa -qtune=auto " CACHE STRING "")
  set(CMAKE_Fortran_FLAGS_DEBUG "-O2 -g -qfullpath -C -qsigtrap -qinitauto=ff" CACHE STRING "")
=======
  set(CMAKE_Fortran_FLAGS_RELEASE "-O5 -qnoipa -qstrict=none:exceptions -qtune=auto " CACHE STRING "")
  set(CMAKE_Fortran_FLAGS_DEBUG "-O2 -g -qfullpath -C -qflttrp=enable:nanq:overflow:zerodivide -qsigtrap -qinitauto=ff" CACHE STRING "")
>>>>>>> 47aa038b
elseif($ENV{SYST}  STREQUAL "localpc_ifort")
  set(CMAKE_Fortran_COMPILER "mpif90")
  set(CMAKE_Fortran_FLAGS "-r8 -ftz -fpe0 -extend_source" CACHE STRING "")
  set (CMAKE_Fortran_FLAGS_RELEASE "-O3 -pg" CACHE STRING "")
  set (CMAKE_Fortran_FLAGS_DEBUG   "-O0 -g -ffpe-trap=invalid,zero,overflow" CACHE STRING "")
endif($ENV{SYST} STREQUAL "localpc_gfortran")
PROJECT(DALES Fortran)
cmake_minimum_required(VERSION 2.6)

set(VERSION_MAJOR "3")
set(VERSION_MINOR "1")
set(VERSION_PATCH "90")
find_path(NETCDF_INCLUDE_DIR netcdf.mod NETCDF.mod
  DOC "NetCDF include directory (must contain netcdf.mod)"
  PATHS
  /usr/include
  $ENV{HOME}/include
  $ENV{SARA_NETCDF_INCLUDE}
PATH_SUFFIXES netcdf-3)
find_library(NETCDF_C_LIB netcdf
  DOC "NetCDF C library"
  PATHS
  /usr/lib
  /usr/lib64
  $ENV{HOME}/lib
  $ENV{HOME}/lib64
  $ENV{SARA_NETCDF_LIB}
)
find_library(NETCDF_FORTRAN_LIB netcdff
  DOC "NetCDF Fortran library"
  PATHS
  /usr/lib
  /usr/lib64
  $ENV{HOME}/lib
  $ENV{HOME}/lib64
  $ENV{SARA_NETCDF_LIB}
)

if(NETCDF_INCLUDE_DIR)
else(NETCDF_INCLUDE_DIR)
  MESSAGE(STATUS "WARNING: No NETCDF bindings are found.")
endif(NETCDF_INCLUDE_DIR)

if(NETCDF_C_LIB)
  set(NETCDF_LIBS ${NETCDF_C_LIB})
else(NETCDF_C_LIB)
  MESSAGE(STATUS "WARNING: No NETCDF bindings are found.")
endif(NETCDF_C_LIB)

if(NETCDF_FORTRAN_LIB)
  set(NETCDF_LIBS ${NETCDF_LIBS} ${NETCDF_FORTRAN_LIB})
else(NETCDF_FORTRAN_LIB)
  MESSAGE(STATUS "WARNING: No Fortran NETCDF bindings are found.")
endif(NETCDF_FORTRAN_LIB)
###documentation
INCLUDE(FindDoxygen)
IF (DOXYGEN)
    ADD_SUBDIRECTORY(utils/doc)
ELSE (DOXYGEN)
    MESSAGE(STATUS "WARNING: Doxygen not found - Reference manual will
not be created")
ENDIF (DOXYGEN)

if (CASE)
    FILE(GLOB usrfile "${CMAKE_CURRENT_SOURCE_DIR}/cases/${CASE}/moduser.f90")
    FILE(REMOVE ${CMAKE_CURRENT_SOURCE_DIR}/src/moduser.f90)
    if (usrfile STREQUAL "")
      set(usrfile "${CMAKE_CURRENT_SOURCE_DIR}/cases/standard/moduser.f90")
    endif (usrfile STREQUAL "")
      CONFIGURE_FILE(${usrfile} ${CMAKE_CURRENT_SOURCE_DIR}/src/moduser.f90 COPYONLY)
      MESSAGE(STATUS "Case " ${CASE} " uses " ${usrfile})
else(CASE)
   FILE(GLOB usrfile "${CMAKE_CURRENT_SOURCE_DIR}/src/moduser.f90")
   if (usrfile STREQUAL "")
     CONFIGURE_FILE( ${CMAKE_CURRENT_SOURCE_DIR}/cases/standard/moduser.f90 ${CMAKE_CURRENT_SOURCE_DIR}/src/moduser.f90 COPYONLY)
    endif (usrfile STREQUAL "")
endif(CASE)
#unset(CASE CACHE)


ADD_SUBDIRECTORY( src)<|MERGE_RESOLUTION|>--- conflicted
+++ resolved
@@ -16,13 +16,8 @@
 elseif($ENV{SYST}  STREQUAL "HUYGENS")
   set(CMAKE_Fortran_COMPILER "mpfort")
   set(CMAKE_Fortran_FLAGS "-qextname -qfree=F90 -qarch=auto -qmaxmem=-1 -qrealsize=8  -qwarn64 -qflttrap=en:ov:zero:inv:imp -qflag=w:e -I$ENV{HOME}/include " CACHE STRING "")
-<<<<<<< HEAD
-  set(CMAKE_Fortran_FLAGS_RELEASE "-O5 -qnoipa -qtune=auto " CACHE STRING "")
-  set(CMAKE_Fortran_FLAGS_DEBUG "-O2 -g -qfullpath -C -qsigtrap -qinitauto=ff" CACHE STRING "")
-=======
   set(CMAKE_Fortran_FLAGS_RELEASE "-O5 -qnoipa -qstrict=none:exceptions -qtune=auto " CACHE STRING "")
   set(CMAKE_Fortran_FLAGS_DEBUG "-O2 -g -qfullpath -C -qflttrp=enable:nanq:overflow:zerodivide -qsigtrap -qinitauto=ff" CACHE STRING "")
->>>>>>> 47aa038b
 elseif($ENV{SYST}  STREQUAL "localpc_ifort")
   set(CMAKE_Fortran_COMPILER "mpif90")
   set(CMAKE_Fortran_FLAGS "-r8 -ftz -fpe0 -extend_source" CACHE STRING "")
