<<<<<<< HEAD
if (NOT CMAKE_BUILD_TYPE)
  set (CMAKE_BUILD_TYPE RELEASE CACHE STRING
      "Choose the type of build, options are: None Debug Release."
      FORCE)
endif (NOT CMAKE_BUILD_TYPE)

if($ENV{SYST} STREQUAL "")
  set($ENV{SYST} STREQUAL "localpc_gfortran")
endif($ENV{SYST} STREQUAL "")

if($ENV{SYST} STREQUAL "localpc_gfortran")
  set(CMAKE_Fortran_COMPILER "mpif90")
  set(CMAKE_Fortran_FLAGS "-finit-real=nan -W -Wall -fdefault-real-8 -ffree-line-length-none -I/include -I/usr/include -I/usr/local/include" CACHE STRING "")
  set (CMAKE_Fortran_FLAGS_RELEASE "-funroll-all-loops -fno-f2c -O3")
  set (CMAKE_Fortran_FLAGS_DEBUG   "-fbounds-check -fbacktrace -fno-f2c -O0 -g -ffpe-trap=invalid,zero,overflow")
elseif($ENV{SYST}  STREQUAL "HUYGENS")
  set(CMAKE_Fortran_COMPILER "mpfort")
  set(CMAKE_Fortran_FLAGS "-qextname -qmsallstack=dynlenonheap -qfree=F90 -q64 -qarch=auto -qmaxmem=-1 -qrealsize=8  -qwarn64 -qflttrap=en:ov:zero:inv:imp -qflag=w:e -I$ENV{HOME}/include " CACHE STRING "")
  set(CMAKE_Fortran_FLAGS_RELEASE "-O5 -qnoipa -qtune=auto " CACHE STRING "")
  set(CMAKE_Fortran_FLAGS_DEBUG "-O2 -g -qfullpath -C -qsigtrap -qinitauto=ff" CACHE STRING "")
elseif($ENV{SYST}  STREQUAL "localpc_ifort")
  set(CMAKE_Fortran_COMPILER "mpif90")
  set(CMAKE_Fortran_FLAGS "-r8 -ftz -fpe0 -extend_source" CACHE STRING "")
  set (CMAKE_Fortran_FLAGS_RELEASE "-O3 -pg")
  set (CMAKE_Fortran_FLAGS_DEBUG   "-O0 -g -ffpe-trap=invalid,zero,overflow")
endif($ENV{SYST} STREQUAL "localpc_gfortran")
PROJECT(DALES Fortran)
cmake_minimum_required(VERSION 2.6)

set(VERSION_MAJOR "3")
set(VERSION_MINOR "1")
set(VERSION_PATCH "82")
find_path(NETCDF_INCLUDE_DIR netcdf.mod NETCDF.mod
  DOC "NetCDF include directory (must contain netcdf.mod)"
  PATHS
  /usr/include
  $ENV{HOME}/include
  $ENV{SARA_NETCDF_INCLUDE}
PATH_SUFFIXES netcdf-3)
find_library(NETCDF_C_LIB netcdf
  DOC "NetCDF C library"
  PATHS
  /usr/lib
  /usr/lib64
  $ENV{HOME}/lib
  $ENV{HOME}/lib64
  $ENV{SARA_NETCDF_LIB}
)
find_library(NETCDF_FORTRAN_LIB netcdff
  DOC "NetCDF Fortran library"
  PATHS
  /usr/lib
  /usr/lib64
  $ENV{HOME}/lib
  $ENV{HOME}/lib64
  $ENV{SARA_NETCDF_LIB}
)

if(NETCDF_INCLUDE_DIR)
else(NETCDF_INCLUDE_DIR)
  MESSAGE(STATUS "WARNING: No NETCDF bindings are found.")
endif(NETCDF_INCLUDE_DIR)

if(NETCDF_C_LIB)
  set(NETCDF_LIBS ${NETCDF_C_LIB})
else(NETCDF_C_LIB)
  MESSAGE(STATUS "WARNING: No NETCDF bindings are found.")
endif(NETCDF_C_LIB)

if(NETCDF_FORTRAN_LIB)
  set(NETCDF_LIBS ${NETCDF_LIBS} ${NETCDF_FORTRAN_LIB})
else(NETCDF_FORTRAN_LIB)
  MESSAGE(STATUS "WARNING: No Fortran NETCDF bindings are found.")
endif(NETCDF_FORTRAN_LIB)
###documentation
INCLUDE(FindDoxygen)
IF (DOXYGEN)
    ADD_SUBDIRECTORY(utils/doc)
ELSE (DOXYGEN)
    MESSAGE(STATUS "WARNING: Doxygen not found - Reference manual will
not be created")
ENDIF (DOXYGEN)

if (CASE)
    FILE(GLOB usrfile "${CMAKE_CURRENT_SOURCE_DIR}/cases/${CASE}/moduser.f90")
    FILE(REMOVE ${CMAKE_CURRENT_SOURCE_DIR}/src/moduser.f90)
    if (usrfile STREQUAL "")
      set(usrfile "${CMAKE_CURRENT_SOURCE_DIR}/cases/standard/moduser.f90")
    endif (usrfile STREQUAL "")
      CONFIGURE_FILE(${usrfile} ${CMAKE_CURRENT_SOURCE_DIR}/src/moduser.f90 COPYONLY)
      MESSAGE(STATUS "Case " ${CASE} " uses " ${usrfile})
else(CASE)
   FILE(GLOB usrfile "${CMAKE_CURRENT_SOURCE_DIR}/src/moduser.f90")
   if (usrfile STREQUAL "")
     CONFIGURE_FILE( ${CMAKE_CURRENT_SOURCE_DIR}/cases/standard/moduser.f90 ${CMAKE_CURRENT_SOURCE_DIR}/src/moduser.f90 COPYONLY)
    endif (usrfile STREQUAL "")
endif(CASE)
#unset(CASE CACHE)


ADD_SUBDIRECTORY( src)
=======
if (NOT CMAKE_BUILD_TYPE)
  set (CMAKE_BUILD_TYPE RELEASE CACHE STRING
      "Choose the type of build, options are: None Debug Release."
      FORCE)
endif (NOT CMAKE_BUILD_TYPE)

if($ENV{SYST} STREQUAL "")
  set($ENV{SYST} STREQUAL "localpc_gfortran")
endif($ENV{SYST} STREQUAL "")

if($ENV{SYST} STREQUAL "localpc_gfortran")
  set(CMAKE_Fortran_COMPILER "mpif90")
  set(CMAKE_Fortran_FLAGS "-finit-real=nan -W -Wall -fdefault-real-8 -ffree-line-length-none -I/include -I/usr/include -I/usr/local/include" CACHE STRING "")
  set (CMAKE_Fortran_FLAGS_RELEASE "-funroll-all-loops -fno-f2c -O3")
  set (CMAKE_Fortran_FLAGS_DEBUG   "-fbounds-check -fbacktrace -fno-f2c -O0 -g")
elseif($ENV{SYST}  STREQUAL "HUYGENS")
  set(CMAKE_Fortran_COMPILER "mpfort")
  set(CMAKE_Fortran_FLAGS "-qextname -qsmallstack=dynlenonheap -qfree=F90 -q64 -qarch=auto -qmaxmem=-1 -qrealsize=8  -qwarn64 -qflttrap=en:ov:zero:inv:imp -qflag=w:e -I$ENV{HOME}/include " CACHE STRING "")
  set(CMAKE_Fortran_FLAGS_RELEASE "-O5 -qnoipa -qtune=auto " CACHE STRING "")
  set(CMAKE_Fortran_FLAGS_DEBUG "-O2 -g -qfullpath -C -qsigtrap -qinitauto=ff" CACHE STRING "")
elseif($ENV{SYST}  STREQUAL "localpc_ifort")
  set(CMAKE_Fortran_COMPILER "mpif90")
  set(CMAKE_Fortran_FLAGS "-r8 -ftz -fpe0 -extend_source" CACHE STRING "")
  set (CMAKE_Fortran_FLAGS_RELEASE "-O3 -pg")
  set (CMAKE_Fortran_FLAGS_DEBUG   "-O0 -g -ffpe-trap=invalid,zero,overflow")
endif($ENV{SYST} STREQUAL "localpc_gfortran")
PROJECT(DALES Fortran)
cmake_minimum_required(VERSION 2.6)

set(VERSION_MAJOR "3")
set(VERSION_MINOR "1")
set(VERSION_PATCH "82")
find_path(NETCDF_INCLUDE_DIR netcdf.mod NETCDF.mod
  DOC "NetCDF include directory (must contain netcdf.mod)"
  PATHS
  /usr/include
  $ENV{HOME}/include
  $ENV{SARA_NETCDF_INCLUDE}
PATH_SUFFIXES netcdf-3)
find_library(NETCDF_C_LIB netcdf
  DOC "NetCDF C library"
  PATHS
  /usr/lib
  /usr/lib64
  $ENV{HOME}/lib
  $ENV{HOME}/lib64
  $ENV{SARA_NETCDF_LIB}
)
find_library(NETCDF_FORTRAN_LIB netcdff
  DOC "NetCDF Fortran library"
  PATHS
  /usr/lib
  /usr/lib64
  $ENV{HOME}/lib
  $ENV{HOME}/lib64
  $ENV{SARA_NETCDF_LIB}
)

if(NETCDF_INCLUDE_DIR)
else(NETCDF_INCLUDE_DIR)
  MESSAGE(STATUS "WARNING: No NETCDF bindings are found.")
endif(NETCDF_INCLUDE_DIR)

if(NETCDF_C_LIB)
  set(NETCDF_LIBS ${NETCDF_C_LIB})
else(NETCDF_C_LIB)
  MESSAGE(STATUS "WARNING: No NETCDF bindings are found.")
endif(NETCDF_C_LIB)

if(NETCDF_FORTRAN_LIB)
  set(NETCDF_LIBS ${NETCDF_LIBS} ${NETCDF_FORTRAN_LIB})
else(NETCDF_FORTRAN_LIB)
  MESSAGE(STATUS "WARNING: No Fortran NETCDF bindings are found.")
endif(NETCDF_FORTRAN_LIB)
###documentation
INCLUDE(FindDoxygen)
IF (DOXYGEN)
    ADD_SUBDIRECTORY(utils/doc)
ELSE (DOXYGEN)
    MESSAGE(STATUS "WARNING: Doxygen not found - Reference manual will
not be created")
ENDIF (DOXYGEN)

if (CASE)
    FILE(GLOB usrfile "${CMAKE_CURRENT_SOURCE_DIR}/cases/${CASE}/moduser.f90")
    FILE(REMOVE ${CMAKE_CURRENT_SOURCE_DIR}/src/moduser.f90)
    if (usrfile STREQUAL "")
      set(usrfile "${CMAKE_CURRENT_SOURCE_DIR}/cases/standard/moduser.f90")
    endif (usrfile STREQUAL "")
      CONFIGURE_FILE(${usrfile} ${CMAKE_CURRENT_SOURCE_DIR}/src/moduser.f90 COPYONLY)
      MESSAGE(STATUS "Case " ${CASE} " uses " ${usrfile})
else(CASE)
   FILE(GLOB usrfile "${CMAKE_CURRENT_SOURCE_DIR}/src/moduser.f90")
   if (usrfile STREQUAL "")
     CONFIGURE_FILE( ${CMAKE_CURRENT_SOURCE_DIR}/cases/standard/moduser.f90 ${CMAKE_CURRENT_SOURCE_DIR}/src/moduser.f90 COPYONLY)
    endif (usrfile STREQUAL "")
endif(CASE)
unset(CASE CACHE)


ADD_SUBDIRECTORY( src)
>>>>>>> e7de3941
<|MERGE_RESOLUTION|>--- conflicted
+++ resolved
@@ -1,4 +1,3 @@
-<<<<<<< HEAD
 if (NOT CMAKE_BUILD_TYPE)
   set (CMAKE_BUILD_TYPE RELEASE CACHE STRING
       "Choose the type of build, options are: None Debug Release."
@@ -16,7 +15,7 @@
   set (CMAKE_Fortran_FLAGS_DEBUG   "-fbounds-check -fbacktrace -fno-f2c -O0 -g -ffpe-trap=invalid,zero,overflow")
 elseif($ENV{SYST}  STREQUAL "HUYGENS")
   set(CMAKE_Fortran_COMPILER "mpfort")
-  set(CMAKE_Fortran_FLAGS "-qextname -qmsallstack=dynlenonheap -qfree=F90 -q64 -qarch=auto -qmaxmem=-1 -qrealsize=8  -qwarn64 -qflttrap=en:ov:zero:inv:imp -qflag=w:e -I$ENV{HOME}/include " CACHE STRING "")
+  set(CMAKE_Fortran_FLAGS "-qextname -qsmallstack=dynlenonheap -qfree=F90 -q64 -qarch=auto -qmaxmem=-1 -qrealsize=8  -qwarn64 -qflttrap=en:ov:zero:inv:imp -qflag=w:e -I$ENV{HOME}/include " CACHE STRING "")
   set(CMAKE_Fortran_FLAGS_RELEASE "-O5 -qnoipa -qtune=auto " CACHE STRING "")
   set(CMAKE_Fortran_FLAGS_DEBUG "-O2 -g -qfullpath -C -qsigtrap -qinitauto=ff" CACHE STRING "")
 elseif($ENV{SYST}  STREQUAL "localpc_ifort")
@@ -99,107 +98,4 @@
 #unset(CASE CACHE)
 
 
-ADD_SUBDIRECTORY( src)
-=======
-if (NOT CMAKE_BUILD_TYPE)
-  set (CMAKE_BUILD_TYPE RELEASE CACHE STRING
-      "Choose the type of build, options are: None Debug Release."
-      FORCE)
-endif (NOT CMAKE_BUILD_TYPE)
-
-if($ENV{SYST} STREQUAL "")
-  set($ENV{SYST} STREQUAL "localpc_gfortran")
-endif($ENV{SYST} STREQUAL "")
-
-if($ENV{SYST} STREQUAL "localpc_gfortran")
-  set(CMAKE_Fortran_COMPILER "mpif90")
-  set(CMAKE_Fortran_FLAGS "-finit-real=nan -W -Wall -fdefault-real-8 -ffree-line-length-none -I/include -I/usr/include -I/usr/local/include" CACHE STRING "")
-  set (CMAKE_Fortran_FLAGS_RELEASE "-funroll-all-loops -fno-f2c -O3")
-  set (CMAKE_Fortran_FLAGS_DEBUG   "-fbounds-check -fbacktrace -fno-f2c -O0 -g")
-elseif($ENV{SYST}  STREQUAL "HUYGENS")
-  set(CMAKE_Fortran_COMPILER "mpfort")
-  set(CMAKE_Fortran_FLAGS "-qextname -qsmallstack=dynlenonheap -qfree=F90 -q64 -qarch=auto -qmaxmem=-1 -qrealsize=8  -qwarn64 -qflttrap=en:ov:zero:inv:imp -qflag=w:e -I$ENV{HOME}/include " CACHE STRING "")
-  set(CMAKE_Fortran_FLAGS_RELEASE "-O5 -qnoipa -qtune=auto " CACHE STRING "")
-  set(CMAKE_Fortran_FLAGS_DEBUG "-O2 -g -qfullpath -C -qsigtrap -qinitauto=ff" CACHE STRING "")
-elseif($ENV{SYST}  STREQUAL "localpc_ifort")
-  set(CMAKE_Fortran_COMPILER "mpif90")
-  set(CMAKE_Fortran_FLAGS "-r8 -ftz -fpe0 -extend_source" CACHE STRING "")
-  set (CMAKE_Fortran_FLAGS_RELEASE "-O3 -pg")
-  set (CMAKE_Fortran_FLAGS_DEBUG   "-O0 -g -ffpe-trap=invalid,zero,overflow")
-endif($ENV{SYST} STREQUAL "localpc_gfortran")
-PROJECT(DALES Fortran)
-cmake_minimum_required(VERSION 2.6)
-
-set(VERSION_MAJOR "3")
-set(VERSION_MINOR "1")
-set(VERSION_PATCH "82")
-find_path(NETCDF_INCLUDE_DIR netcdf.mod NETCDF.mod
-  DOC "NetCDF include directory (must contain netcdf.mod)"
-  PATHS
-  /usr/include
-  $ENV{HOME}/include
-  $ENV{SARA_NETCDF_INCLUDE}
-PATH_SUFFIXES netcdf-3)
-find_library(NETCDF_C_LIB netcdf
-  DOC "NetCDF C library"
-  PATHS
-  /usr/lib
-  /usr/lib64
-  $ENV{HOME}/lib
-  $ENV{HOME}/lib64
-  $ENV{SARA_NETCDF_LIB}
-)
-find_library(NETCDF_FORTRAN_LIB netcdff
-  DOC "NetCDF Fortran library"
-  PATHS
-  /usr/lib
-  /usr/lib64
-  $ENV{HOME}/lib
-  $ENV{HOME}/lib64
-  $ENV{SARA_NETCDF_LIB}
-)
-
-if(NETCDF_INCLUDE_DIR)
-else(NETCDF_INCLUDE_DIR)
-  MESSAGE(STATUS "WARNING: No NETCDF bindings are found.")
-endif(NETCDF_INCLUDE_DIR)
-
-if(NETCDF_C_LIB)
-  set(NETCDF_LIBS ${NETCDF_C_LIB})
-else(NETCDF_C_LIB)
-  MESSAGE(STATUS "WARNING: No NETCDF bindings are found.")
-endif(NETCDF_C_LIB)
-
-if(NETCDF_FORTRAN_LIB)
-  set(NETCDF_LIBS ${NETCDF_LIBS} ${NETCDF_FORTRAN_LIB})
-else(NETCDF_FORTRAN_LIB)
-  MESSAGE(STATUS "WARNING: No Fortran NETCDF bindings are found.")
-endif(NETCDF_FORTRAN_LIB)
-###documentation
-INCLUDE(FindDoxygen)
-IF (DOXYGEN)
-    ADD_SUBDIRECTORY(utils/doc)
-ELSE (DOXYGEN)
-    MESSAGE(STATUS "WARNING: Doxygen not found - Reference manual will
-not be created")
-ENDIF (DOXYGEN)
-
-if (CASE)
-    FILE(GLOB usrfile "${CMAKE_CURRENT_SOURCE_DIR}/cases/${CASE}/moduser.f90")
-    FILE(REMOVE ${CMAKE_CURRENT_SOURCE_DIR}/src/moduser.f90)
-    if (usrfile STREQUAL "")
-      set(usrfile "${CMAKE_CURRENT_SOURCE_DIR}/cases/standard/moduser.f90")
-    endif (usrfile STREQUAL "")
-      CONFIGURE_FILE(${usrfile} ${CMAKE_CURRENT_SOURCE_DIR}/src/moduser.f90 COPYONLY)
-      MESSAGE(STATUS "Case " ${CASE} " uses " ${usrfile})
-else(CASE)
-   FILE(GLOB usrfile "${CMAKE_CURRENT_SOURCE_DIR}/src/moduser.f90")
-   if (usrfile STREQUAL "")
-     CONFIGURE_FILE( ${CMAKE_CURRENT_SOURCE_DIR}/cases/standard/moduser.f90 ${CMAKE_CURRENT_SOURCE_DIR}/src/moduser.f90 COPYONLY)
-    endif (usrfile STREQUAL "")
-endif(CASE)
-unset(CASE CACHE)
-
-
-ADD_SUBDIRECTORY( src)
->>>>>>> e7de3941
+ADD_SUBDIRECTORY( src)