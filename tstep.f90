!----------------------------------------------------------------------------
! This file is part of DALES.
!
! DALES is free software; you can redistribute it and/or modify
! it under the terms of the GNU General Public License as published by
! the Free Software Foundation; either version 3 of the License, or
! (at your option) any later version.
!
! DALES is distributed in the hope that it will be useful,
! but WITHOUT ANY WARRANTY; without even the implied warranty of
! MERCHANTABILITY or FITNESS FOR A PARTICULAR PURPOSE.  See the
! GNU General Public License for more details.
!
! You should have received a copy of the GNU General Public License
! along with this program.  If not, see <http://www.gnu.org/licenses/>.
!
! Copyright 1993-2009 Delft University of Technology, Wageningen University, Utrecht University, KNMI
!----------------------------------------------------------------------------
!
!
subroutine tstep_update
! Determine time step size dt in initialization and update time variables
! Chiel van Heerwaarden, Thijs Heus 14 June 2007

  use modglobal, only : i1,j1,rk3step,timee,runtime,btime,dtmax,dt,ntimee,ntrun,courant,peclet,kmax,dx,dy,dzh,dt_lim,ladaptive
  use modfields, only : um,vm,wm
  use modsubgrid,only : ekm
  use modmpi,    only : myid,comm3d,mpierr,mpi_max,my_real
  implicit none

  integer       :: k
  real,save     :: courtot=-1,peclettot=-1
  real          :: courtotl,courold,peclettotl,pecletold
  logical,save  :: spinup

  if(timee == 0) spinup = .true.

  rk3step = mod(rk3step,3) + 1
  if(rk3step == 1) then
    ! Initialization
    if (spinup) then
      if (ladaptive) then
        courold = courtot
        pecletold = peclettot
        courtotl=0
        peclettotl = 0
        do k=1,kmax
          courtotl=max(courtotl,maxval(abs(um(2:i1,2:j1,k)/dx)+abs(vm(2:i1,2:j1,k)/dy)+abs(wm(2:i1,2:j1,k)/dzh(k)))*dt)
          peclettotl=max(peclettotl,maxval(ekm(2:i1,2:j1,k))*dt/minval((/dzh(k),dx,dy/))**2)
        end do
        call MPI_ALLREDUCE(courtotl,courtot,1,MY_REAL,MPI_MAX,comm3d,mpierr)
        call MPI_ALLREDUCE(peclettotl,peclettot,1,MY_REAL,MPI_MAX,comm3d,mpierr)
        if ( pecletold>0) then
          if (abs(courtot-courold)/courold<0.1 .and. (abs(peclettot-pecletold)/pecletold<0.1)) then
            dt = minval((/runtime-timee+btime,0.2*dt*courant/courtot,0.2*dt*peclet/peclettot,dt_lim/))
            dt_lim  = runtime-timee+btime
          else
            spinup = .false.
          end if
        end if
        timee   = timee  + dt
        ntimee  = ntimee + 1
        ntrun   = ntrun  + 1
      else
        if (timee >= 2. * dt) dt = 2. * dt
        if (timee >= dtmax) then
          dt = dtmax
          spinup = .false.
        end if
        ntimee  = ntimee + 1
        ntrun   = ntrun  + 1
        timee   = timee  + dt
      end if
    ! Normal time loop
    else
      if (ladaptive) then
        courtotl=0
        peclettotl = 1e-5
        do k=1,kmax
          courtotl=max(courtotl,maxval(abs(um(2:i1,2:j1,k)/dx)+abs(vm(2:i1,2:j1,k)/dy)+abs(wm(2:i1,2:j1,k)/dzh(k)))*dt)
          peclettotl=max(peclettotl,maxval(ekm(2:i1,2:j1,k))*dt/minval((/dzh(k),dx,dy/))**2)

        end do
        call MPI_ALLREDUCE(courtotl,courtot,1,MY_REAL,MPI_MAX,comm3d,mpierr)
        call MPI_ALLREDUCE(peclettotl,peclettot,1,MY_REAL,MPI_MAX,comm3d,mpierr)
        
        dt = minval((/runtime-timee+btime+1e-3, dt_lim, dt*courant/courtot, dt*peclet/peclettot, timee/))
        
        dt_lim = runtime-timee+btime
        timee   = timee  + dt
        ntimee  = ntimee + 1
        ntrun   = ntrun  + 1
      else
        dt = dtmax
        ntimee  = ntimee + 1
        ntrun   = ntrun  + 1
        timee   = timee  + dt !ntimee*dtmax
      end if
    end if
  end if

end subroutine tstep_update



subroutine tstep_integrate

! THIRD ORDER RUNGE KUTTA
! Chiel van Heerwaarden, 14 June 2007
! Following Wicker and Skamarock, 2002

  use modglobal, only : i1,j1,kmax,nsv,dt,rk3step,e12min,lmoist
  use modfields, only : u0,um,up,v0,vm,vp,w0,wm,wp,&
                        thl0,thlm,thlp,qt0,qtm,qtp,&
                        e120,e12m,e12p,sv0,svm,svp

  implicit none

  integer i,j,k,n
  real rk3coef

  rk3coef = dt / (4. - dble(rk3step))

  do k=1,kmax
    do j=2,j1
      do i=2,i1

        u0(i,j,k)   = um(i,j,k)   + rk3coef * up(i,j,k)
        v0(i,j,k)   = vm(i,j,k)   + rk3coef * vp(i,j,k)
        w0(i,j,k)   = wm(i,j,k)   + rk3coef * wp(i,j,k)
        thl0(i,j,k) = thlm(i,j,k) + rk3coef * thlp(i,j,k)
        qt0(i,j,k)  = qtm(i,j,k)  + rk3coef * qtp(i,j,k)
        e120(i,j,k) = e12m(i,j,k) + rk3coef * e12p(i,j,k)

        e120(i,j,k) = max(e12min,e120(i,j,k))
        e12m(i,j,k) = max(e12min,e12m(i,j,k))

        do n=1,nsv
          sv0(i,j,k,n) = svm(i,j,k,n) + rk3coef * svp(i,j,k,n)
        end do

      end do
    end do
  end do

  up=0.
  vp=0.
  wp=0.
  thlp=0.
  qtp=0.
  svp=0.
  e12p=0.

<<<<<<< HEAD
  !CvH TKE test
  if(rk3step == 3) then
    i = 2
    j = 2
    !write(6,*) "CvH TKE: ", 0.5/ dt *((u0(i,j,1)**2. + v0(i,j,1) ** 2. + w0(i,j,1) ** 2.+ e120(i,j,1)**2.) - (um(i,j,1)**2. + vm(i,j,1) **2. + wm(i,j,1) **2.+ e12m(i,j,1)**2.)), grav/thvs * ustar(i,j) * tstar(i,j), ustar(i,j) * ustar(i,j) * sqrt(u0(i,j,1)**2.+v0(i,j,1)**2.) / zf(1) REMOVE THIS!
  end if
=======
>>>>>>> b19616b2

  if(rk3step == 3) then
    um = u0
    vm = v0
    wm = w0
    thlm = thl0
    qtm  = qt0
    e12m = e120
    svm = sv0

  end if
end subroutine tstep_integrate<|MERGE_RESOLUTION|>--- conflicted
+++ resolved
@@ -151,15 +151,6 @@
   svp=0.
   e12p=0.
 
-<<<<<<< HEAD
-  !CvH TKE test
-  if(rk3step == 3) then
-    i = 2
-    j = 2
-    !write(6,*) "CvH TKE: ", 0.5/ dt *((u0(i,j,1)**2. + v0(i,j,1) ** 2. + w0(i,j,1) ** 2.+ e120(i,j,1)**2.) - (um(i,j,1)**2. + vm(i,j,1) **2. + wm(i,j,1) **2.+ e12m(i,j,1)**2.)), grav/thvs * ustar(i,j) * tstar(i,j), ustar(i,j) * ustar(i,j) * sqrt(u0(i,j,1)**2.+v0(i,j,1)**2.) / zf(1) REMOVE THIS!
-  end if
-=======
->>>>>>> b19616b2
 
   if(rk3step == 3) then
     um = u0
