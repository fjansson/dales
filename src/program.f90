--- conflicted
+++ resolved
@@ -100,13 +100,7 @@
 !!----------------------------------------------------------------
 !!     0.0    USE STATEMENTS FOR CORE MODULES
 !!----------------------------------------------------------------
-<<<<<<< HEAD
-  use modglobal,         only : rk3step,timee,btime,runtime,timeleft
-  use modfields,         only : thl0
-=======
-  use modmpi,            only : myid, initmpi
   use modglobal,         only : rk3step,timeleft
->>>>>>> ada0334d
   use modstartup,        only : startup, writerestartfiles,exitmodules
   use modtimedep,        only : timedep
   use modboundary,       only : boundary, grwdamp! JvdD ,tqaver
