!> \file modstat_nc.f90
!!  Background routines to write NetCDF output

!>
!!  Background routines to write NetCDF output.
!>
!! All calls to the netcdf library should be directed through here.
!! Inspired on the UCLA-LES routine by Bjorn Stevens.
!!  \author Thijs Heus,MPI-M
!!  \par Revision list
!!  \todo documentation
!!   \todo restartfiles in NetCDF?
!  This file is part of DALES.
!
! DALES is free software; you can redistribute it and/or modify
! it under the terms of the GNU General Public License as published by
! the Free Software Foundation; either version 3 of the License, or
! (at your option) any later version.
!
! DALES is distributed in the hope that it will be useful,
! but WITHOUT ANY WARRANTY; without even the implied warranty of
! MERCHANTABILITY or FITNESS FOR A PARTICULAR PURPOSE.  See the
! GNU General Public License for more details.
!
! You should have received a copy of the GNU General Public License
! along with this program.  If not, see <http://www.gnu.org/licenses/>.
!
!  Copyright 1993-2009 Delft University of Technology, Wageningen University, Utrecht University, KNMI
!
module modstat_nc
    use netcdf
    implicit none
    logical :: lnetcdf = .true.
    integer, save :: timeID=0, ztID=0, zmID=0, xtID=0, xmID=0, ytID=0, ymID=0,ztsID=0
    real(kind=4) :: nc_fillvalue = -999.
!> The only interface necessary to write data to netcdf, regardless of the dimensions.
    interface writestat_nc
      module procedure writestat_time_nc
      module procedure writestat_1D_nc
      module procedure writestat_2D_nc
      module procedure writestat_3D_nc
      module procedure writestat_3D_short_nc
    end interface writestat_nc
contains


  subroutine initstat_nc
    use modglobal, only : kmax,ifnamopt,fname_options,iexpnr
    use modmpi,    only : mpierr,mpi_logical,comm3d,myid
    implicit none

    integer             :: ierr

    namelist/NAMNETCDFSTATS/ &
    lnetcdf

    if(myid==0)then
      open(ifnamopt,file=fname_options,status='old',iostat=ierr)
      read (ifnamopt,NAMNETCDFSTATS,iostat=ierr)
      if (ierr > 0) then
        print *, 'Problem in namoptions NAMNETCDFSTATS'
        print *, 'iostat error: ', ierr
        stop 'ERROR: Problem in namoptions NAMNETCDFSTATS'
      endif
      write(6, NAMNETCDFSTATS)
      close(ifnamopt)
    end if

    call MPI_BCAST(lnetcdf    ,1,MPI_LOGICAL, 0,comm3d,mpierr)

  end subroutine initstat_nc
!
! ----------------------------------------------------------------------
!> Subroutine Open_NC: Opens a NetCDF File and identifies starting record
!
  subroutine open_nc (fname, ncid,nrec,n1, n2, n3, ns, ncoarse)
    use modglobal, only : author,version,rtimee
    implicit none
    integer, intent (out) :: ncid,nrec
    integer, optional, intent (in) :: n1, n2, n3, ns, ncoarse
    character (len=40), intent (in) :: fname

    character (len=12):: date='',time=''
    integer :: iret,varid,ncall,RecordDimID
    real, allocatable :: xtimes(:)
    logical :: exans

    inquire(file=trim(fname),exist=exans)

    ncall = 0
    if (.not.exans) then

      call date_and_time(date,time)
<<<<<<< HEAD
      !iret = nf90_create(fname,NF90_SHARE,ncid)
      iret = nf90_create(fname,NF90_NETCDF4,ncid) 
=======
      iret = nf90_create(fname,NF90_NETCDF4,ncid)
>>>>>>> 4742a2c5
      iret = nf90_put_att(ncid,NF90_GLOBAL,'title',fname)
      iret = nf90_put_att(ncid,NF90_GLOBAL,'history','Created on '//trim(date)//' at '//trim(time))
      iret = nf90_put_att(ncid, NF90_GLOBAL, 'Source',trim(version))
      iret = nf90_put_att(ncid, NF90_GLOBAL, 'Author',trim(author))
      iret = nf90_def_dim(ncID, 'time', NF90_UNLIMITED, timeID)
      if (present(n1)) then
        iret = nf90_def_dim(ncID, 'xt', n1, xtID)
        iret = nf90_def_dim(ncID, 'xm', n1, xmID)
        iret = nf90_def_var(ncID,'xt',NF90_FLOAT,xtID ,VarID)
        iret=nf90_put_att(ncID,VarID,'longname','West-East displacement of cell centers')
        iret=nf90_put_att(ncID,VarID,'units','m')
        iret = nf90_def_var(ncID,'xm',NF90_FLOAT,xmID,VarID)
        iret=nf90_put_att(ncID,VarID,'longname','West-East displacement of cell edges')
        iret=nf90_put_att(ncID,VarID,'units','m')
      end if
      if (present(n2)) then
        iret = nf90_def_dim(ncID, 'yt', n2, ytID)
        iret = nf90_def_dim(ncID, 'ym', n2, ymID)
        iret = nf90_def_var(ncID,'yt',NF90_FLOAT,ytID ,VarID)
        iret=nf90_put_att(ncID,VarID,'longname','South-North displacement of cell centers')
        iret=nf90_put_att(ncID,VarID,'units','m')
        iret = nf90_def_var(ncID,'ym',NF90_FLOAT,ymID,VarID)
        iret=nf90_put_att(ncID,VarID,'longname','South-North displacement of cell edges')
        iret=nf90_put_att(ncID,VarID,'units','m')
      end if
      if (present(n3)) then
        iret = nf90_def_dim(ncID, 'zt', n3, ztID)
        iret = nf90_def_dim(ncID, 'zm', n3, zmID)
        iret = nf90_def_var(ncID,'zt',NF90_FLOAT,(/ztID/) ,VarID)
        iret=nf90_put_att(ncID,VarID,'longname','Vertical displacement of cell centers')
        iret=nf90_put_att(ncID,VarID,'units','m')
        iret = nf90_def_var(ncID,'zm',NF90_FLOAT,(/zmID/),VarID)
        iret=nf90_put_att(ncID,VarID,'longname','Vertical displacement of cell edges')
        iret=nf90_put_att(ncID,VarID,'units','m')
      end if
      if (present(ns)) then
        iret = nf90_def_dim(ncID, 'zts', ns, ztsID)
        iret = nf90_def_var(ncID,'zts',NF90_FLOAT,(/ztsID/) ,VarID)
        iret=nf90_put_att(ncID,VarID,'longname','Soil level depth of cell centers')
        iret=nf90_put_att(ncID,VarID,'units','m')
      end if

    else
       nrec = 0
       ncall= 0
       iret = nf90_open (trim(fname), NF90_WRITE, ncid)
       iret = nf90_inquire(ncid, unlimitedDimId = RecordDimID)
       iret = nf90_inquire_dimension(ncid, RecordDimID, len=nrec)
       if (nrec>0) then
        iret = nf90_inq_varid(ncid,'time',timeID)
        allocate (xtimes(nrec))
        iret = nf90_get_var(ncid, timeId, xtimes(1:nrec))

        do while(xtimes(ncall+1) < rtimee - spacing(1.))
            ncall=ncall+1
            if (ncall >= nrec) exit 
        end do
        deallocate(xtimes)
       end if
       if (present(n1)) then
         iret = nf90_inq_dimid(ncid,'xt',xtId)
         iret = nf90_inq_dimid(ncid,'xm',xmId)
       end if
       if (present(n2)) then
         iret = nf90_inq_dimid(ncid,'yt',ytId)
         iret = nf90_inq_dimid(ncid,'ym',ymId)
       end if
       if (present(n3)) then
         iret = nf90_inq_dimid(ncid,'zt',ztId)
         iret = nf90_inq_dimid(ncid,'zm',zmId)
       end if
       if (present(ns)) then
         iret = nf90_inq_dimid(ncid,'zts',ztsId)
       end if
    end if
    nrec = ncall
    iret = nf90_sync(ncid)

    iret= nf90_enddef(ncID)

  end subroutine open_nc

  !
  ! ----------------------------------------------------------------------
  !> Subroutine Define_NC: Defines the structure of the nc file (if not
  !! already open)
  !
  subroutine define_nc(ncID, nVar, sx)
    implicit none
    integer, intent (in) :: nVar, ncID
    character (*), intent (in) :: sx(nVar,4)

    integer, save ::  dim_mttt(4) = 0, dim_tmtt(4) = 0, dim_ttmt(4) = 0, dim_tttt(4) = 0, &
                      dim_tt(2)= 0, dim_mt(2)= 0,dim_t0tt(3)=0,dim_m0tt(3)=0,dim_t0mt(3)=0,dim_tt0t(3)=0, &
                      dim_mt0t(3)=0,dim_tm0t(3)=0,dim_0ttt(3)=0,dim_0mtt(3)=0,dim_0tmt(3)=0,&
                      dim_tts(2)=0,dim_t0tts(3)=0,dim_0ttts(3)=0,dim_tttts(4)=0

    integer :: iret, n, VarID
    iret = nf90_inq_dimid(ncid,'time',timeId)
    iret = nf90_inq_dimid(ncid,'xt',xtId)
    iret = nf90_inq_dimid(ncid,'xm',xmId)
    iret = nf90_inq_dimid(ncid,'yt',ytId)
    iret = nf90_inq_dimid(ncid,'ym',ymId)
    iret = nf90_inq_dimid(ncid,'zt',ztId)
    iret = nf90_inq_dimid(ncid,'zm',zmId)
    iret = nf90_inq_dimid(ncid,'zts',ztsId)
    iret = nf90_redef(ncid) 
    dim_tt = (/ztId,timeId/)
    dim_mt = (/zmId,timeId/)

    dim_t0tt= (/xtID,ztID,timeId/)! thermo point
    dim_t0mt= (/xtID,zmID,timeId/)! zpoint
    dim_m0tt= (/xmID,ztID,timeId/)! upoint
    dim_tt0t= (/xtID,ytID,timeId/)! thermo point
    dim_tm0t= (/xtID,ymID,timeId/)! vpoint
    dim_mt0t= (/xmID,ytID,timeId/)! upoint
    dim_0ttt= (/ytID,ztID,timeId/)! thermo point
    dim_0tmt= (/ytID,zmID,timeId/)! wpoint
    dim_0mtt= (/ymID,ztID,timeId/)! vpoint

    dim_tttt= (/xtID,ytID,ztID,timeId/)! thermo point
    dim_ttmt= (/xtID,ytID,zmID,timeId/)! zpoint
    dim_mttt= (/xmID,ytID,ztID,timeId/)! upoint
    dim_tmtt= (/xtID,ymID,ztId,timeId/)! ypoint

    dim_tts = (/ztsId,timeId/)
    dim_t0tts= (/xtID,ztsID,timeId/)! thermo soil point
    dim_0ttts= (/ytID,ztsID,timeId/)! thermo point
    dim_tttts= (/xtID,ytID,ztsID,timeId/)! thermo point
    do n=1,nVar
      iret = nf90_inq_varid(ncid, trim(sx(n,1)), VarID)
      if (iret == 0) cycle
      select case(trim(sx(n,4)))
        case ('time')
          iret=nf90_def_var(ncID,sx(n,1),NF90_FLOAT,(/timeID/) ,VarID)
        case ('tt')
          iret=nf90_def_var(ncID,sx(n,1),NF90_FLOAT,dim_tt ,VarID)
        case ('mt')
          iret=nf90_def_var(ncID,sx(n,1),NF90_FLOAT,dim_mt,VarID)
  !2D Fields
        case ('t0tt')
          iret=nf90_def_var(ncID,sx(n,1),NF90_FLOAT,dim_t0tt,VarID, deflate_level = 2)
        case ('t0mt')
          iret=nf90_def_var(ncID,sx(n,1),NF90_FLOAT,dim_t0mt,VarID, deflate_level = 2)
        case ('m0tt')
          iret=nf90_def_var(ncID,sx(n,1),NF90_FLOAT,dim_m0tt,VarID, deflate_level = 2)
        case ('tt0t')
          iret=nf90_def_var(ncID,sx(n,1),NF90_FLOAT,dim_tt0t,VarID, deflate_level = 2)
        case ('tm0t')
          iret=nf90_def_var(ncID,sx(n,1),NF90_FLOAT,dim_tm0t,VarID, deflate_level = 2)
        case ('mt0t')
          iret=nf90_def_var(ncID,sx(n,1),NF90_FLOAT,dim_mt0t,VarID, deflate_level = 2)
        case ('0ttt')
          iret=nf90_def_var(ncID,sx(n,1),NF90_FLOAT,dim_0ttt,VarID, deflate_level = 2)
        case ('0tmt')
          iret=nf90_def_var(ncID,sx(n,1),NF90_FLOAT,dim_0tmt,VarID, deflate_level = 2)
        case ('0mtt')
          iret=nf90_def_var(ncID,sx(n,1),NF90_FLOAT,dim_0mtt,VarID, deflate_level = 2)
  !3D Fields
        case ('tttt')
          iret=nf90_def_var(ncID,sx(n,1),NF90_FLOAT,dim_tttt,VarID, deflate_level = 2)
        case ('mttt')
          iret=nf90_def_var(ncID,sx(n,1),NF90_FLOAT,dim_mttt,VarID, deflate_level = 2)
        case ('tmtt')
          iret=nf90_def_var(ncID,sx(n,1),NF90_FLOAT,dim_tmtt,VarID, deflate_level = 2)
        case ('ttmt')
          iret=nf90_def_var(ncID,sx(n,1),NF90_FLOAT,dim_ttmt,VarID, deflate_level = 2)
!Soil fields
        case ('tts')
          iret=nf90_def_var(ncID,sx(n,1),NF90_FLOAT,dim_tts ,VarID, deflate_level = 2)
        case ('t0tts')
          iret=nf90_def_var(ncID,sx(n,1),NF90_FLOAT,dim_t0tts,VarID, deflate_level = 2)
        case ('0ttts')
          iret=nf90_def_var(ncID,sx(n,1),NF90_FLOAT,dim_0ttts,VarID, deflate_level = 2)
        case ('tttts')
          iret=nf90_def_var(ncID,sx(n,1),NF90_FLOAT,dim_tttts,VarID, deflate_level = 2)
        case default
        print *, 'ABORTING: Bad dimensional information ',sx(n,:)
        stop
        ! call appl_abort(0)
      end select
      if (iret/=0) then
        write (*,*) 'nvar', nvar, sx(n,:)

        call nchandle_error(iret)
      end if
      iret=nf90_put_att(ncID,VarID,'longname',sx(n,2))
      iret=nf90_put_att(ncID,VarID,'units',sx(n,3))
      iret = nf90_put_att(ncid, VarID, '_FillValue',nc_fillvalue)

    end do
    iret= nf90_enddef(ncID)
  end subroutine define_nc

  subroutine redefine_nc(ncid)
  implicit none
    integer, intent(in) :: ncid
    integer :: iret
    iret = nf90_redef(ncid)
  end subroutine redefine_nc

  subroutine exitstat_nc(ncid)

   implicit none
   integer, intent(in) :: ncid
   integer status

   status = nf90_close(ncid)
   if (status /= nf90_noerr) call nchandle_error(status)
 end subroutine exitstat_nc
  subroutine writestat_dims_nc(ncid, ncoarse)
    use modglobal, only : dx,dy,zf,zh,jmax
    use modsurfdata, only : zsoilc,isurf
    use modmpi, only : myid
    implicit none
    integer, intent(in) :: ncid
    integer, optional, intent(in) :: ncoarse
    integer             :: i=0,iret,length,varid, nc
    
    if (present(ncoarse)) then
      nc = ncoarse
    else
      nc = 1
    end if
    
    iret = nf90_inq_varid(ncid, 'xt', VarID)
    if (iret==0) iret=nf90_inquire_dimension(ncid, xtID, len=length)
    if (iret==0) iret = nf90_put_var(ncid, varID, (/(dx*(0.5+nc*i),i=0,length-1)/),(/1/))
    iret = nf90_inq_varid(ncid, 'xm', VarID)
    if (iret==0) iret=nf90_inquire_dimension(ncid, xmID, len=length)
    if (iret==0) iret = nf90_put_var(ncid, varID, (/(dx*nc*i,i=0,length-1)/),(/1/))

    iret = nf90_inq_varid(ncid, 'yt', VarID)
    if (iret==0) iret=nf90_inquire_dimension(ncid, ytID, len=length)
    if (iret==0) iret = nf90_put_var(ncid, varID, (/(dy*(0.5+nc*i)+myid*jmax*dy,i=0,length-1)/),(/1/))
    iret = nf90_inq_varid(ncid, 'ym', VarID)
    if (iret==0) iret=nf90_inquire_dimension(ncid, ymID, len=length)
    if (iret==0) iret = nf90_put_var(ncid, varID, (/(dy*nc*i+myid*jmax*dy,i=0,length-1)/),(/1/))

    iret = nf90_inq_varid(ncid, 'zt', VarID)
    if (iret==0) iret=nf90_inquire_dimension(ncid,ztID, len=length)
    if (iret==0) iret = nf90_put_var(ncid, varID, zf(1:length),(/1/))
    iret = nf90_inq_varid(ncid, 'zm', VarID)
    if (iret==0) iret=nf90_inquire_dimension(ncid, zmID, len=length)
    if (iret==0) iret = nf90_put_var(ncid, varID, zh(1:length),(/1/))
    if (isurf==1) then
      iret = nf90_inq_varid(ncid, 'zts', VarID)
      if (iret==0) iret = nf90_inquire_dimension(ncid, ztsID, len=length)
      if (iret==0) iret = nf90_put_var(ncid, varID, zsoilc(1:length),(/1/))
    end if

  end subroutine writestat_dims_nc

  subroutine writestat_time_nc(ncid,nvar,ncname,vars,nrec,lraise)
    implicit none
    integer, intent(in)                      :: ncid,nvar
    integer, intent(inout)                   :: nrec
    real,dimension(nvar),intent(in)          :: vars
    character(*), dimension(:,:),intent(in)  :: ncname
    logical, intent(in)                      :: lraise

    integer :: iret,n,varid
    if(lraise) then
      nrec = nrec+1
    end if
    do n=1,nvar
       iret = nf90_inq_varid(ncid, ncname(n,1), VarID)
       iret = nf90_put_var(ncid, VarID, vars(n), start=(/nrec/))
    end do
    !iret = nf90_sync(ncid)

  end subroutine writestat_time_nc

  subroutine writestat_1D_nc(ncid,nvar,ncname,vars,nrec,dim1)
    implicit none
    integer, intent(in)                      :: ncid,nvar,dim1
    integer, intent(in)                      :: nrec
    real,dimension(dim1,nvar),intent(in)     :: vars
    character(*), dimension(:,:),intent(in)  :: ncname

    integer :: iret,n,varid
    do n=1,nvar
      iret = nf90_inq_varid(ncid, ncname(n,1), VarID)
      iret = nf90_put_var(ncid, VarID, vars(1:dim1,n),(/1,nrec/),(/dim1,1/))
    end do
    !iret = nf90_sync(ncid)

  end subroutine writestat_1D_nc

  subroutine writestat_2D_nc(ncid,nvar,ncname,vars,nrec,dim1,dim2)
    implicit none
    integer, intent(in)                      :: ncid,nvar,dim1,dim2
    integer, intent(in)                      :: nrec
    real,dimension(:,:,:),intent(in)         :: vars
    character(*), dimension(:,:),intent(in)  :: ncname

    integer :: iret,n,varid
    do n=1,nvar
      iret = nf90_inq_varid(ncid, ncname(n,1), VarID)
      iret = nf90_put_var(ncid, VarID, vars(1:dim1,1:dim2,n),(/1,1,nrec/),(/dim1,dim2,1/))
    end do
    !iret = nf90_sync(ncid)

  end subroutine writestat_2D_nc
  subroutine writestat_3D_nc(ncid,nvar,ncname,vars,nrec,dim1,dim2,dim3)
    implicit none
    integer, intent(in)                      :: ncid,nvar,dim1,dim2,dim3
    integer, intent(in)                      :: nrec
    real,dimension(dim1,dim2,dim3,nvar),intent(in)       :: vars
    character(*), dimension(:,:),intent(in)  :: ncname

    integer :: iret,n,varid
    do n=1,nvar
      iret = nf90_inq_varid(ncid, ncname(n,1), VarID)
      iret = nf90_put_var(ncid, VarID, vars(1:dim1,1:dim2,1:dim3,n),(/1,1,1,nrec/),(/dim1,dim2,dim3,1/))
    end do
    !iret = nf90_sync(ncid)

  end subroutine writestat_3D_nc
  subroutine writestat_3D_short_nc(ncid,nvar,ncname,vars,nrec,dim1,dim2,dim3)
    implicit none
    integer, intent(in)                      :: ncid,nvar,dim1,dim2,dim3
    integer, intent(in)                      :: nrec
    integer(KIND=selected_int_kind(4)),dimension(dim1,dim2,dim3,nvar),intent(in)       :: vars
    character(*), dimension(:,:),intent(in)  :: ncname

    integer :: iret,n,varid
    do n=1,nvar
      iret = nf90_inq_varid(ncid, ncname(n,1), VarID)
      iret = nf90_put_var(ncid, VarID, vars(1:dim1,1:dim2,1:dim3,n),(/1,1,1,nrec/),(/dim1,dim2,dim3,1/))
    end do
    !iret = nf90_sync(ncid)

  end subroutine writestat_3D_short_nc


  subroutine ncinfo(out,in1,in2,in3,in4)

    implicit none
    character(*), dimension(4),intent(out) ::out
    character(*), intent(in) ::in1,in2,in3,in4
    out(1) = in1
    out(2) = in2
    out(3) = in3
    out(4) = in4
  end subroutine ncinfo

  subroutine nchandle_error(status)
    use netcdf
    implicit none

    integer, intent(in) :: status

    if(status /= nf90_noerr) then
      print *, trim(nf90_strerror(status))
      stop "Stopped"
    end if

  end subroutine nchandle_error

end module modstat_nc<|MERGE_RESOLUTION|>--- conflicted
+++ resolved
@@ -91,12 +91,7 @@
     if (.not.exans) then
 
       call date_and_time(date,time)
-<<<<<<< HEAD
-      !iret = nf90_create(fname,NF90_SHARE,ncid)
-      iret = nf90_create(fname,NF90_NETCDF4,ncid) 
-=======
       iret = nf90_create(fname,NF90_NETCDF4,ncid)
->>>>>>> 4742a2c5
       iret = nf90_put_att(ncid,NF90_GLOBAL,'title',fname)
       iret = nf90_put_att(ncid,NF90_GLOBAL,'history','Created on '//trim(date)//' at '//trim(time))
       iret = nf90_put_att(ncid, NF90_GLOBAL, 'Source',trim(version))
