!> \file modstat_nc.f90
!!  Background routines to write NetCDF output

!>
!!  Background routines to write NetCDF output.
!>
!! All calls to the netcdf library should be directed through here.
!! Inspired on the UCLA-LES routine by Bjorn Stevens.
!!  \author Thijs Heus,MPI-M
!!  \par Revision list
!!  \todo documentation
!!   \todo restartfiles in NetCDF?
!  This file is part of DALES.
!
! DALES is free software; you can redistribute it and/or modify
! it under the terms of the GNU General Public License as published by
! the Free Software Foundation; either version 3 of the License, or
! (at your option) any later version.
!
! DALES is distributed in the hope that it will be useful,
! but WITHOUT ANY WARRANTY; without even the implied warranty of
! MERCHANTABILITY or FITNESS FOR A PARTICULAR PURPOSE.  See the
! GNU General Public License for more details.
!
! You should have received a copy of the GNU General Public License
! along with this program.  If not, see <http://www.gnu.org/licenses/>.
!
!  Copyright 1993-2009 Delft University of Technology, Wageningen University, Utrecht University, KNMI
!
module modstat_nc
    use netcdf
    implicit none
    logical :: lnetcdf = .true.
    integer, save :: timeID=0, ztID=0, zmID=0, xtID=0, xmID=0, ytID=0, ymID=0,ztsID=0, zqID=0
    real(kind=4) :: nc_fillvalue = -999.
!> The only interface necessary to write data to netcdf, regardless of the dimensions.
    interface writestat_nc
      module procedure writestat_time_nc
      module procedure writestat_1D_nc
      module procedure writestat_2D_nc
      module procedure writestat_3D_nc
      module procedure writestat_3D_short_nc
    end interface writestat_nc
contains


  subroutine initstat_nc
    use modglobal, only : ifnamopt,fname_options
    use modmpi,    only : mpierr,mpi_logical,comm3d,myid
    implicit none

    integer             :: ierr

    namelist/NAMNETCDFSTATS/ &
    lnetcdf

    if(myid==0)then
      open(ifnamopt,file=fname_options,status='old',iostat=ierr)
      read (ifnamopt,NAMNETCDFSTATS,iostat=ierr)
      if (ierr > 0) then
        print *, 'Problem in namoptions NAMNETCDFSTATS'
        print *, 'iostat error: ', ierr
        stop 'ERROR: Problem in namoptions NAMNETCDFSTATS'
      endif
      write(6, NAMNETCDFSTATS)
      close(ifnamopt)
    end if

    call MPI_BCAST(lnetcdf    ,1,MPI_LOGICAL, 0,comm3d,mpierr)

  end subroutine initstat_nc
!
! ----------------------------------------------------------------------
!> Subroutine Open_NC: Opens a NetCDF File and identifies starting record
!
  subroutine open_nc (fname, ncid,nrec,n1, n2, n3, ns,nq)
    use modglobal, only : author,version,rtimee
    implicit none
    integer, intent (out) :: ncid,nrec
    integer, optional, intent (in) :: n1, n2, n3, ns, nq
    character (len=40), intent (in) :: fname

    character (len=12):: date='',time=''
    integer :: iret,varid,ncall,RecordDimID
    real, allocatable :: xtimes(:)
    logical :: exans

    inquire(file=trim(fname),exist=exans)

    ncall = 0
    if (.not.exans) then

      call date_and_time(date,time)
      iret = nf90_create(fname,NF90_NETCDF4,ncid)
      iret = nf90_put_att(ncid,NF90_GLOBAL,'title',fname)
      iret = nf90_put_att(ncid,NF90_GLOBAL,'history','Created on '//trim(date)//' at '//trim(time))
      iret = nf90_put_att(ncid, NF90_GLOBAL, 'Source',trim(version))
      iret = nf90_put_att(ncid, NF90_GLOBAL, 'Author',trim(author))
      iret = nf90_def_dim(ncID, 'time', NF90_UNLIMITED, timeID)
      if (present(n1)) then
        iret = nf90_def_dim(ncID, 'xt', n1, xtID)
        iret = nf90_def_dim(ncID, 'xm', n1, xmID)
        iret = nf90_def_var(ncID,'xt',NF90_FLOAT,xtID ,VarID)
        iret=nf90_put_att(ncID,VarID,'longname','West-East displacement of cell centers')
        iret=nf90_put_att(ncID,VarID,'units','m')
        iret = nf90_def_var(ncID,'xm',NF90_FLOAT,xmID,VarID)
        iret=nf90_put_att(ncID,VarID,'longname','West-East displacement of cell edges')
        iret=nf90_put_att(ncID,VarID,'units','m')
      end if
      if (present(n2)) then
        iret = nf90_def_dim(ncID, 'yt', n2, ytID)
        iret = nf90_def_dim(ncID, 'ym', n2, ymID)
        iret = nf90_def_var(ncID,'yt',NF90_FLOAT,ytID ,VarID)
        iret=nf90_put_att(ncID,VarID,'longname','South-North displacement of cell centers')
        iret=nf90_put_att(ncID,VarID,'units','m')
        iret = nf90_def_var(ncID,'ym',NF90_FLOAT,ymID,VarID)
        iret=nf90_put_att(ncID,VarID,'longname','South-North displacement of cell edges')
        iret=nf90_put_att(ncID,VarID,'units','m')
      end if
      if (present(n3)) then
        iret = nf90_def_dim(ncID, 'zt', n3, ztID)
        iret = nf90_def_dim(ncID, 'zm', n3, zmID)
        iret = nf90_def_var(ncID,'zt',NF90_FLOAT,(/ztID/) ,VarID)
        iret=nf90_put_att(ncID,VarID,'longname','Vertical displacement of cell centers')
        iret=nf90_put_att(ncID,VarID,'units','m')
        iret = nf90_def_var(ncID,'zm',NF90_FLOAT,(/zmID/),VarID)
        iret=nf90_put_att(ncID,VarID,'longname','Vertical displacement of cell edges')
        iret=nf90_put_att(ncID,VarID,'units','m')
      end if
      if (present(ns)) then
        iret = nf90_def_dim(ncID, 'zts', ns, ztsID)
        iret = nf90_def_var(ncID,'zts',NF90_FLOAT,(/ztsID/) ,VarID)
        iret=nf90_put_att(ncID,VarID,'longname','Soil level depth of cell centers')
        iret=nf90_put_att(ncID,VarID,'units','m')
      end if
      if (present(nq)) then
        iret = nf90_def_dim(ncID, 'zq', nq, zqID)
        iret = nf90_def_var(ncID,'zq',NF90_FLOAT,(/zqID/) ,VarID)
        iret=nf90_put_att(ncID,VarID,'longname','Heights of interface levels')
        iret=nf90_put_att(ncID,VarID,'units','m')
      end if

    else
       nrec = 0
       ncall= 0
       iret = nf90_open (trim(fname), NF90_WRITE, ncid)
       iret = nf90_inquire(ncid, unlimitedDimId = RecordDimID)
       iret = nf90_inquire_dimension(ncid, RecordDimID, len=nrec)
       if (nrec>0) then
        iret = nf90_inq_varid(ncid,'time',timeID)
        allocate (xtimes(nrec))
        iret = nf90_get_var(ncid, timeId, xtimes(1:nrec))

        do while(xtimes(ncall+1) < rtimee - spacing(1.))
            ncall=ncall+1
            if (ncall >= nrec) exit
        end do
        deallocate(xtimes)
       end if
       if (present(n1)) then
         iret = nf90_inq_dimid(ncid,'xt',xtId)
         iret = nf90_inq_dimid(ncid,'xm',xmId)
       end if
       if (present(n2)) then
         iret = nf90_inq_dimid(ncid,'yt',ytId)
         iret = nf90_inq_dimid(ncid,'ym',ymId)
       end if
       if (present(n3)) then
         iret = nf90_inq_dimid(ncid,'zt',ztId)
         iret = nf90_inq_dimid(ncid,'zm',zmId)
       end if
       if (present(ns)) then
         iret = nf90_inq_dimid(ncid,'zts',ztsId)
       end if
       if (present(nq)) then
         iret = nf90_inq_dimid(ncid,'zq',zqId)
       end if
    end if
    nrec = ncall

    iret= nf90_enddef(ncID)

  end subroutine open_nc

  !
  ! ----------------------------------------------------------------------
  !> Subroutine Define_NC: Defines the structure of the nc file (if not
  !! already open)
  !
  subroutine define_nc(ncID, nVar, sx)
    implicit none
    integer, intent (in) :: nVar, ncID
    character (*), intent (in) :: sx(nVar,4)

    integer, save ::  dim_mttt(4) = 0, dim_tmtt(4) = 0, dim_ttmt(4) = 0, dim_tttt(4) = 0, &
                      dim_tt(2)= 0, dim_mt(2)= 0,dim_t0tt(3)=0,dim_m0tt(3)=0,dim_t0mt(3)=0,dim_tt0t(3)=0, &
                      dim_mt0t(3)=0,dim_tm0t(3)=0,dim_0ttt(3)=0,dim_0mtt(3)=0,dim_0tmt(3)=0,&
                      dim_tts(2)=0,dim_t0tts(3)=0,dim_0ttts(3)=0,dim_tttts(4)=0,dim_qt(2)=0

    integer :: iret, n, VarID
    iret = nf90_inq_dimid(ncid,'time',timeId)
    iret = nf90_inq_dimid(ncid,'xt',xtId)
    iret = nf90_inq_dimid(ncid,'xm',xmId)
    iret = nf90_inq_dimid(ncid,'yt',ytId)
    iret = nf90_inq_dimid(ncid,'ym',ymId)
    iret = nf90_inq_dimid(ncid,'zt',ztId)
    iret = nf90_inq_dimid(ncid,'zm',zmId)
    iret = nf90_inq_dimid(ncid,'zts',ztsId)
    iret = nf90_inq_dimid(ncid,'zq',zqId)
    iret = nf90_redef(ncid)
    dim_tt = (/ztId,timeId/)
    dim_mt = (/zmId,timeId/)

    dim_t0tt= (/xtID,ztID,timeId/)! thermo point
    dim_t0mt= (/xtID,zmID,timeId/)! zpoint
    dim_m0tt= (/xmID,ztID,timeId/)! upoint
    dim_tt0t= (/xtID,ytID,timeId/)! thermo point
    dim_tm0t= (/xtID,ymID,timeId/)! vpoint
    dim_mt0t= (/xmID,ytID,timeId/)! upoint
    dim_0ttt= (/ytID,ztID,timeId/)! thermo point
    dim_0tmt= (/ytID,zmID,timeId/)! wpoint
    dim_0mtt= (/ymID,ztID,timeId/)! vpoint

    dim_tttt= (/xtID,ytID,ztID,timeId/)! thermo point
    dim_ttmt= (/xtID,ytID,zmID,timeId/)! zpoint
    dim_mttt= (/xmID,ytID,ztID,timeId/)! upoint
    dim_tmtt= (/xtID,ymID,ztId,timeId/)! ypoint

    dim_tts = (/ztsId,timeId/)
    dim_t0tts= (/xtID,ztsID,timeId/)! thermo soil point
    dim_0ttts= (/ytID,ztsID,timeId/)! thermo point
    dim_tttts= (/xtID,ytID,ztsID,timeId/)! thermo point

    dim_qt = (/zqId,timeId/)

    do n=1,nVar
      iret = nf90_inq_varid(ncid, trim(sx(n,1)), VarID)
      if (iret == 0) cycle
      select case(trim(sx(n,4)))
        case ('time')
          iret=nf90_def_var(ncID,sx(n,1),NF90_FLOAT,(/timeID/) ,VarID)
        case ('tt')
          iret=nf90_def_var(ncID,sx(n,1),NF90_FLOAT,dim_tt ,VarID)
        case ('mt')
          iret=nf90_def_var(ncID,sx(n,1),NF90_FLOAT,dim_mt,VarID)
  !2D Fields
        case ('t0tt')
          iret=nf90_def_var(ncID,sx(n,1),NF90_FLOAT,dim_t0tt,VarID)
        case ('t0mt')
          iret=nf90_def_var(ncID,sx(n,1),NF90_FLOAT,dim_t0mt,VarID)
        case ('m0tt')
          iret=nf90_def_var(ncID,sx(n,1),NF90_FLOAT,dim_m0tt,VarID)
        case ('tt0t')
          iret=nf90_def_var(ncID,sx(n,1),NF90_FLOAT,dim_tt0t,VarID)
        case ('tm0t')
          iret=nf90_def_var(ncID,sx(n,1),NF90_FLOAT,dim_tm0t,VarID)
        case ('mt0t')
          iret=nf90_def_var(ncID,sx(n,1),NF90_FLOAT,dim_mt0t,VarID)
        case ('0ttt')
          iret=nf90_def_var(ncID,sx(n,1),NF90_FLOAT,dim_0ttt,VarID)
        case ('0tmt')
          iret=nf90_def_var(ncID,sx(n,1),NF90_FLOAT,dim_0tmt,VarID)
        case ('0mtt')
          iret=nf90_def_var(ncID,sx(n,1),NF90_FLOAT,dim_0mtt,VarID)
  !3D Fields
        case ('tttt')
          iret=nf90_def_var(ncID,sx(n,1),NF90_FLOAT,dim_tttt,VarID)
        case ('mttt')
          iret=nf90_def_var(ncID,sx(n,1),NF90_FLOAT,dim_mttt,VarID)
        case ('tmtt')
          iret=nf90_def_var(ncID,sx(n,1),NF90_FLOAT,dim_tmtt,VarID)
        case ('ttmt')
          iret=nf90_def_var(ncID,sx(n,1),NF90_FLOAT,dim_ttmt,VarID)
!Soil fields
        case ('tts')
          iret=nf90_def_var(ncID,sx(n,1),NF90_FLOAT,dim_tts ,VarID)
        case ('t0tts')
          iret=nf90_def_var(ncID,sx(n,1),NF90_FLOAT,dim_t0tts,VarID)
        case ('0ttts')
          iret=nf90_def_var(ncID,sx(n,1),NF90_FLOAT,dim_0ttts,VarID)
        case ('tttts')
          iret=nf90_def_var(ncID,sx(n,1),NF90_FLOAT,dim_tttts,VarID)

!Quadrant analysis fields
        case('qt')
          iret=nf90_def_var(ncID,sx(n,1),NF90_FLOAT,dim_qt ,VarID)
        case default
        print *, 'ABORTING: Bad dimensional information ',sx(n,:)
        stop
        ! call appl_abort(0)

      end select
      if (iret/=0) then
        write (*,*) 'nvar', nvar, sx(n,:)

        call nchandle_error(iret)
      end if
      iret=nf90_def_var_deflate(ncid,varID, 0, 1, deflate_level = 2)
      iret=nf90_put_att(ncID,VarID,'longname',sx(n,2))
      iret=nf90_put_att(ncID,VarID,'units',sx(n,3))
      iret = nf90_put_att(ncid, VarID, '_FillValue',nc_fillvalue)

    end do
    iret= nf90_enddef(ncID)
  end subroutine define_nc

  subroutine redefine_nc(ncid)
  implicit none
    integer, intent(in) :: ncid
    integer :: iret
    iret = nf90_redef(ncid)
  end subroutine redefine_nc

  subroutine exitstat_nc(ncid)

   implicit none
   integer, intent(in) :: ncid
   integer status

   status = nf90_close(ncid)
   if (status /= nf90_noerr) call nchandle_error(status)
 end subroutine exitstat_nc
<<<<<<< HEAD
  subroutine writestat_dims_nc(ncid, ncoarse)
    use modglobal, only : dx,dy,zf,zh,jmax
=======
  subroutine writestat_dims_nc(ncid)
    use modglobal, only : dx,dy,zf,zh,jmax,imax
>>>>>>> 87318025
    use modsurfdata, only : zsoilc,isurf
    use modmpi, only : myidx,myidy
    implicit none
    integer, intent(in) :: ncid
    integer, optional, intent(in) :: ncoarse
    integer             :: i=0,iret,length,varid, nc

    if (present(ncoarse)) then
      nc = ncoarse
    else
      nc = 1
    end if

    iret = nf90_inq_varid(ncid, 'xt', VarID)
    if (iret==0) iret=nf90_inquire_dimension(ncid, xtID, len=length)
<<<<<<< HEAD
    if (iret==0) iret = nf90_put_var(ncid, varID, (/(dx*(0.5+nc*i),i=0,length-1)/),(/1/))
    iret = nf90_inq_varid(ncid, 'xm', VarID)
    if (iret==0) iret=nf90_inquire_dimension(ncid, xmID, len=length)
    if (iret==0) iret = nf90_put_var(ncid, varID, (/(dx*nc*i,i=0,length-1)/),(/1/))

    iret = nf90_inq_varid(ncid, 'yt', VarID)
    if (iret==0) iret=nf90_inquire_dimension(ncid, ytID, len=length)
    if (iret==0) iret = nf90_put_var(ncid, varID, (/(dy*(0.5+nc*i)+myid*jmax*dy,i=0,length-1)/),(/1/))
    iret = nf90_inq_varid(ncid, 'ym', VarID)
    if (iret==0) iret=nf90_inquire_dimension(ncid, ymID, len=length)
    if (iret==0) iret = nf90_put_var(ncid, varID, (/(dy*nc*i+myid*jmax*dy,i=0,length-1)/),(/1/))
=======
    if (iret==0) iret = nf90_put_var(ncid, varID, (/(dx*(0.5+i)+myidx*imax*dx,i=0,length-1)/),(/1/))
    iret = nf90_inq_varid(ncid, 'xm', VarID)
    if (iret==0) iret=nf90_inquire_dimension(ncid, xmID, len=length)
    if (iret==0) iret = nf90_put_var(ncid, varID, (/(dx*i+myidx*imax*dx,i=0,length-1)/),(/1/))

    iret = nf90_inq_varid(ncid, 'yt', VarID)
    if (iret==0) iret=nf90_inquire_dimension(ncid, ytID, len=length)
    if (iret==0) iret = nf90_put_var(ncid, varID, (/(dy*(0.5+i)+myidy*jmax*dy,i=0,length-1)/),(/1/))
    iret = nf90_inq_varid(ncid, 'ym', VarID)
    if (iret==0) iret=nf90_inquire_dimension(ncid, ymID, len=length)
    if (iret==0) iret = nf90_put_var(ncid, varID, (/(dy*i+myidy*jmax*dy,i=0,length-1)/),(/1/))
>>>>>>> 87318025

    iret = nf90_inq_varid(ncid, 'zt', VarID)
    if (iret==0) iret=nf90_inquire_dimension(ncid,ztID, len=length)
    if (iret==0) iret = nf90_put_var(ncid, varID, zf(1:length),(/1/))
    iret = nf90_inq_varid(ncid, 'zm', VarID)
    if (iret==0) iret=nf90_inquire_dimension(ncid, zmID, len=length)
    if (iret==0) iret = nf90_put_var(ncid, varID, zh(1:length),(/1/))
    if (isurf==1) then
      iret = nf90_inq_varid(ncid, 'zts', VarID)
      if (iret==0) iret = nf90_inquire_dimension(ncid, ztsID, len=length)
      if (iret==0) iret = nf90_put_var(ncid, varID, zsoilc(1:length),(/1/))
    end if

  end subroutine writestat_dims_nc

  subroutine writestat_dims_q_nc(ncid,k1,k2)
    use modglobal, only : dx,dy,zf,zh,jmax,imax
    use modsurfdata, only : zsoilc,isurf
    use modmpi, only : myidx,myidy
    implicit none
    integer, intent(in) :: ncid,k1,k2
    integer             :: i=0,iret,length,varid
    iret = nf90_inq_varid(ncid, 'xt', VarID)
    if (iret==0) iret=nf90_inquire_dimension(ncid, xtID, len=length)
    if (iret==0) iret = nf90_put_var(ncid, varID, (/(dx*(0.5+i)+myidx*imax*dx,i=0,length-1)/),(/1/))
    iret = nf90_inq_varid(ncid, 'xm', VarID)
    if (iret==0) iret=nf90_inquire_dimension(ncid, xmID, len=length)
    if (iret==0) iret = nf90_put_var(ncid, varID, (/(dx*i+myidx*imax*dx,i=0,length-1)/),(/1/))

    iret = nf90_inq_varid(ncid, 'yt', VarID)
    if (iret==0) iret=nf90_inquire_dimension(ncid, ytID, len=length)
    if (iret==0) iret = nf90_put_var(ncid, varID, (/(dy*(0.5+i)+myidy*jmax*dy,i=0,length-1)/),(/1/))
    iret = nf90_inq_varid(ncid, 'ym', VarID)
    if (iret==0) iret=nf90_inquire_dimension(ncid, ymID, len=length)
    if (iret==0) iret = nf90_put_var(ncid, varID, (/(dy*i+myidy*jmax*dy,i=0,length-1)/),(/1/))

    iret = nf90_inq_varid(ncid, 'zt', VarID)
    if (iret==0) iret=nf90_inquire_dimension(ncid,ztID, len=length)
    if (iret==0) iret = nf90_put_var(ncid, varID, zf(1:length),(/1/))
    iret = nf90_inq_varid(ncid, 'zm', VarID)
    if (iret==0) iret=nf90_inquire_dimension(ncid, zmID, len=length)
    if (iret==0) iret = nf90_put_var(ncid, varID, zh(1:length),(/1/))
    if (isurf==1) then
      iret = nf90_inq_varid(ncid, 'zts', VarID)
      if (iret==0) iret = nf90_inquire_dimension(ncid, ztsID, len=length)
      if (iret==0) iret = nf90_put_var(ncid, varID, zsoilc(1:length),(/1/))
    end if

    iret = nf90_inq_varid(ncid, 'zq', VarID)
    if (iret==0) iret=nf90_inquire_dimension(ncid,zqID, len=length)
    if (length .ne. (1+k2-k1)) then
      print *,"k1     = ",k1
      print *,"k2     = ",k2
      print *,"length = ",length
      stop "Problem in writestat_dims_q_nc: not matching lengths"
    endif
    if (iret==0) iret = nf90_put_var(ncid, varID, zh(k1:k2),(/1/))

  end subroutine writestat_dims_q_nc

  subroutine writestat_time_nc(ncid,nvar,ncname,vars,nrec,lraise)
    implicit none
    integer, intent(in)                      :: ncid,nvar
    integer, intent(inout)                   :: nrec
    real,dimension(nvar),intent(in)          :: vars
    character(*), dimension(:,:),intent(in)  :: ncname
    logical, intent(in)                      :: lraise

    integer :: iret,n,varid
    if(lraise) then
      nrec = nrec+1
    end if
    do n=1,nvar
       iret = nf90_inq_varid(ncid, ncname(n,1), VarID)
       iret = nf90_put_var(ncid, VarID, vars(n), start=(/nrec/))
    end do

  end subroutine writestat_time_nc

  subroutine writestat_1D_nc(ncid,nvar,ncname,vars,nrec,dim1)
    implicit none
    integer, intent(in)                      :: ncid,nvar,dim1
    integer, intent(in)                      :: nrec
    real,dimension(dim1,nvar),intent(in)     :: vars
    character(*), dimension(:,:),intent(in)  :: ncname

    integer :: iret,n,varid
    do n=1,nvar
      iret = nf90_inq_varid(ncid, ncname(n,1), VarID)
      iret = nf90_put_var(ncid, VarID, vars(1:dim1,n),(/1,nrec/),(/dim1,1/))
    end do

  end subroutine writestat_1D_nc

  subroutine writestat_2D_nc(ncid,nvar,ncname,vars,nrec,dim1,dim2)
    implicit none
    integer, intent(in)                      :: ncid,nvar,dim1,dim2
    integer, intent(in)                      :: nrec
    real,dimension(:,:,:),intent(in)         :: vars
    character(*), dimension(:,:),intent(in)  :: ncname

    integer :: iret,n,varid
    do n=1,nvar
      iret = nf90_inq_varid(ncid, ncname(n,1), VarID)
      iret = nf90_put_var(ncid, VarID, vars(1:dim1,1:dim2,n),(/1,1,nrec/),(/dim1,dim2,1/))
    end do

  end subroutine writestat_2D_nc
  subroutine writestat_3D_nc(ncid,nvar,ncname,vars,nrec,dim1,dim2,dim3)
    implicit none
    integer, intent(in)                      :: ncid,nvar,dim1,dim2,dim3
    integer, intent(in)                      :: nrec
    real,dimension(dim1,dim2,dim3,nvar),intent(in)       :: vars
    character(*), dimension(:,:),intent(in)  :: ncname

    integer :: iret,n,varid
    do n=1,nvar
      iret = nf90_inq_varid(ncid, ncname(n,1), VarID)
      iret = nf90_put_var(ncid, VarID, vars(1:dim1,1:dim2,1:dim3,n),(/1,1,1,nrec/),(/dim1,dim2,dim3,1/))
    end do

  end subroutine writestat_3D_nc
  subroutine writestat_3D_short_nc(ncid,nvar,ncname,vars,nrec,dim1,dim2,dim3)
    implicit none
    integer, intent(in)                      :: ncid,nvar,dim1,dim2,dim3
    integer, intent(in)                      :: nrec
    integer(KIND=selected_int_kind(4)),dimension(dim1,dim2,dim3,nvar),intent(in)       :: vars
    character(*), dimension(:,:),intent(in)  :: ncname

    integer :: iret,n,varid
    do n=1,nvar
      iret = nf90_inq_varid(ncid, ncname(n,1), VarID)
      iret = nf90_put_var(ncid, VarID, vars(1:dim1,1:dim2,1:dim3,n),(/1,1,1,nrec/),(/dim1,dim2,dim3,1/))
    end do

  end subroutine writestat_3D_short_nc


  subroutine ncinfo(out,in1,in2,in3,in4)

    implicit none
    character(*), dimension(4),intent(out) ::out
    character(*), intent(in) ::in1,in2,in3,in4
    out(1) = in1
    out(2) = in2
    out(3) = in3
    out(4) = in4
  end subroutine ncinfo

  subroutine nchandle_error(status)
    use netcdf
    implicit none

    integer, intent(in) :: status

    if(status /= nf90_noerr) then
      print *, trim(nf90_strerror(status))
      stop "Stopped"
    end if

  end subroutine nchandle_error

end module modstat_nc<|MERGE_RESOLUTION|>--- conflicted
+++ resolved
@@ -320,13 +320,8 @@
    status = nf90_close(ncid)
    if (status /= nf90_noerr) call nchandle_error(status)
  end subroutine exitstat_nc
-<<<<<<< HEAD
   subroutine writestat_dims_nc(ncid, ncoarse)
-    use modglobal, only : dx,dy,zf,zh,jmax
-=======
-  subroutine writestat_dims_nc(ncid)
     use modglobal, only : dx,dy,zf,zh,jmax,imax
->>>>>>> 87318025
     use modsurfdata, only : zsoilc,isurf
     use modmpi, only : myidx,myidy
     implicit none
@@ -342,31 +337,17 @@
 
     iret = nf90_inq_varid(ncid, 'xt', VarID)
     if (iret==0) iret=nf90_inquire_dimension(ncid, xtID, len=length)
-<<<<<<< HEAD
-    if (iret==0) iret = nf90_put_var(ncid, varID, (/(dx*(0.5+nc*i),i=0,length-1)/),(/1/))
+    if (iret==0) iret = nf90_put_var(ncid, varID, (/(dx*(0.5+nc*i)+myidx*imax*dx,i=0,length-1)/),(/1/))
     iret = nf90_inq_varid(ncid, 'xm', VarID)
     if (iret==0) iret=nf90_inquire_dimension(ncid, xmID, len=length)
-    if (iret==0) iret = nf90_put_var(ncid, varID, (/(dx*nc*i,i=0,length-1)/),(/1/))
+    if (iret==0) iret = nf90_put_var(ncid, varID, (/(dx*nc*i+myidx*imax*dx,i=0,length-1)/),(/1/))
 
     iret = nf90_inq_varid(ncid, 'yt', VarID)
     if (iret==0) iret=nf90_inquire_dimension(ncid, ytID, len=length)
-    if (iret==0) iret = nf90_put_var(ncid, varID, (/(dy*(0.5+nc*i)+myid*jmax*dy,i=0,length-1)/),(/1/))
+    if (iret==0) iret = nf90_put_var(ncid, varID, (/(dy*(0.5+nc*i)+myidy*jmax*dy,i=0,length-1)/),(/1/))
     iret = nf90_inq_varid(ncid, 'ym', VarID)
     if (iret==0) iret=nf90_inquire_dimension(ncid, ymID, len=length)
-    if (iret==0) iret = nf90_put_var(ncid, varID, (/(dy*nc*i+myid*jmax*dy,i=0,length-1)/),(/1/))
-=======
-    if (iret==0) iret = nf90_put_var(ncid, varID, (/(dx*(0.5+i)+myidx*imax*dx,i=0,length-1)/),(/1/))
-    iret = nf90_inq_varid(ncid, 'xm', VarID)
-    if (iret==0) iret=nf90_inquire_dimension(ncid, xmID, len=length)
-    if (iret==0) iret = nf90_put_var(ncid, varID, (/(dx*i+myidx*imax*dx,i=0,length-1)/),(/1/))
-
-    iret = nf90_inq_varid(ncid, 'yt', VarID)
-    if (iret==0) iret=nf90_inquire_dimension(ncid, ytID, len=length)
-    if (iret==0) iret = nf90_put_var(ncid, varID, (/(dy*(0.5+i)+myidy*jmax*dy,i=0,length-1)/),(/1/))
-    iret = nf90_inq_varid(ncid, 'ym', VarID)
-    if (iret==0) iret=nf90_inquire_dimension(ncid, ymID, len=length)
-    if (iret==0) iret = nf90_put_var(ncid, varID, (/(dy*i+myidy*jmax*dy,i=0,length-1)/),(/1/))
->>>>>>> 87318025
+    if (iret==0) iret = nf90_put_var(ncid, varID, (/(dy*nc*i+myidy*jmax*dy,i=0,length-1)/),(/1/))
 
     iret = nf90_inq_varid(ncid, 'zt', VarID)
     if (iret==0) iret=nf90_inquire_dimension(ncid,ztID, len=length)
