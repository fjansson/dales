!> \file modtimestat.f90
!!  Timestat calculates timeseries of several variables

!>
!! Timestat calculates timeseries of several variables
!>
!! Timeseries of the most relevant parameters. Written to tmser1.expnr and tmsurf.expnr
!! If netcdf is true, this module leads the tmser.expnr.nc output
!!  \author Pier Siebesma, K.N.M.I.
!!  \author Stephan de Roode,TU Delft
!!  \author Chiel van Heerwaarden, Wageningen U.R.
!!  \author Thijs Heus,MPI-M
!!  \par Revision list
!  This file is part of DALES.
!
! DALES is free software; you can redistribute it and/or modify
! it under the terms of the GNU General Public License as published by
! the Free Software Foundation; either version 3 of the License, or
! (at your option) any later version.
!
! DALES is distributed in the hope that it will be useful,
! but WITHOUT ANY WARRANTY; without even the implied warranty of
! MERCHANTABILITY or FITNESS FOR A PARTICULAR PURPOSE.  See the
! GNU General Public License for more details.
!
! You should have received a copy of the GNU General Public License
! along with this program.  If not, see <http://www.gnu.org/licenses/>.
!
!  Copyright 1993-2009 Delft University of Technology, Wageningen University, Utrecht University, KNMI
!


module modtimestat


  use modglobal, only : longint
  use modgenstat,only : patchsum_1level

implicit none
! private
! PUBLIC :: inittimestat, timestat
save
!NetCDF variables
  !integer,parameter :: nvar = 28
  integer :: nvar
  integer :: ncid,nrec = 0
  character(80) :: fname = 'tmser.xxx.nc'
  !character(80),dimension(nvar,4) :: ncname
  character(80), allocatable, dimension(:,:)    :: ncname
  character(40) :: name

  real    :: dtav
  integer(kind=longint) :: idtav,tnext
  logical :: ltimestat= .false. !<switch for timestatistics (on/off)
  real    :: zi,ziold=-1, we
  integer, parameter :: iblh_flux = 1, iblh_grad = 2, iblh_thres = 3
  integer, parameter :: iblh_thv = -1,iblh_thl = -2, iblh_qt = -3
  integer :: iblh_meth = iblh_grad, iblh_var = iblh_thv
  integer :: blh_nsamp = 4
  real    :: blh_thres=-1 ,blh_sign=1.0
  real   :: zbaseav, ztopav, ztopmax,zbasemin
  real   :: qlintav, qlintmax, tke_tot
  real   :: cc, wmax, qlmax
  real   :: qlint
  logical:: store_zi = .false.

  !Variables for heterogeneity 
  real, allocatable :: u0av_patch (:,:)     ! patch averaged um    at full level
  real, allocatable :: v0av_patch (:,:)     ! patch averaged vm    at full level
  real, allocatable :: w0av_patch (:,:)     ! patch averaged wm    at full level
  real,allocatable, dimension(:,:) :: zbase_field, ztop_field, cc_field, qlint_field, tke_tot_field
  real,allocatable, dimension(:,:) :: zbase_patch, ztop_patch, zbasemin_patch, zbasemin_patchl, cc_patch, qlint_patch, qlintmax_patch, qlintmax_patchl
  real,allocatable, dimension(:,:) :: tke_tot_patch, wmax_patch, wmax_patchl, qlmax_patch, qlmax_patchl, ztopmax_patch, ztopmax_patchl
  real,allocatable, dimension(:,:) :: ust_patch, qst_patch, tst_patch, wts_patch, wqls_patch, wtvs_patch
  !In combination with isurf = 1    
  real,allocatable, dimension(:,:) :: Qnet_patch, H_patch, LE_patch, G0_patch, tendskin_patch,rs_patch,ra_patch
  real,allocatable, dimension(:,:) :: cliq_patch, wl_patch, rsveg_patch, rssoil_patch, tskin_patch, obl_patch
  real,allocatable, dimension(:,:) :: zi_patch,ziold_patch,we_patch, zi_field

contains
!> Initializing Timestat. Read out the namelist, initializing the variables
  subroutine inittimestat
    use modmpi,    only : my_real,myid,comm3d,mpi_logical,mpierr,mpi_integer
    use modglobal, only : ifnamopt, fname_options,cexpnr,dtmax,idtmax,ifoutput,dtav_glob,tres,ladaptive,k1,kmax,rd,rv,dt_lim,btime,i1,j1
    use modfields, only : thlprof,qtprof,svprof
    use modsurfdata, only : isurf, lhetero, xpatches, ypatches
    use modstat_nc, only : lnetcdf, open_nc,define_nc,ncinfo
    implicit none
    integer :: ierr,k,location = 1
    real :: gradient = 0.0
    real, allocatable,dimension(:) :: profile
    integer :: i,j


    namelist/NAMTIMESTAT/ & !< namelist
    dtav,ltimestat,blh_thres,iblh_meth,iblh_var,blh_nsamp !! namelist contents

    dtav=dtav_glob
    if(myid==0)then
      open(ifnamopt,file=fname_options,status='old',iostat=ierr)
      read (ifnamopt,NAMTIMESTAT,iostat=ierr)
      if (ierr > 0) then
        print *, 'Problem in namoptions NAMTIMESTAT'
        print *, 'iostat error: ', ierr
        stop 'ERROR: Problem in namoptions NAMTIMESTAT'
      endif
      write(6 ,NAMTIMESTAT)
      close(ifnamopt)
    end if

    call MPI_BCAST(dtav       ,1,MY_REAL   ,0,comm3d,mpierr)
    call MPI_BCAST(ltimestat  ,1,MPI_LOGICAL,0,comm3d,mpierr)
    call MPI_BCAST(blh_thres  ,1,MY_REAL   ,0,comm3d,mpierr)
    call MPI_BCAST(iblh_meth  ,1,MPI_INTEGER,0,comm3d,mpierr)
    call MPI_BCAST(iblh_var   ,1,MPI_INTEGER,0,comm3d,mpierr)
    call MPI_BCAST(blh_nsamp  ,1,MPI_INTEGER,0,comm3d,mpierr)
    idtav = dtav/tres
   
    tnext = idtav+btime

    if(.not.(ltimestat)) return
    dt_lim = min(dt_lim,tnext)

    if (.not. ladaptive .and. abs(dtav/dtmax-nint(dtav/dtmax))>1e-4) then
      stop 'TIMESTAT: dtav should be a integer multiple of dtmax'
    end if

    allocate(profile(1:k1))
    select case (iblh_var)
    case(iblh_qt)
      profile = qtprof
    case(iblh_thl)
      profile = thlprof
    case(iblh_thv)
      do k=1,k1
        profile(k) = thlprof(k)*(1+(rv/rd-1)*qtprof(k))
      end do
    case(1:)
      profile = svprof(:,iblh_var)
    end select
    blh_sign = sign(1.0,profile(kmax)-profile(1))

    select case(iblh_meth)
    case (iblh_flux)
    case (iblh_grad)
    case (iblh_thres)
      if (blh_thres<0) then
        do k=kmax,2,-1
          if (blh_sign*(profile(k+1) - profile(k-1)) > gradient) then
            location = k
            gradient = blh_sign*(profile(k+1) - profile(k-1))
          endif
        enddo
        blh_thres=profile(location)
        if (myid==0) write (*,*) 'TIMESTAT: blh_tres =',blh_thres
      end if
    case default
      stop 'TIMESTAT: Incorrect iblh_meth'
    end select
    deallocate(profile)

    if(myid==0) then
      !tmser1
      open (ifoutput,file='tmser1.'//cexpnr,status='replace',position='append')
      write(ifoutput,'(2a)') &
             '#  time      cc     z_cbase    z_ctop_avg  z_ctop_max      zi         we', &
             '   <<ql>>  <<ql>>_max   w_max   tke     ql_max'
      close(ifoutput)
      !tmsurf
      open (ifoutput,file='tmsurf.'//cexpnr,status='replace',position='append')
      write(ifoutput,'(2a)') &
             '#  time        ust        tst        qst         obukh', &
             '      thls        z0        wthls      wthvs      wqls '
      close(ifoutput)
      if(isurf == 1) then
        open (ifoutput,file='tmlsm.'//cexpnr,status='replace',position='append')
        write(ifoutput,'(3a)') &
               '#     time      Qnet        H          LE         G0  ', &
               '   tendskin     rs         ra        tskin        cliq  ', &
               '    Wl          rssoil     rsveg'
        write(ifoutput,'(3a)') &
               '#      [s]     [W/m2]     [W/m2]     [W/m2]     [W/m2]', &
               '   [W/m2]      [s/m]       [s/m]     [K]          [-]   ', &
               '   [m]          [s/m]      [s/m]'
        close(ifoutput)
      end if

      if(lhetero) then
        do i=1,xpatches
          do j=1,ypatches
            name = 'tmser1patchiiixjjj.'//cexpnr
            write (name(12:14),'(i3.3)') i
            write (name(16:18),'(i3.3)') j
            open (ifoutput,file=name,status='replace',position='append')
            write(ifoutput,'(2a)') &
               '#  time      cc     z_cbase    z_ctop_avg  z_ctop_max      zi         we', &
               '   <<ql>>  <<ql>>_max   w_max   tke     ql_max'
            close(ifoutput)

            name = 'tmsurfpatchiiixjjj.'//cexpnr
            write (name(12:14),'(i3.3)') i
            write (name(16:18),'(i3.3)') j
            open (ifoutput,file=name,status='replace',position='append')
            write(ifoutput,'(2a)') &
               '#  time        ust        tst        qst         obukh', &
               '      thls        z0        wthls      wthvs      wqls '
            close(ifoutput)

            if(isurf == 1) then
              name = 'tmlsmpatchiiixjjj.'//cexpnr
              write (name(11:13),'(i3.3)') i
              write (name(15:17),'(i3.3)') j
              open (ifoutput,file=name,status='replace',position='append')
              write(ifoutput,'(3a)') &
                 '#     time      Qnet        H          LE         G0  ', &
                 '   tendskin     rs         ra        tskin        cliq  ', &
                 '    Wl          rssoil     rsveg'
              write(ifoutput,'(3a)') &
                 '#      [s]     [W/m2]     [W/m2]     [W/m2]     [W/m2]', &
                 '   [W/m2]      [s/m]       [s/m]     [K]          [-]   ', &
                 '   [m]          [s/m]      [s/m]'
              close(ifoutput)
            endif
          enddo
        enddo
      endif

      if (lnetcdf) then
        if(isurf == 1) then
          nvar = 32
        else
          nvar = 21
        end if
        
        allocate(ncname(nvar,4))

        fname(7:9) = cexpnr
        call ncinfo(ncname( 1,:),'time','Time','s','time')
        call ncinfo(ncname( 2,:),'cfrac','Cloud fraction','-','time')
        call ncinfo(ncname( 3,:),'zb','Cloud-base height','m','time')
        call ncinfo(ncname( 4,:),'zc_av','Average Cloud-top height','m','time')
        call ncinfo(ncname( 5,:),'zc_max','Maximum Cloud-top height','m','time')
        call ncinfo(ncname( 6,:),'zi','Boundary layer height','m','time')
        call ncinfo(ncname( 7,:),'we','Entrainment velocity','m/s','time')
        call ncinfo(ncname( 8,:),'lwp_bar','Liquid-water path','kg/m^2','time')
        call ncinfo(ncname( 9,:),'lwp_max','Maximum Liquid-water path','kg/m^2','time')
        call ncinfo(ncname(10,:),'wmax','Maximum vertical velocity','m/s','time')
        call ncinfo(ncname(11,:),'vtke','Vertical integral of total TKE','kg/s','time')
        call ncinfo(ncname(12,:),'lmax','Maximum liquid water mixing ratio','kg/kg','time')
        call ncinfo(ncname(13,:),'ustar','Surface friction velocity','m/s','time')
        call ncinfo(ncname(14,:),'tstr','Turbulent temperature scale','K','time')
        call ncinfo(ncname(15,:),'qtstr','Turbulent humidity scale','K','time')
        call ncinfo(ncname(16,:),'obukh','Obukhov Length','m','time')
        call ncinfo(ncname(17,:),'thlskin','Surface liquid water potential temperature','K','time')
        call ncinfo(ncname(18,:),'z0','Roughness height','m','time')
        call ncinfo(ncname(19,:),'wtheta','Surface kinematic temperature flux','K m/s','time')
        call ncinfo(ncname(20,:),'wthetav','Surface kinematic virtual temperature flux','K m/s','time')
        call ncinfo(ncname(21,:),'wq','Surface kinematic moisture flux','kg/kg m/s','time')

        if(isurf==1) then
          call ncinfo(ncname(22,:),'Qnet','Net radiation','W/m^2','time')
          call ncinfo(ncname(23,:),'H','Sensible heat flux','W/m^2','time')
          call ncinfo(ncname(24,:),'LE','Latent heat flux','W/m^2','time')
          call ncinfo(ncname(25,:),'G0','Ground heat flux','W/m^2','time')
          call ncinfo(ncname(26,:),'tendskin','Skin tendency','W/m^2','time')
          call ncinfo(ncname(27,:),'rs','Surface resistance','s/m','time')
          call ncinfo(ncname(28,:),'ra','Aerodynamic resistance','s/m','time')
          call ncinfo(ncname(29,:),'cliq','Fraction of vegetated surface covered with liquid water','-','time')
          call ncinfo(ncname(30,:),'Wl','Liquid water reservoir','m','time')
          call ncinfo(ncname(31,:),'rssoil','Soil evaporation resistance','s/m','time')
          call ncinfo(ncname(32,:),'rsveg','Vegitation resistance','s/m','time')
        end if
        call open_nc(fname,  ncid,nrec)
        if(nrec==0) call define_nc( ncid, NVar, ncname)
      end if
    end if

    if (lhetero) then
      allocate(zbase_field  (2:i1,2:j1))
      allocate(ztop_field   (2:i1,2:j1))
      allocate(cc_field     (2:i1,2:j1))
      allocate(qlint_field  (2:i1,2:j1))
      allocate(tke_tot_field(2:i1,2:j1))

      allocate(zbase_patch    (xpatches,ypatches))
      allocate(ztop_patch     (xpatches,ypatches))
      allocate(zbasemin_patch (xpatches,ypatches))
      allocate(zbasemin_patchl(xpatches,ypatches))
      allocate(cc_patch       (xpatches,ypatches))
      allocate(qlint_patch    (xpatches,ypatches))
      allocate(qlintmax_patch (xpatches,ypatches))
      allocate(qlintmax_patchl(xpatches,ypatches))
      allocate(tke_tot_patch  (xpatches,ypatches))
      allocate(wmax_patch     (xpatches,ypatches))
      allocate(wmax_patchl    (xpatches,ypatches))
      allocate(qlmax_patch    (xpatches,ypatches))
      allocate(qlmax_patchl   (xpatches,ypatches))
      allocate(ztopmax_patch  (xpatches,ypatches))
      allocate(ztopmax_patchl (xpatches,ypatches))

      allocate(u0av_patch(xpatches,ypatches))
      allocate(v0av_patch(xpatches,ypatches))
      allocate(w0av_patch(xpatches,ypatches))
 
      allocate(ust_patch (xpatches,ypatches))
      allocate(qst_patch (xpatches,ypatches))
      allocate(tst_patch (xpatches,ypatches))
      allocate(wts_patch (xpatches,ypatches))
      allocate(wqls_patch(xpatches,ypatches))
      allocate(wtvs_patch(xpatches,ypatches))

      allocate(Qnet_patch    (xpatches,ypatches))
      allocate(H_patch       (xpatches,ypatches))
      allocate(LE_patch      (xpatches,ypatches))
      allocate(G0_patch      (xpatches,ypatches))
      allocate(tendskin_patch(xpatches,ypatches))
      allocate(rs_patch      (xpatches,ypatches))
      allocate(ra_patch      (xpatches,ypatches))
      allocate(cliq_patch    (xpatches,ypatches))
      allocate(wl_patch      (xpatches,ypatches))
      allocate(rsveg_patch   (xpatches,ypatches))
      allocate(rssoil_patch  (xpatches,ypatches))
      allocate(tskin_patch   (xpatches,ypatches))
      allocate(obl_patch     (xpatches,ypatches))

      allocate(zi_patch      (xpatches,ypatches))
      allocate(zi_field      (2:i1,2:j1))
      allocate(ziold_patch   (xpatches,ypatches))
      ziold_patch = -1
      allocate(we_patch      (xpatches,ypatches))
    endif

  end subroutine inittimestat

!>Run timestat. Calculate and write the statistics
  subroutine timestat

    use modglobal,  only : i1,j1,kmax,zf,dzf,cu,cv,rv,rd,&
                          rslabs,timee,rtimee,dt_lim,rk3step,cexpnr,ifoutput
!
    use modfields,  only : um,vm,wm,e12m,ql0,u0av,v0av,rhof,u0,v0,w0
    use modsurfdata,only : wtsurf, wqsurf, isurf,ustar,thlflux,qtflux,z0,oblav,qts,thls,&
                           Qnet, H, LE, G0, rs, ra, tskin, tendskin, &
                           cliq,rsveg,rssoil,Wl, &
                           lhetero, xpatches, ypatches, qts_patch, wt_patch, wq_patch, thls_patch,obl,z0mav_patch
    use modsurface, only : patchxnr,patchynr
    use modmpi,     only : my_real,mpi_sum,mpi_max,mpi_min,comm3d,mpierr,myid
    use modstat_nc,  only : lnetcdf, writestat_nc,nc_fillvalue
    implicit none

    real   :: zbaseavl, ztopavl, ztopmaxl, ztop,zbaseminl
    real   :: qlintavl, qlintmaxl, tke_totl
    real   :: ccl, wmaxl, qlmaxl
    real   :: ust,tst,qst,ustl,tstl,qstl,thlfluxl,qtfluxl
    real   :: usttst, ustqst
    real   :: wts, wqls,wtvs
    real   :: c1,c2 !Used to calculate wthvs
    real,dimension(nvar) :: vars

    ! lsm variables
    real   :: Qnetavl, Havl, LEavl, G0avl, tendskinavl, rsavl, raavl, tskinavl,Wlavl,cliqavl,rsvegavl,rssoilavl
    real   :: Qnetav, Hav, LEav, G0av, tendskinav, rsav, raav, tskinav,Wlav,cliqav,rsvegav,rssoilav
    integer:: i, j, k

    ! heterogeneity variables
    integer:: patchx, patchy

    if (.not.(ltimestat)) return
    if (rk3step/=3) return
    if(timee<tnext) then
      dt_lim = min(dt_lim,tnext-timee)
      return
    end if
    tnext = tnext+idtav
    dt_lim = minval((/dt_lim,tnext-timee/))

    if (lhetero) then
      zbase_field    = 0
      ztop_field     = 0
      cc_field       = 0
      qlint_field    = 0
      tke_tot_field  = 0

      zbase_patch    = 0
      ztop_patch     = 0
      zbasemin_patch = zf(kmax)
      zbasemin_patchl= zf(kmax)
      cc_patch       = 0
      qlint_patch    = 0
      qlintmax_patch = 0
      qlintmax_patchl= 0
      tke_tot_patch  = 0
      wmax_patch     = 0
      wmax_patchl    = 0
      qlmax_patch    = 0
      qlmax_patchl   = 0
      ztopmax_patch  = 0
      ztopmax_patchl = 0

      ust_patch      = 0
      qst_patch      = 0
      tst_patch      = 0
      wts_patch      = 0
      wqls_patch     = 0
      wtvs_patch     = 0

      Qnet_patch     = 0
      H_patch        = 0
      LE_patch       = 0
      G0_patch       = 0
      tendskin_patch = 0
      rs_patch       = 0
      ra_patch       = 0
      cliq_patch     = 0
      wl_patch       = 0
      rsveg_patch    = 0
      rssoil_patch   = 0
      tskin_patch    = 0
      obl_patch      = 0

      zi_patch       = 0
      zi_field       = 0
      we_patch       = 0
    endif

    !      -----------------------------------------------------------
  !     1     EVALUATION OF CLOUD COVER, CLOUD BASE, ETC.
  !    -----------------------------------------------------------

  !     -----------------------------------------------------
  !     1.   Set A:  entrainment and time evolution
  !     -----------------------------------------------------

    zbaseavl = 0.0
    ztopavl = 0.0
    zbaseminl = zf(kmax)

    store_zi = .true.
    call calcblheight
    store_zi = .false.

  !     --------------------------------------------------------------
  !     9.2  liq. waterpath, cloudcover, cloudbase and cloudtop
  !     --------------------------------------------------------------

    ccl      = 0.0
    qlintavl = 0.0
    qlintmaxl= 0.0
    tke_totl = 0.0

    do j=2,j1
      if (lhetero) then
        patchy = patchynr(j)
      endif
      do i=2,i1
        if (lhetero) then
          patchx = patchxnr(i)
        endif

        qlint     = 0.0
        do k=1,kmax
          qlint = qlint + ql0(i,j,k)*rhof(k)*dzf(k)
        end do
        if (qlint>0.) then
          ccl      = ccl      + 1.0
          qlintavl = qlintavl + qlint
          qlintmaxl = max(qlint,qlintmaxl)
          if (lhetero) then
            cc_field(i,j)                  = 1.0
            qlint_field(i,j)               = qlint
            qlintmax_patchl(patchx,patchy) = max(qlintmax_patchl(patchx,patchy),qlint)
          endif
        end if
  
        do k=1,kmax
          if (ql0(i,j,k) > 0.) then
            zbaseavl = zbaseavl + zf(k)
            zbaseminl = min(zf(k),zbaseminl)
            if (lhetero) then
              zbase_field(i,j)               = zf(k)
              zbasemin_patchl(patchx,patchy) = min(zbasemin_patchl(patchx,patchy),zf(k))
            endif
            exit
          end if
        end do
  
      end do
    end do

    call MPI_ALLREDUCE(ccl   , cc   , 1,    MY_REAL, &
                          MPI_SUM, comm3d,mpierr)
    call MPI_ALLREDUCE(qlintavl, qlintav, 1,    MY_REAL, &
                          MPI_SUM, comm3d,mpierr)
    call MPI_ALLREDUCE(qlintmaxl, qlintmax, 1,    MY_REAL, &
                          MPI_MAX, comm3d,mpierr)
    call MPI_ALLREDUCE(zbaseavl, zbaseav, 1,    MY_REAL, &
                          MPI_SUM, comm3d,mpierr)
    call MPI_ALLREDUCE(zbaseminl, zbasemin, 1,    MY_REAL, &
                          MPI_MIN, comm3d,mpierr)

    if (lhetero) then
      cc_patch    = patchsum_1level(cc_field   )
      qlint_patch = patchsum_1level(qlint_field)
      zbase_patch = patchsum_1level(zbase_field)
      call MPI_ALLREDUCE(qlintmax_patchl, qlintmax_patch, xpatches*ypatches,  MY_REAL,  MPI_MAX, comm3d,mpierr)
      call MPI_ALLREDUCE(zbasemin_patchl, zbasemin_patch, xpatches*ypatches,  MY_REAL,  MPI_MIN, comm3d,mpierr)
    endif
  !     ---------------------------------------
  !     9.3  determine maximum ql_max and w_max
  !     ---------------------------------------

    wmaxl  = 0.0
    qlmaxl = 0.0
    ztopavl = 0.0
    ztopmaxl = 0.0

    do  j=2,j1
      if (lhetero) then
        patchy = patchynr(j)
      endif
      do  i=2,i1
        if (lhetero) then
          patchx = patchxnr(i)
        endif
        ztop  = 0.0
  
        do  k=1,kmax
          if (ql0(i,j,k) > 0) ztop = zf(k)
          wmaxl = max(wm(i,j,k),wmaxl)
          qlmaxl = max(ql0(i,j,k),qlmaxl)
          if (lhetero) then
            if (ql0(i,j,k) > 0) ztop_field(i,j) = zf(k)
            wmax_patchl(patchx,patchy)  = max(wmax_patchl (patchx,patchy),wm (i,j,k))
            qlmax_patchl(patchx,patchy) = max(qlmax_patchl(patchx,patchy),ql0(i,j,k))
          endif
        end do
  
        ztopavl = ztopavl + ztop
        if (ztop > ztopmaxl) ztopmaxl = ztop

        if (lhetero) then
          ztop_field = ztop
          if (ztop > ztopmax_patchl(patchx,patchy)) ztopmax_patchl(patchx,patchy) = ztop 
        endif
      end do
    end do

    call MPI_ALLREDUCE(wmaxl   , wmax   , 1,    MY_REAL, &
                          MPI_MAX, comm3d,mpierr)
    call MPI_ALLREDUCE(qlmaxl, qlmax, 1,    MY_REAL, &
                          MPI_MAX, comm3d,mpierr)
    call MPI_ALLREDUCE(ztopavl, ztopav, 1,    MY_REAL, &
                          MPI_SUM, comm3d,mpierr)
    call MPI_ALLREDUCE(ztopmaxl, ztopmax, 1,    MY_REAL, &
                          MPI_MAX, comm3d,mpierr)

    if (lhetero) then
      call MPI_ALLREDUCE(wmax_patchl ,      wmax_patch, xpatches*ypatches,  MY_REAL,  MPI_MAX, comm3d,mpierr)
      call MPI_ALLREDUCE(qlmax_patchl,     qlmax_patch, xpatches*ypatches,  MY_REAL,  MPI_MAX, comm3d,mpierr)
      call MPI_ALLREDUCE(ztopmax_patchl, ztopmax_patch, xpatches*ypatches,  MY_REAL,  MPI_MAX, comm3d,mpierr)
      ztop_patch = patchsum_1level(ztop_field)
    endif
  !     -------------------------
  !     9.4  normalise the fields
  !     -------------------------

    if (cc > 0.0) then
      zbaseav = zbaseav/cc
      ztopav  = ztopav/cc
    else
      zbaseav = 0.0
      ztopav = 0.0
    end if

    cc      = cc/rslabs
    qlintav = qlintav / rslabs !domain averaged liquid water path

    if (lhetero) then
      do j=1,ypatches
         do i=1,xpatches
           if (cc_patch(i,j) > 0.0) then
             zbase_patch(i,j) = zbase_patch(i,j)/cc_patch(i,j)
             ztop_patch (i,j) = ztop_patch(i,j) /cc_patch(i,j)
           else
             zbase_patch(i,j) = 0.0
             ztop_patch (i,j) = 0.0
           endif
           cc_patch    = cc_patch    * (xpatches*ypatches/rslabs)
           qlint_patch = qlint_patch * (xpatches*ypatches/rslabs)
        enddo
      enddo
    endif

  !     -------------------------
  !     9.5  Domain Averaged TKE
  !     -------------------------

    do  k=1,kmax
<<<<<<< HEAD
      if(lhetero) then
=======
      if (lhetero) then
>>>>>>> 465a2999
        u0av_patch = patchsum_1level(u0(2:i1,2:j1,k)) * (xpatches*ypatches/rslabs)
        v0av_patch = patchsum_1level(v0(2:i1,2:j1,k)) * (xpatches*ypatches/rslabs)
        w0av_patch = patchsum_1level(w0(2:i1,2:j1,k)) * (xpatches*ypatches/rslabs)
      endif
      do  j=2,j1
        if (lhetero) then
          patchy = patchynr(j)
        endif
      do  i=2,i1
        if (lhetero) then
          patchx = patchxnr(i)
        endif

        tke_totl = tke_totl + 0.5*( &
                            (0.5*(um(i,j,k)+um(i+1,j,k))+cu-u0av(k))**2 &
                            +(0.5*(vm(i,j,k)+vm(i,j+1,k))+cv-v0av(k))**2 &
                            +(0.5*(wm(i,j,k)+wm(i,j,k+1))           )**2 &
                                  ) + e12m(i,j,k)**2

        if (lhetero) then
          tke_tot_field(i,j) = tke_tot_field(i,j) + 0.5*( &
                                   (0.5*(um(i,j,k)+um(i+1,j,k))+cu-u0av_patch(patchx,patchy))**2 + &
                                   (0.5*(vm(i,j,k)+vm(i,j+1,k))+cv-v0av_patch(patchx,patchy))**2 + &
                                   (0.5*(wm(i,j,k)+wm(i,j,k+1))   -w0av_patch(patchx,patchy))**2 &
                                       ) + e12m(i,j,k)**2
        endif
      end do
      end do
    end do

    call MPI_ALLREDUCE(tke_totl, tke_tot, 1,    MY_REAL, &
                          MPI_SUM, comm3d,mpierr)

    tke_tot = tke_tot/rslabs
    
    if (lhetero) then
      tke_tot_patch = patchsum_1level(tke_tot_field) * (xpatches*ypatches/rslabs)
    endif

!     -------------------------
!     9.6  Horizontally  Averaged ustar, tstar and obl
!     -------------------------
    ustl=sum(ustar(2:i1,2:j1))
    tstl=sum(- thlflux(2:i1,2:j1) / ustar(2:i1,2:j1))
    qstl=sum(- qtflux (2:i1,2:j1) / ustar(2:i1,2:j1))

    call MPI_ALLREDUCE(ustl, ust, 1,  MY_REAL,MPI_SUM, comm3d,mpierr)
    call MPI_ALLREDUCE(tstl, tst, 1,  MY_REAL,MPI_SUM, comm3d,mpierr)
    call MPI_ALLREDUCE(qstl, qst, 1,  MY_REAL,MPI_SUM, comm3d,mpierr)

    ust = ust / rslabs
    tst = tst / rslabs
    qst = qst / rslabs

    if (lhetero) then
      ust_patch = patchsum_1level(ustar(2:i1,2:j1)) * (xpatches*ypatches/rslabs)
      tst_patch = patchsum_1level(- thlflux(2:i1,2:j1) / ustar(2:i1,2:j1)) * (xpatches*ypatches/rslabs)
      qst_patch = patchsum_1level(-  qtflux(2:i1,2:j1) / ustar(2:i1,2:j1)) * (xpatches*ypatches/rslabs)
    endif

    if(isurf < 3) then
      thlfluxl = sum(thlflux(2:i1, 2:j1))
      qtfluxl  = sum(qtflux (2:i1, 2:j1))

      call MPI_ALLREDUCE(thlfluxl, usttst, 1,  MY_REAL,MPI_SUM, comm3d,mpierr)
      call MPI_ALLREDUCE(qtfluxl,  ustqst, 1,  MY_REAL,MPI_SUM, comm3d,mpierr)

      usttst = -usttst / rslabs
      ustqst = -ustqst / rslabs
    end if

    !Constants c1 and c2
    c1   = 1.+(rv/rd-1)*qts
    c2   = (rv/rd-1)

    if(isurf >= 3) then
      wts  = wtsurf
      wqls = wqsurf
      wtvs = c1*wts + c2*thls*wqls
    else
      wts  = -usttst
      wqls = -ustqst
      wtvs = c1*wts + c2*thls*wqls
    end if

    if (lhetero) then
      if(isurf < 3) then
        wts_patch  = patchsum_1level(thlflux(2:i1, 2:j1)) * (xpatches*ypatches/rslabs)
        wqls_patch = patchsum_1level( qtflux(2:i1, 2:j1)) * (xpatches*ypatches/rslabs)
      else
        wts_patch  = wt_patch 
        wqls_patch = wq_patch
      endif
      wtvs_patch = (1.+(rv/rd-1)*qts_patch) * wts_patch + c2 * (thls_patch) * wq_patch
      obl_patch  = patchsum_1level(obl(2:i1, 2:j1)) * (xpatches*ypatches/rslabs)
    endif

  !  9.7  Create statistics for the land surface scheme
    if(isurf == 1) then
      Qnetavl      = sum(Qnet(2:i1,2:j1))
      Havl         = sum(H(2:i1,2:j1))
      LEavl        = sum(LE(2:i1,2:j1))
      G0avl        = sum(G0(2:i1,2:j1))
      tendskinavl  = sum(tendskin(2:i1,2:j1))
      rsavl        = sum(rs(2:i1,2:j1))
      raavl        = sum(ra(2:i1,2:j1))
      cliqavl      = sum(cliq(2:i1,2:j1))
      Wlavl        = sum(wl(2:i1,2:j1))
      rsvegavl     = sum(rsveg(2:i1,2:j1))
      rssoilavl    = sum(rssoil(2:i1,2:j1))
      tskinavl     = sum(tskin(2:i1,2:j1))

      call MPI_ALLREDUCE(Qnetavl,     Qnetav,     1,  MY_REAL,MPI_SUM, comm3d,mpierr)
      call MPI_ALLREDUCE(Havl,        Hav,        1,  MY_REAL,MPI_SUM, comm3d,mpierr)
      call MPI_ALLREDUCE(LEavl,       LEav,       1,  MY_REAL,MPI_SUM, comm3d,mpierr)
      call MPI_ALLREDUCE(G0avl,       G0av,       1,  MY_REAL,MPI_SUM, comm3d,mpierr)
      call MPI_ALLREDUCE(tendskinavl, tendskinav, 1,  MY_REAL,MPI_SUM, comm3d,mpierr)
      call MPI_ALLREDUCE(rsavl,       rsav,       1,  MY_REAL,MPI_SUM, comm3d,mpierr)
      call MPI_ALLREDUCE(raavl,       raav,       1,  MY_REAL,MPI_SUM, comm3d,mpierr)
      call MPI_ALLREDUCE(cliqavl,     cliqav,     1,  MY_REAL,MPI_SUM, comm3d,mpierr)
      call MPI_ALLREDUCE(wlavl,       wlav,       1,  MY_REAL,MPI_SUM, comm3d,mpierr)
      call MPI_ALLREDUCE(rsvegavl,    rsvegav,    1,  MY_REAL,MPI_SUM, comm3d,mpierr)
      call MPI_ALLREDUCE(rssoilavl,   rssoilav,   1,  MY_REAL,MPI_SUM, comm3d,mpierr)
      call MPI_ALLREDUCE(tskinavl,    tskinav,    1,  MY_REAL,MPI_SUM, comm3d,mpierr)

      Qnetav        = Qnetav      / rslabs
      Hav           = Hav         / rslabs
      LEav          = LEav        / rslabs
      G0av          = G0av        / rslabs
      tendskinav    = tendskinav  / rslabs
      rsav          = rsav        / rslabs
      raav          = raav        / rslabs
      cliqav        = cliqav      / rslabs
      wlav          = wlav      / rslabs
      rsvegav       = rsvegav     / rslabs
      rssoilav      = rssoilav    / rslabs
      tskinav       = tskinav     / rslabs

      if (lhetero) then
        Qnet_patch     = patchsum_1level(Qnet    (2:i1, 2:j1)) * (xpatches*ypatches/rslabs)
        H_patch        = patchsum_1level(H       (2:i1, 2:j1)) * (xpatches*ypatches/rslabs)
        LE_patch       = patchsum_1level(LE      (2:i1, 2:j1)) * (xpatches*ypatches/rslabs)
        G0_patch       = patchsum_1level(G0      (2:i1, 2:j1)) * (xpatches*ypatches/rslabs)
        tendskin_patch = patchsum_1level(tendskin(2:i1, 2:j1)) * (xpatches*ypatches/rslabs)
        rs_patch       = patchsum_1level(rs      (2:i1, 2:j1)) * (xpatches*ypatches/rslabs)
        ra_patch       = patchsum_1level(ra      (2:i1, 2:j1)) * (xpatches*ypatches/rslabs)
        cliq_patch     = patchsum_1level(cliq    (2:i1, 2:j1)) * (xpatches*ypatches/rslabs)
        wl_patch       = patchsum_1level(wl      (2:i1, 2:j1)) * (xpatches*ypatches/rslabs)
        rsveg_patch    = patchsum_1level(rsveg   (2:i1, 2:j1)) * (xpatches*ypatches/rslabs)
        rssoil_patch   = patchsum_1level(rssoil  (2:i1, 2:j1)) * (xpatches*ypatches/rslabs)
        tskin_patch    = patchsum_1level(tskin   (2:i1, 2:j1)) * (xpatches*ypatches/rslabs)
      endif
    end if

  !  9.8  write the results to output file
  !     ---------------------------------------

    if(myid==0)then
       !tmser1
      open (ifoutput,file='tmser1.'//cexpnr,position='append')
      write( ifoutput,'(f10.2,f6.3,4f12.3,f10.4,5f9.3)') &
          rtimee, &
          cc, &
          zbaseav, &
          ztopav, &
          ztopmax, &
          zi, &
          we, &
          qlintav*1000., &
          qlintmax*1000., &
          wmax, &
          tke_tot*dzf(1), &
          qlmax*1000.
      close(ifoutput)

      !tmsurf
      open (ifoutput,file='tmsurf.'//cexpnr,position='append')
      write( ifoutput,'(f10.2,3e11.3,2f11.3,4e11.3)') &
          rtimee   ,&
          ust     ,&
          tst     ,&
          qst     ,&
          oblav   ,&
          thls    ,&
          z0      ,&
          wts     ,&
          wtvs    ,&
          wqls
      close(ifoutput)

      if (isurf == 1) then
        !tmlsm
        open (ifoutput,file='tmlsm.'//cexpnr,position='append')
        write(ifoutput,'(f10.2,9f11.3,e13.3, 2f11.3)') &
            rtimee       ,&
            Qnetav      ,&
            Hav         ,&
            LEav        ,&
            G0av        ,&
            tendskinav  ,&
            rsav        ,&
            raav        ,&
            tskinav     ,&
            cliqav      ,&
            wlav        ,&
            rssoilav    ,&
            rsvegav    
        close(ifoutput)
      end if
      if (lnetcdf) then
        vars( 1) = rtimee
        vars( 2) = cc
        if (vars(2)==0) vars(2) = nc_fillvalue
        vars( 3) = zbaseav
        if (vars(3)==0) vars(3) = nc_fillvalue
        vars( 4) = ztopav
        if (vars(4)==0) vars(4) = nc_fillvalue
        vars( 5) = ztopmax
        if (vars(5)==0) vars(5) = nc_fillvalue
        vars( 6) = zi
        vars( 7) = we
        vars( 8) = qlintav
        vars( 9) = qlintmax
        vars(10) = wmax
        vars(11) = tke_tot*dzf(1)
        vars(12) = qlmax
        vars(13) = ust
        vars(14) = tst
        vars(15) = qst
        vars(16) = oblav
        vars(17) = thls
        vars(18) = z0
        vars(19) = wts
        vars(20) = wtvs
        vars(21) = wqls
        if (isurf == 1) then
          vars(22) = Qnetav
          vars(23) = Hav
          vars(24) = LEav
          vars(25) = G0av
          vars(26) = tendskinav
          vars(27) = rsav
          vars(28) = raav
          vars(29) = cliqav
          vars(30) = wlav
          vars(31) = rssoilav
          vars(32) = rsvegav
        end if
        
        call writestat_nc(ncid,nvar,ncname,vars,nrec,.true.)
      end if

      if(lhetero) then
        do i=1,xpatches
          do j=1,ypatches
            name = 'tmser1patchiiixjjj.'//cexpnr
            write (name(12:14),'(i3.3)') i
            write (name(16:18),'(i3.3)') j
            open (ifoutput,file=name,position='append')
            write( ifoutput,'(f10.2,f6.3,4f12.3,f10.4,5f9.3)') &
              rtimee, &
              cc_patch(i,j), &
              zbase_patch(i,j), &
              ztop_patch(i,j), &
              ztopmax_patch(i,j), &
              zi_patch(i,j), &
              we_patch(i,j), &
              qlint_patch(i,j)*1000., &
              qlintmax_patch(i,j)*1000., &
              wmax_patch(i,j), &
              tke_tot_patch(i,j)*dzf(1), &
              qlmax_patch(i,j)*1000.
            close(ifoutput)

            name = 'tmsurfpatchiiixjjj.'//cexpnr
            write (name(12:14),'(i3.3)') i
            write (name(16:18),'(i3.3)') j
            open (ifoutput,file=name,position='append')
            write( ifoutput,'(f10.2,3e11.3,2f11.3,4e11.3)') &
              rtimee      ,&
              ust_patch(i,j)   ,&
              tst_patch(i,j)   ,&
              qst_patch(i,j)   ,&
              obl_patch(i,j)   ,&
              thls_patch(i,j)  ,&
              z0mav_patch(i,j) ,&
              wts_patch(i,j)   ,&
              wtvs_patch(i,j)  ,&
              wqls_patch(i,j)
            close(ifoutput)

            if(isurf == 1) then
              name = 'tmlsmpatchiiixjjj.'//cexpnr
              write (name(11:13),'(i3.3)') i
              write (name(15:17),'(i3.3)') j
              open (ifoutput,file=name,position='append')
              write(ifoutput,'(f10.2,9f11.3,e13.3, 2f11.3)') &
                rtimee           ,&
                Qnet_patch(i,j)       ,&
                H_patch(i,j)          ,&
                LE_patch(i,j)         ,&
                G0_patch(i,j)         ,&
                tendskin_patch(i,j)   ,&
                rs_patch(i,j)         ,&
                ra_patch(i,j)         ,&
                tskin_patch(i,j)      ,&
                cliq_patch(i,j)       ,&
                wl_patch(i,j)         ,&
                rssoil_patch(i,j)     ,&
                rsveg_patch(i,j)     
              close(ifoutput)
            endif
          enddo
        enddo
      endif

    end if

  end subroutine timestat

!>Calculate the boundary layer height
!!
!! There are 3 available ways to calculate the boundary layer height:
!! - By determining the minimum flux in some scalar, e.g. buoyancy
!! - By determining the minimum local gradient of some scalar, averaged over a definable number of columns
!! - By monitoring a threshold value of some scalar, averaged over a definable number of columns
  subroutine calcblheight

    use modglobal,  only : ih,i1,jh,j1,kmax,k1,cp,rlv,imax,rd,zh,dzh,zf,dzf,rv,rslabs,iadv_sv,iadv_kappa
    use modfields,  only : w0,qt0,qt0h,ql0,thl0,thl0h,thv0h,sv0,exnf,whls
    use modsurfdata,only : svs, lhetero, xpatches, ypatches
    use modsurface, only : patchxnr,patchynr
    use modmpi,     only : mpierr, comm3d,mpi_sum,my_real,myid,mpi_integer
    implicit none
    real    :: zil, dhdt,locval,oldlocval
    integer :: location,i,j,k,nsamp,stride
    integer :: patchx, patchy
    real, allocatable,dimension(:,:,:) :: blh_fld,  sv0h, blh_fld2
    real, allocatable, dimension(:) :: profile, gradient, dgrad
    allocate(blh_fld(2-ih:i1+ih,2-jh:j1+jh,k1),sv0h(2-ih:i1+ih,2-jh:j1+jh,k1))
    allocate(profile(k1),gradient(k1),dgrad(k1))
    if (lhetero) then
      allocate(blh_fld2(2:i1,2:j1,k1))
    endif
    zil = 0.0
    gradient = 0.0
    dgrad = 0.0
    select case (iblh_meth)
    case (iblh_flux)
      select case (iblh_var)
      case(iblh_qt)
        blh_fld = w0*qt0h
      case(iblh_thl)
        blh_fld = w0*thl0h
      case(iblh_thv)
        blh_fld = w0*thv0h
      case(1:)
        if (iadv_sv(iblh_var)==iadv_kappa) then
          call halflev_kappa(sv0(:,:,:,iblh_var),sv0h)
        else
          do  k=2,k1
          do  j=2,j1
          do  i=2,i1
            sv0h(i,j,k) = (sv0(i,j,k,iblh_var)*dzf(k-1)+sv0(i,j,k-1,iblh_var)*dzf(k))/(2*dzh(k))
          enddo
          enddo
          enddo
          sv0h(2:i1,2:j1,1) = svs(iblh_var)
          blh_fld = w0*sv0h
        end if
      end select
    case (iblh_grad,iblh_thres)
      select case (iblh_var)
      case(iblh_qt)
        blh_fld = qt0
      case(iblh_thl)
        blh_fld = thl0
      case(iblh_thv)
        do k=1,k1
          blh_fld(2:i1,2:j1,k) = (thl0(2:i1,2:j1,k)+rlv*ql0(2:i1,2:j1,k)/(cp*exnf(k))) &
                      *(1+(rv/rd-1)*qt0(2:i1,2:j1,k)-rv/rd*ql0(2:i1,2:j1,k))
        end do
      case(1:)
        blh_fld = sv0(2:i1,2:j1,1:k1,iblh_var)
      end select
    end select

    select case (iblh_meth)

    case (iblh_flux)
      stride = ceiling(real(imax)/real(blh_nsamp))
      do i=2,stride+1
        nsamp =  ceiling(real(i1-i+1)/real(stride))
        do j=2,j1
          zil = zil + nsamp*zh(minloc(sum(blh_fld(i:i1:stride,j,:),1),1))
        end do
      end do

    case (iblh_grad)
      stride = ceiling(real(imax)/real(blh_nsamp))
      do i=2,stride+1
        nsamp =  ceiling(real(i1-i+1)/real(stride))
        do j=2,j1
          profile  = sum(blh_fld(i:i1:stride,j,:),1)
          select case (iblh_var)
          case(iblh_qt) !Water vapour gradients near the inversion layer can be either positive or negative
            gradient(2:k1) = abs(profile(2:k1) - profile(1:kmax))/dzh(2:k1)
          case(iblh_thl,iblh_thv) !temperature jumps near the inversion layer are always positive
            gradient(2:k1) = (profile(2:k1) - profile(1:kmax))/dzh(2:k1)
          case default
            gradient(2:k1) = (profile(2:k1) - profile(1:kmax))/dzh(2:k1)
          end select
          dgrad(2:kmax)    = (gradient(3:k1) - gradient(2:kmax))/dzf(2:kmax)
          location = maxloc(gradient,1)
          zil  = zil + nsamp*(zh(location-1) - dzh(location)*dgrad(location-1)/(dgrad(location)-dgrad(location-1) + 1.e-8))
        enddo
      enddo
    case (iblh_thres)
      stride = ceiling(real(imax)/real(blh_nsamp))
      do i=2,stride+1
        nsamp =  ceiling(real(i1-i+1)/real(stride))
        do j=2,j1
          locval = 0.0
          do k=kmax,1,-1
            oldlocval = locval
            locval = blh_sign*sum(blh_fld(i:i1:stride,j,k))/nsamp
            if (locval < blh_sign*blh_thres) then
              zil = zil + nsamp *(zf(k) +  (blh_sign*blh_thres-locval) &
                        *dzh(k+1)/(oldlocval-locval))
              exit
            endif
          enddo
        enddo
      enddo

    end select

    if (lhetero) then !Not using stride, instead use adjacent grid points in x-direction (to prevent processor communication)

      select case (iblh_meth)

      case (iblh_flux)
        blh_fld2(2,2:j1,:)        = blh_fld(i1,2:j1,:)       + blh_fld(2,2:j1,:)        + blh_fld(3,2:j1,:)
        blh_fld2(3:(i1-1),2:j1,:) = blh_fld(2:(i1-2),2:j1,:) + blh_fld(3:(i1-1),2:j1,:) + blh_fld(4:i1,2:j1,:)
        blh_fld2(i1,2:j1,:)       = blh_fld(i1-1,2:j1,:)     + blh_fld(i1,2:j1,:)       + blh_fld(2,2:j1,:)

        do i=2,i1
          do j=2,j1
            zi_field(i,j) = zh(minloc(blh_fld2(i,j,:),1))
          end do
        end do
 
      case (iblh_grad)
        blh_fld2(2,2:j1,:)        = blh_fld(i1,2:j1,:)       + blh_fld(2,2:j1,:)        + blh_fld(3,2:j1,:)
        blh_fld2(3:(i1-1),2:j1,:) = blh_fld(2:(i1-2),2:j1,:) + blh_fld(3:(i1-1),2:j1,:) + blh_fld(4:i1,2:j1,:)
        blh_fld2(i1,2:j1,:)       = blh_fld(i1-1,2:j1,:)     + blh_fld(i1,2:j1,:)       + blh_fld(2,2:j1,:)

        do i=2,i1
          do j=2,j1
            profile  = blh_fld2(i,j,:)
            select case (iblh_var)
            case(iblh_qt) !Water vapour gradients near the inversion layer can be either positive or negative
              gradient(2:k1) = abs(profile(2:k1) - profile(1:kmax))/dzh(2:k1)
            case(iblh_thl,iblh_thv) !temperature jumps near the inversion layer are always positive
              gradient(2:k1) = (profile(2:k1) - profile(1:kmax))/dzh(2:k1)
            case default
              gradient(2:k1) = (profile(2:k1) - profile(1:kmax))/dzh(2:k1)
            end select
            dgrad(2:kmax)    = (gradient(3:k1) - gradient(2:kmax))/dzf(2:kmax)
            location = maxloc(gradient,1)
            zi_field(i,j) = (zh(location-1) - dzh(location)*dgrad(location-1)/(dgrad(location)-dgrad(location-1) + 1.e-8))
          enddo
        enddo

      case (iblh_thres)
        blh_fld2(2,2:j1,:)        = blh_fld(i1,2:j1,:)       + blh_fld(2,2:j1,:)        + blh_fld(3,2:j1,:)
        blh_fld2(3:(i1-1),2:j1,:) = blh_fld(2:(i1-2),2:j1,:) + blh_fld(3:(i1-1),2:j1,:) + blh_fld(4:i1,2:j1,:)
        blh_fld2(i1,2:j1,:)       = blh_fld(i1-1,2:j1,:)     + blh_fld(i1,2:j1,:)       + blh_fld(2,2:j1,:)

        do i=2,i1
          do j=2,j1
            locval = 0.0
            do k=kmax,1,-1
              oldlocval = locval
              locval = blh_sign*blh_fld2(i,j,k)/3
              if (locval < blh_sign*blh_thres) then
                zi_field(i,j) = (zf(k) +  (blh_sign*blh_thres-locval) * dzh(k+1)/(oldlocval-locval))
                exit
              endif
            enddo
          enddo
        enddo

      end select

    endif

    call MPI_ALLREDUCE(zil, zi, 1, MY_REAL, MPI_SUM, comm3d,mpierr)
    zi = zi / rslabs

    if (lhetero) then
      zi_patch = patchsum_1level(zi_field) * (xpatches*ypatches/rslabs)
    endif

    if (ziold< 0) ziold = zi
    dhdt = (zi-ziold)/dtav
    if(store_zi) ziold = zi

    k=2
    do while (zh(k)<zi .and. k < kmax)
      k=k+1
    end do
    we = dhdt - whls (k)   !include for large-scale vertical velocity

    if (lhetero) then
      do j=1,ypatches
      do i=1,xpatches
        if (ziold_patch(i,j)<0) ziold_patch(i,j) = zi_patch(i,j)
        k=2
        do while (zh(k)<zi_patch(i,j) .and. k < kmax)
          k=k+1
        end do
        we_patch(i,j) = ((zi_patch(i,j)-ziold_patch(i,j))/dtav) - whls(k)
      enddo
      enddo
      if(store_zi) ziold_patch = zi_patch
    endif

    deallocate(blh_fld,sv0h)
    if (lhetero) then
      deallocate(blh_fld2)
    endif
    deallocate(profile,gradient,dgrad)

  end subroutine calcblheight

!> Clean up when leaving the run
  subroutine exittimestat
    use modmpi, only : myid
    use modstat_nc, only : exitstat_nc,lnetcdf
    use modsurfdata,only :lhetero
    implicit none

    if(ltimestat .and. lnetcdf .and. myid==0) call exitstat_nc(ncid)

    if (lhetero) then
      deallocate(zbase_field  )
      deallocate(ztop_field   )
      deallocate(cc_field     )
      deallocate(qlint_field  )
      deallocate(tke_tot_field)

      deallocate(zbase_patch    )
      deallocate(ztop_patch     )
      deallocate(zbasemin_patch )
      deallocate(zbasemin_patchl)
      deallocate(cc_patch       )
      deallocate(qlint_patch    )
      deallocate(qlintmax_patch )
      deallocate(qlintmax_patchl)
      deallocate(tke_tot_patch  )
      deallocate(wmax_patch     )
      deallocate(wmax_patchl    )
      deallocate(qlmax_patch    )
      deallocate(qlmax_patchl   )
      deallocate(ztopmax_patch  )
      deallocate(ztopmax_patchl )
        
      deallocate(u0av_patch)
      deallocate(v0av_patch)
      deallocate(w0av_patch)

      deallocate(ust_patch )
      deallocate(qst_patch )
      deallocate(tst_patch )
      deallocate(wts_patch )
      deallocate(wqls_patch)
      deallocate(wtvs_patch)

      deallocate(Qnet_patch    )
      deallocate(H_patch       )
      deallocate(LE_patch      )
      deallocate(G0_patch      )
      deallocate(tendskin_patch)
      deallocate(rs_patch      )
      deallocate(ra_patch      )
      deallocate(cliq_patch    )
      deallocate(wl_patch      )
      deallocate(rsveg_patch   )
      deallocate(rssoil_patch  )
      deallocate(tskin_patch   )
      deallocate(obl_patch     )
      
      deallocate(zi_patch      )
      deallocate(zi_field      )
      deallocate(ziold_patch   )
      deallocate(we_patch      )
    endif
  end subroutine exittimestat

end module modtimestat<|MERGE_RESOLUTION|>--- conflicted
+++ resolved
@@ -596,11 +596,7 @@
   !     -------------------------
 
     do  k=1,kmax
-<<<<<<< HEAD
-      if(lhetero) then
-=======
       if (lhetero) then
->>>>>>> 465a2999
         u0av_patch = patchsum_1level(u0(2:i1,2:j1,k)) * (xpatches*ypatches/rslabs)
         v0av_patch = patchsum_1level(v0(2:i1,2:j1,k)) * (xpatches*ypatches/rslabs)
         w0av_patch = patchsum_1level(w0(2:i1,2:j1,k)) * (xpatches*ypatches/rslabs)
