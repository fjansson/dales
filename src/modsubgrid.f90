!> \file modsubgrid.f90
!!  Calculates and applies the Sub Filter Scale diffusion

!>
!!  Calculates and applies the Sub Filter Scale diffusion
!>
!!  \author Pier Siebesma, K.N.M.I.
!!  \author Stephan de Roode,TU Delft
!!  \author Chiel van Heerwaarden, Wageningen U.R.
!!  \author Thijs Heus,MPI-M
!!  \par Revision list
!!  \todo Documentation
!  This file is part of DALES.
!
! DALES is free software; you can redistribute it and/or modify
! it under the terms of the GNU General Public License as published by
! the Free Software Foundation; either version 3 of the License, or
! (at your option) any later version.
!
! DALES is distributed in the hope that it will be useful,
! but WITHOUT ANY WARRANTY; without even the implied warranty of
! MERCHANTABILITY or FITNESS FOR A PARTICULAR PURPOSE.  See the
! GNU General Public License for more details.
!
! You should have received a copy of the GNU General Public License
! along with this program.  If not, see <http://www.gnu.org/licenses/>.
!
!  Copyright 1993-2009 Delft University of Technology, Wageningen University, Utrecht University, KNMI
!

module modsubgrid
implicit none
save
! private
public :: subgrid, initsubgrid,exitsubgrid
public :: ldelta, lmason,lsmagorinsky,cf, Rigc,prandtl, cm, cn, ch1, ch2, ce1, ce2, ekm,ekh, sbdiss,sbshr,sbbuo

  !cstep: set default values
  !cstep: user has the option to change ldelta, cf, cn, and Rigc in namoptions

  logical :: ldelta   = .false. !<  switch for subgrid length formulation (on/off)
  logical :: lmason   = .false. !<  switch for decreased length scale near the surface
  logical :: lsmagorinsky= .false. !<  switch for smagorinsky subrid scheme
  real :: cf      = 2.5  !< filter constant
  real :: Rigc    = 0.25 !< critical Richardson number
  real :: Prandtl = 3
  real :: cm      = 0.12
  real :: cn      = 0.76
  real :: ch1     = 1.
  real :: ch2     = 2.
  real :: ce1     = 0.19
  real :: ce2     = 0.51
  real :: cs
  real :: alpha_kolm   = 1.5     !< factor in Kolmogorov expression for spectral energy
  real :: beta_kolm    = 1.      !< factor in Kolmogorov relation for temperature spectrum

  real, allocatable :: ekm(:,:,:)  !<   k-coefficient for momentum
  real, allocatable :: ekh(:,:,:)  !<   k-coefficient for heat and q_tot
  real, allocatable :: sbdiss(:,:,:)!< dissiation
  real, allocatable :: sbshr(:,:,:) !< shear production
  real, allocatable :: sbbuo(:,:,:) !< buoyancy production / destruction
  real, allocatable :: zlt(:,:,:)  !<   filter width

contains
  subroutine initsubgrid
    use modglobal, only : ih,i1,jh,j1,k1,&
                          pi,ifnamopt,fname_options
    use modmpi, only    : myid
    use modmpi,    only : myid, nprocs, comm3d, mpierr, my_real, mpi_logical, mpi_integer

    implicit none

    integer   :: ierr

    real :: ceps, ch
    namelist/NAMSUBGRID/ &
        ldelta,lmason, cf,cn,Rigc,Prandtl,lsmagorinsky

    allocate(ekm(2-ih:i1+ih,2-jh:j1+jh,k1))
    allocate(ekh(2-ih:i1+ih,2-jh:j1+jh,k1))
    allocate(zlt(2-ih:i1+ih,2-jh:j1+jh,k1))
    allocate(sbdiss(2-ih:i1+ih,2-jh:j1+jh,k1))
    allocate(sbshr(2-ih:i1+ih,2-jh:j1+jh,k1))
    allocate(sbbuo(2-ih:i1+ih,2-jh:j1+jh,k1))

    if(myid==0)then
      open(ifnamopt,file=fname_options,status='old',iostat=ierr)
      read (ifnamopt,NAMSUBGRID,iostat=ierr)
      if (ierr > 0) then
        print *, 'Problem in namoptions NAMSUBGRID'
        print *, 'iostat error: ', ierr
        stop 'ERROR: Problem in namoptions NAMSUBGRID'
      endif
      write(6 ,NAMSUBGRID)
      close(ifnamopt)
    end if
    call MPI_BCAST(ldelta     ,1,MPI_LOGICAL,0,comm3d,mpierr)
    call MPI_BCAST(lmason     ,1,MPI_LOGICAL,0,comm3d,mpierr)
    call MPI_BCAST(lsmagorinsky,1,MPI_LOGICAL,0,comm3d,mpierr)
    call MPI_BCAST(cf         ,1,MY_REAL   ,0,comm3d,mpierr)
    call MPI_BCAST(cn         ,1,MY_REAL   ,0,comm3d,mpierr)
    call MPI_BCAST(Rigc       ,1,MY_REAL   ,0,comm3d,mpierr)
    call MPI_BCAST(Prandtl    ,1,MY_REAL   ,0,comm3d,mpierr)

    cm = cf / (2. * pi) * (1.5*alpha_kolm)**(-1.5)

!     ch   = 2. * alpha_kolm / beta_kolm
    ch   = prandtl
    ch2  = ch-ch1

    ceps = 2. * pi / cf * (1.5*alpha_kolm)**(-1.5)
    ce1  = (cn**2)* (cm/Rigc - ch1*cm )
    ce2  = ceps - ce1

    cs   = (cm**3/ceps)**0.25   !< Smagorinsky constant

    if (myid==0) then
      write (6,*) 'cf    = ',cf
      write (6,*) 'cm    = ',cm
      write (6,*) 'ch    = ',ch
      write (6,*) 'ch1   = ',ch1
      write (6,*) 'ch2   = ',ch2
      write (6,*) 'ceps  = ',ceps
      write (6,*) 'ceps1 = ',ce1
      write (6,*) 'ceps2 = ',ce2
      write (6,*) 'cs    = ',cs
      write (6,*) 'Rigc  = ',Rigc
    endif

!
  end subroutine initsubgrid
  subroutine subgrid

 ! Diffusion subroutines
! Thijs Heus, Chiel van Heerwaarden, 15 June 2007

    use modglobal, only : i1,ih,i2,j1,jh,j2,k1,nsv, lmoist
    use modfields, only : up,vp,wp,e12p,thl0,thlp,qt0,qtp,sv0,svp
    use modsurfdata,only : ustar,thlflux,qtflux,svflux
    implicit none
    integer n

    call closure
    call diffu(up)
    call diffv(vp)
    call diffw(wp)
    if (.not. lsmagorinsky) call diffe(e12p)
    call diffc(thl0,thlp,thlflux)
    if (lmoist) call diffc( qt0, qtp, qtflux)
    do n=1,nsv
      call diffc(sv0(:,:,:,n),svp(:,:,:,n),svflux(:,:,n))
    end do
    if (.not. lsmagorinsky) call sources
  end subroutine

  subroutine exitsubgrid
    implicit none
    deallocate(ekm,ekh,zlt,sbdiss,sbbuo,sbshr)
  end subroutine exitsubgrid

  subroutine closure

!-----------------------------------------------------------------|
!                                                                 |
!*** *closure*  calculates K-coefficients                         |
!                                                                 |
!      Hans Cuijpers   I.M.A.U.   06/01/1995                      |
!                                                                 |
!     purpose.                                                    |
!     --------                                                    |
!                                                                 |
!     All the K-closure factors are calculated.                   |
!                                                                 |
!     ekm(i,j,k) = k sub m : for velocity-closure                 |
!     ekh(i,j,k) = k sub h : for temperture-closure               |
!     ekh(i,j,k) = k sub h = k sub c : for concentration-closure  |
!                                                                 |
!     We will use the next model for these factors:               |
!                                                                 |
!     k sub m = 0.12 * l * sqrt(E)                                |
!                                                                 |
!     k sub h = k sub c = ( 1 + (2*l)/D ) * k sub m               |
!                                                                 |
!           where : l = mixing length  ( in model = z2 )          |
!                   E = subgrid energy                            |
!                   D = grid-size distance                        |
!                                                                 |
!**   interface.                                                  |
!     ----------                                                  |
!                                                                 |
!             *closure* is called from *program*.                 |
!                                                                 |
!-----------------------------------------------------------------|

  use modglobal,  only : i1, j1,kmax,k1,ih,jh,i2,j2,delta,ekmin,grav, zf, fkar, &
                         dxi,dyi,dzf,dzh
<<<<<<< HEAD
  use modfields,  only : dthvdz,e12m,u0,v0,w0
=======
  use modfields,  only : dthvdz,e120,u0,v0,w0
>>>>>>> 76cb67fe
  use modsurfdata, only : dudz,dvdz,thvs

  use modmpi,     only : excjs
  implicit none

  real    :: strain,rigoprandtl
  integer :: i,j,k,kp,km,jp,jm

!********************************************************************
!*********************************************************************
  if (lsmagorinsky) then
    do j=2,j1
    do i=2,i1
      k = 1
      kp=k+1
      km=k-1
      jp=j+1
      jm=j-1

      strain =  ( &
              ((u0(i+1,j,k)-u0(i,j,k))   *dxi        )**2    + &
              ((v0(i,jp,k)-v0(i,j,k))    *dyi         )**2    + &
              ((w0(i,j,kp)-w0(i,j,k))    /dzf(k)     )**2    )

      strain = strain + 0.5 * ( &
                ((w0(i,j,kp)-w0(i-1,j,kp))  *dxi     + &
                (u0(i,j,kp)-u0(i,j,k))     / dzh(kp)  )**2    + &
                ((w0(i,j,k)-w0(i-1,j,k))    *dxi     + &
                dudz(i,j)   )**2    + &
                ((w0(i+1,j,k)-w0(i,j,k))    *dxi     + &
                dudz(i+1,j)   )**2    + &
                ((w0(i+1,j,kp)-w0(i,j,kp))  *dxi     + &
                (u0(i+1,j,kp)-u0(i+1,j,k)) / dzh(kp)  )**2    )

      strain = strain + 0.5 * ( &
                ((u0(i,jp,k)-u0(i,j,k))     *dyi     + &
                (v0(i,jp,k)-v0(i-1,jp,k))  *dxi        )**2    + &
                ((u0(i,j,k)-u0(i,jm,k))     *dyi     + &
                (v0(i,j,k)-v0(i-1,j,k))    *dxi        )**2    + &
                ((u0(i+1,j,k)-u0(i+1,jm,k)) *dyi     + &
                (v0(i+1,j,k)-v0(i,j,k))    *dxi        )**2    + &
                ((u0(i+1,jp,k)-u0(i+1,j,k)) *dyi     + &
                (v0(i+1,jp,k)-v0(i,jp,k))  *dxi        )**2    )
      strain = strain + 0.5 * ( &
                ((v0(i,j,kp)-v0(i,j,k))     / dzh(kp) + &
                (w0(i,j,kp)-w0(i,jm,kp))   *dyi        )**2    + &
                (dvdz(i,j)+ &
                (w0(i,j,k)-w0(i,jm,k))     *dyi        )**2    + &
                (dvdz(i,j+1)+ &
                (w0(i,jp,k)-w0(i,j,k))     *dyi        )**2    + &
                ((v0(i,jp,kp)-v0(i,jp,k))   / dzh(kp) + &
                (w0(i,jp,kp)-w0(i,j,kp))   *dyi        )**2    )
      rigoprandtl =    grav*dthvdz(i,j,k)/(thvs*strain*prandtl)
!       if (rigoprandtl>1) then
!         ekm(i,j,k) = ekmin
!       else
        ekm(i,j,k)  = (cs*delta(k))**2*sqrt(0.5*strain)!*sqrt(1-rigoprandtl)
!       end if
      ekh(i,j,k)  = ekm(i,j,k)/prandtl
    end do
    end do

    do k=2,kmax
    do j=2,j1
    do i=2,i1
      kp=k+1
      km=k-1
      jp=j+1
      jm=j-1

      strain =  ( &
              ((u0(i+1,j,k)-u0(i,j,k))   *dxi        )**2    + &
              ((v0(i,jp,k)-v0(i,j,k))    *dyi         )**2    + &
              ((w0(i,j,kp)-w0(i,j,k))    /dzf(k)     )**2    )

      strain = strain + 0.5 * ( &
                ((w0(i,j,kp)-w0(i-1,j,kp))  *dxi     + &
                (u0(i,j,kp)-u0(i,j,k))     / dzh(kp)  )**2    + &
                ((w0(i,j,k)-w0(i-1,j,k))    *dxi     + &
                (u0(i,j,k)-u0(i,j,km))     / dzh(k)   )**2    + &
                ((w0(i+1,j,k)-w0(i,j,k))    *dxi     + &
                (u0(i+1,j,k)-u0(i+1,j,km)) / dzh(k)   )**2    + &
                ((w0(i+1,j,kp)-w0(i,j,kp))  *dxi     + &
                (u0(i+1,j,kp)-u0(i+1,j,k)) / dzh(kp)  )**2    )

      strain = strain + 0.5 * ( &
                ((u0(i,jp,k)-u0(i,j,k))     *dyi     + &
                (v0(i,jp,k)-v0(i-1,jp,k))  *dxi        )**2    + &
                ((u0(i,j,k)-u0(i,jm,k))     *dyi     + &
                (v0(i,j,k)-v0(i-1,j,k))    *dxi        )**2    + &
                ((u0(i+1,j,k)-u0(i+1,jm,k)) *dyi     + &
                (v0(i+1,j,k)-v0(i,j,k))    *dxi        )**2    + &
                ((u0(i+1,jp,k)-u0(i+1,j,k)) *dyi     + &
                (v0(i+1,jp,k)-v0(i,jp,k))  *dxi        )**2    )
      strain = strain + 0.5 * ( &
                ((v0(i,j,kp)-v0(i,j,k))     / dzh(kp) + &
                (w0(i,j,kp)-w0(i,jm,kp))   *dyi        )**2    + &
                ((v0(i,j,k)-v0(i,j,km))     / dzh(k)+ &
                (w0(i,j,k)-w0(i,jm,k))     *dyi        )**2    + &
                ((v0(i,jp,k)-v0(i,jp,km))   / dzh(k)+ &
                (w0(i,jp,k)-w0(i,j,k))     *dyi        )**2    + &
                ((v0(i,jp,kp)-v0(i,jp,k))   / dzh(kp) + &
                (w0(i,jp,kp)-w0(i,j,kp))   *dyi        )**2    )
!       rigoprandtl =    grav*dthvdz(i,j,k)/(thvs*strain*prandtl)
!       if (rigoprandtl>1) then
!         ekm(i,j,k) = ekmin
!       else
        ekm(i,j,k)  = (cs*delta(k))**2*sqrt(0.5*strain)!*sqrt(1-rigoprandtl)
!       end if
      ekh(i,j,k)  = ekm(i,j,k)/prandtl
    end do
    end do
    end do
  else
    do k=1,kmax
    do j=2,j1
    do i=2,i1
      if (ldelta .or. (dthvdz(i,j,k)<=0)) then
        zlt(i,j,k) = delta(k)
        if (lmason) zlt(i,j,k) = sqrt(1/(1/zlt(i,j,k)**2)+1/(fkar*zf(k))**2)
        ekm(i,j,k) = cm * zlt(i,j,k) * e120(i,j,k)
        ekh(i,j,k) = (ch1 + ch2) * ekm(i,j,k)
      else

        zlt(i,j,k) = min(delta(k),cn*e120(i,j,k)/sqrt(grav/thvs*abs(dthvdz(i,j,k))))
        if (lmason) zlt(i,j,k) = sqrt(1/(1/zlt(i,j,k)**2)+1/(fkar*zf(k))**2)

        ekm(i,j,k) = cm * zlt(i,j,k) * e120(i,j,k)
        ekh(i,j,k) = (ch1 + ch2 * zlt(i,j,k)/delta(k)) * ekm(i,j,k)
      endif
    end do
    end do
    end do
  end if

  ekm(:,:,:) = max(ekm(:,:,:),ekmin)
  ekh(:,:,:) = max(ekh(:,:,:),ekmin)



!*************************************************************
!     Set cyclic boundary condition for K-closure factors.
!*************************************************************

  ekm(1, :,:) = ekm(i1,:,:)
  ekm(i2,:,:) = ekm(2, :,:)
  ekh(1, :,:) = ekh(i1,:,:)
  ekh(i2,:,:) = ekh(2, :,:)

  call excjs( ekm           , 2,i1,2,j1,1,k1,ih,jh)
  call excjs( ekh           , 2,i1,2,j1,1,k1,ih,jh)

  do j=1,j2
  do i=1,i2
    ekm(i,j,k1)  = ekm(i,j,kmax)
    ekh(i,j,k1)  = ekh(i,j,kmax)
  end do
  end do

  return
  end subroutine closure
  subroutine sources


!-----------------------------------------------------------------|
!                                                                 |
!*** *sources*                                                    |
!      calculates various terms from the subgrid TKE equation     |
!                                                                 |
!     Hans Cuijpers   I.M.A.U.     06/01/1995                     |
!                                                                 |
!     purpose.                                                    |
!     --------                                                    |
!                                                                 |
!      Subroutine sources calculates all other terms in the       |
!      subgrid energy equation, except for the diffusion terms.   |
!      These terms are calculated in subroutine diff.             |
!                                                                 |
!**   interface.                                                  |
!     ----------                                                  |
!                                                                 |
!     *sources* is called from *program*.                         |
!                                                                 |
!-----------------------------------------------------------------|

  use modglobal,   only : i1,j1,kmax,delta,dx,dy,dxi,dyi,dzf,zf,dzh,grav
  use modfields,   only : u0,v0,w0,e120,e12p,dthvdz
  use modsurfdata,  only : dudz,dvdz,thvs
  implicit none

  real    tdef2
  integer i,j,k,jm,jp,km,kp

  do k=2,kmax
  do j=2,j1
  do i=2,i1
    kp=k+1
    km=k-1
    jp=j+1
    jm=j-1

    tdef2 = 2. * ( &
             ((u0(i+1,j,k)-u0(i,j,k))   /dx         )**2    + &
             ((v0(i,jp,k)-v0(i,j,k))    /dy         )**2    + &
             ((w0(i,j,kp)-w0(i,j,k))    /dzf(k)     )**2    )

    tdef2 = tdef2 + 0.25 * ( &
              ((w0(i,j,kp)-w0(i-1,j,kp))  / dx     + &
               (u0(i,j,kp)-u0(i,j,k))     / dzh(kp)  )**2    + &
              ((w0(i,j,k)-w0(i-1,j,k))    / dx     + &
               (u0(i,j,k)-u0(i,j,km))     / dzh(k)   )**2    + &
              ((w0(i+1,j,k)-w0(i,j,k))    / dx     + &
               (u0(i+1,j,k)-u0(i+1,j,km)) / dzh(k)   )**2    + &
              ((w0(i+1,j,kp)-w0(i,j,kp))  / dx     + &
               (u0(i+1,j,kp)-u0(i+1,j,k)) / dzh(kp)  )**2    )

    tdef2 = tdef2 + 0.25 * ( &
              ((u0(i,jp,k)-u0(i,j,k))     / dy     + &
               (v0(i,jp,k)-v0(i-1,jp,k))  / dx        )**2    + &
              ((u0(i,j,k)-u0(i,jm,k))     / dy     + &
               (v0(i,j,k)-v0(i-1,j,k))    / dx        )**2    + &
              ((u0(i+1,j,k)-u0(i+1,jm,k)) / dy     + &
               (v0(i+1,j,k)-v0(i,j,k))    / dx        )**2    + &
              ((u0(i+1,jp,k)-u0(i+1,j,k)) / dy     + &
               (v0(i+1,jp,k)-v0(i,jp,k))  / dx        )**2    )

    tdef2 = tdef2 + 0.25 * ( &
              ((v0(i,j,kp)-v0(i,j,k))     / dzh(kp) + &
               (w0(i,j,kp)-w0(i,jm,kp))   / dy        )**2    + &
              ((v0(i,j,k)-v0(i,j,km))     / dzh(k)+ &
               (w0(i,j,k)-w0(i,jm,k))     / dy        )**2    + &
              ((v0(i,jp,k)-v0(i,jp,km))   / dzh(k)+ &
               (w0(i,jp,k)-w0(i,j,k))     / dy        )**2    + &
              ((v0(i,jp,kp)-v0(i,jp,k))   / dzh(kp) + &
               (w0(i,jp,kp)-w0(i,j,kp))   / dy        )**2    )


    sbshr(i,j,k)  = ekm(i,j,k)*tdef2/ ( 2*e120(i,j,k))
    sbbuo(i,j,k)  = -ekh(i,j,k)*grav/thvs*dthvdz(i,j,k)/ ( 2*e120(i,j,k))
    sbdiss(i,j,k) = - (ce1 + ce2*zlt(i,j,k)/delta(k)) * e120(i,j,k)**2 /(2.*zlt(i,j,k))
  end do
  end do
  end do
!     ----------------------------------------------end i,j,k-loop

!     --------------------------------------------
!     special treatment for lowest full level: k=1
!     --------------------------------------------


  do j=2,j1
    jp=j+1
    jm=j-1
  do i=2,i1



! **  Calculate "shear" production term: tdef2  ****************

    tdef2 =  2. * ( &
            ((u0(i+1,j,1)-u0(i,j,1))*dxi)**2 &
          + ((v0(i,jp,1)-v0(i,j,1))*dyi)**2 &
          + ((w0(i,j,2)-w0(i,j,1))/dzf(1))**2   )

    tdef2 = tdef2 + ( 0.25*(w0(i+1,j,2)-w0(i-1,j,2))*dxi + &
                          dudz(i,j)   )**2

    tdef2 = tdef2 +   0.25 *( &
          ((u0(i,jp,1)-u0(i,j,1))*dyi+(v0(i,jp,1)-v0(i-1,jp,1))*dxi)**2 &
         +((u0(i,j,1)-u0(i,jm,1))*dyi+(v0(i,j,1)-v0(i-1,j,1))*dxi)**2 &
         +((u0(i+1,j,1)-u0(i+1,jm,1))*dyi+(v0(i+1,j,1)-v0(i,j,1))*dxi)**2 &
         +((u0(i+1,jp,1)-u0(i+1,j,1))*dyi+ &
                                 (v0(i+1,jp,1)-v0(i,jp,1))*dxi)**2   )

    tdef2 = tdef2 + ( 0.25*(w0(i,jp,2)-w0(i,jm,2))*dyi + &
                          dvdz(i,j)   )**2

! **  Include shear and buoyancy production terms and dissipation **

    sbshr(i,j,1)  = ekm(i,j,1)*tdef2/ ( 2*e120(i,j,1))
    sbbuo(i,j,1)  = -ekh(i,j,1)*grav/thvs*dthvdz(i,j,1)/ ( 2*e120(i,j,1))
    sbdiss(i,j,1) = - (ce1 + ce2*zlt(i,j,1)/delta(1)) * e120(i,j,1)**2 /(2.*zlt(i,j,1))
  end do
  end do

  e12p(2:i1,2:j1,1:kmax) = e12p(2:i1,2:j1,1:kmax)+ &
            sbshr(2:i1,2:j1,1:kmax)+sbbuo(2:i1,2:j1,1:kmax)+sbdiss(2:i1,2:j1,1:kmax)

  return
  end subroutine sources

  subroutine diffc (putin,putout,flux)

    use modglobal, only : i1,ih,i2,j1,jh,j2,k1,kmax,dx2i,dzf,dy2i,dzh
    implicit none

    real, intent(in)    :: putin(2-ih:i1+ih,2-jh:j1+jh,k1)
    real, intent(inout) :: putout(2-ih:i1+ih,2-jh:j1+jh,k1)
    real, intent(in)    :: flux (i2,j2)

    integer i,j,k,jm,jp,km,kp

    do k=2,kmax
      kp=k+1
      km=k-1

      do j=2,j1
        jp=j+1
        jm=j-1

        do i=2,i1
          putout(i,j,k) = putout(i,j,k) &
                    +  0.5 *  ( &
                  ( (ekh(i+1,j,k)+ekh(i,j,k))*(putin(i+1,j,k)-putin(i,j,k)) &
                    -(ekh(i,j,k)+ekh(i-1,j,k))*(putin(i,j,k)-putin(i-1,j,k)))*dx2i &
                    + &
                  ( (ekh(i,jp,k)+ekh(i,j,k)) *(putin(i,jp,k)-putin(i,j,k)) &
                    -(ekh(i,j,k)+ekh(i,jm,k)) *(putin(i,j,k)-putin(i,jm,k)) )*dy2i &
                    + &
                  ( (dzf(kp)*ekh(i,j,k) + dzf(k)*ekh(i,j,kp)) &
                    *  (putin(i,j,kp)-putin(i,j,k)) / dzh(kp)**2 &
                    - &
                    (dzf(km)*ekh(i,j,k) + dzf(k)*ekh(i,j,km)) &
                    *  (putin(i,j,k)-putin(i,j,km)) / dzh(k)**2           )/dzf(k) &
                            )

        end do
      end do
    end do

    do j=2,j1
      do i=2,i1

        putout(i,j,1) = putout(i,j,1) &
                  + 0.5 * ( &
                ( (ekh(i+1,j,1)+ekh(i,j,1))*(putin(i+1,j,1)-putin(i,j,1)) &
                  -(ekh(i,j,1)+ekh(i-1,j,1))*(putin(i,j,1)-putin(i-1,j,1)) )*dx2i &
                  + &
                ( (ekh(i,j+1,1)+ekh(i,j,1))*(putin(i,j+1,1)-putin(i,j,1)) &
                  -(ekh(i,j,1)+ekh(i,j-1,1))*(putin(i,j,1)-putin(i,j-1,1)) )*dy2i &
                  + &
                ( (dzf(2)*ekh(i,j,1) + dzf(1)*ekh(i,j,2)) &
                  *  (putin(i,j,2)-putin(i,j,1)) / dzh(2)**2 &
                  + flux(i,j) *2.                        )/dzf(1) &
                          )

      end do
    end do

  end subroutine diffc



  subroutine diffe(putout)

    use modglobal, only : i1,ih,i2,j1,jh,j2,k1,kmax,dx2i,dzf,dy2i,dzh
    use modfields, only : e120
    implicit none

    real, intent(inout) :: putout(2-ih:i1+ih,2-jh:j1+jh,k1)
    integer             :: i,j,k,jm,jp,km,kp

    do k=2,kmax
      kp=k+1
      km=k-1

      do j=2,j1
        jp=j+1
        jm=j-1

        do i=2,i1

          putout(i,j,k) = putout(i,j,k) &
                  +  1.0 *  ( &
              ((ekm(i+1,j,k)+ekm(i,j,k))*(e120(i+1,j,k)-e120(i,j,k)) &
              -(ekm(i,j,k)+ekm(i-1,j,k))*(e120(i,j,k)-e120(i-1,j,k)))*dx2i &
                  + &
              ((ekm(i,jp,k)+ekm(i,j,k)) *(e120(i,jp,k)-e120(i,j,k)) &
              -(ekm(i,j,k)+ekm(i,jm,k)) *(e120(i,j,k)-e120(i,jm,k)) )*dy2i &
                  + &
              ((dzf(kp)*ekm(i,j,k) + dzf(k)*ekm(i,j,kp)) &
              *(e120(i,j,kp)-e120(i,j,k)) / dzh(kp)**2 &
              -(dzf(km)*ekm(i,j,k) + dzf(k)*ekm(i,j,km)) &
              *(e120(i,j,k)-e120(i,j,km)) / dzh(k)**2        )/dzf(k) &
                            )

        end do
      end do
    end do

  !     --------------------------------------------
  !     special treatment for lowest full level: k=1
  !     --------------------------------------------

    do j=2,j1
      do i=2,i1

        putout(i,j,1) = putout(i,j,1) + &
            ( (ekm(i+1,j,1)+ekm(i,j,1))*(e120(i+1,j,1)-e120(i,j,1)) &
              -(ekm(i,j,1)+ekm(i-1,j,1))*(e120(i,j,1)-e120(i-1,j,1)) )*dx2i &
            + &
            ( (ekm(i,j+1,1)+ekm(i,j,1))*(e120(i,j+1,1)-e120(i,j,1)) &
              -(ekm(i,j,1)+ekm(i,j-1,1))*(e120(i,j,1)-e120(i,j-1,1)) )*dy2i &
            + &
              ( (dzf(2)*ekm(i,j,1) + dzf(1)*ekm(i,j,2)) &
              *  (e120(i,j,2)-e120(i,j,1)) / dzh(2)**2              )/dzf(1)

      end do
    end do

  end subroutine diffe


  subroutine diffu (putout)

    use modglobal, only : i1,ih,i2,j1,jh,j2,k1,kmax,dxi,dx2i,dzf,dy,dyi,dy2i,dzh, cu,cv
    use modfields, only : u0,v0,w0
    use modsurfdata,only : ustar
    implicit none

    real, intent(inout) :: putout(2-ih:i1+ih,2-jh:j1+jh,k1)
    real                :: emmo,emom,emop,empo
    real                :: fu
    real                :: ucu, upcu
    integer             :: i,j,k,jm,jp,km,kp

    do k=2,kmax
      kp=k+1
      km=k-1

      do j=2,j1
        jp=j+1
        jm=j-1

        do i=2,i1

          emom = ( dzf(km) * ( ekm(i,j,k)  + ekm(i-1,j,k)  )  + &
                      dzf(k)  * ( ekm(i,j,km) + ekm(i-1,j,km) ) ) / &
                    ( 4.   * dzh(k) )

          emop = ( dzf(kp) * ( ekm(i,j,k)  + ekm(i-1,j,k)  )  + &
                      dzf(k)  * ( ekm(i,j,kp) + ekm(i-1,j,kp) ) ) / &
                    ( 4.   * dzh(kp) )

          empo = 0.25 * ( &
                  ekm(i,j,k)+ekm(i,jp,k)+ekm(i-1,jp,k)+ekm(i-1,j,k)  )

          emmo = 0.25 * ( &
                  ekm(i,j,k)+ekm(i,jm,k)+ekm(i-1,jm,k)+ekm(i-1,j,k)  )


          putout(i,j,k) = putout(i,j,k) &
                  + &
                  ( ekm(i,j,k)  * (u0(i+1,j,k)-u0(i,j,k)) &
                    -ekm(i-1,j,k)* (u0(i,j,k)-u0(i-1,j,k)) ) * 2. * dx2i &
                  + &
                  ( empo * ( (u0(i,jp,k)-u0(i,j,k))   *dyi &
                            +(v0(i,jp,k)-v0(i-1,jp,k))*dxi) &
                    -emmo * ( (u0(i,j,k)-u0(i,jm,k))   *dyi &
                            +(v0(i,j,k)-v0(i-1,j,k))  *dxi)   ) / dy &
                  + &
                  ( emop * ( (u0(i,j,kp)-u0(i,j,k))   /dzh(kp) &
                            +(w0(i,j,kp)-w0(i-1,j,kp))*dxi) &
                    -emom * ( (u0(i,j,k)-u0(i,j,km))   /dzh(k) &
                            +(w0(i,j,k)-w0(i-1,j,k))  *dxi)   ) /dzf(k)

        end do
      end do
    end do

  !     --------------------------------------------
  !     special treatment for lowest full level: k=1
  !     --------------------------------------------

    do j=2,j1
      jp = j+1
      jm = j-1

      do i=2,i1

        empo = 0.25 * ( &
              ekm(i,j,1)+ekm(i,jp,1)+ekm(i-1,jp,1)+ekm(i-1,j,1)  )

        emmo = 0.25 * ( &
              ekm(i,j,1)+ekm(i,jm,1)+ekm(i-1,jm,1)+ekm(i-1,j,1)  )

        emop = ( dzf(2) * ( ekm(i,j,1) + ekm(i-1,j,1) )  + &
                    dzf(1) * ( ekm(i,j,2) + ekm(i-1,j,2) ) ) / &
                  ( 4.   * dzh(2) )


        ucu   = 0.5*(u0(i,j,1)+u0(i+1,j,1))+cu

        if(ucu >= 0.) then
          upcu  = max(ucu,1.e-10)
        else
          upcu  = min(ucu,-1.e-10)
        end if


        fu = ( 0.5*( ustar(i,j)+ustar(i-1,j) ) )**2  * &
                upcu/sqrt(upcu**2  + &
                ((v0(i,j,1)+v0(i-1,j,1)+v0(i,jp,1)+v0(i-1,jp,1))/4.+cv)**2)

        putout(i,j,1) = putout(i,j,1) &
                + &
              ( ekm(i,j,1)  * (u0(i+1,j,1)-u0(i,j,1)) &
              -ekm(i-1,j,1)* (u0(i,j,1)-u0(i-1,j,1)) ) * 2. * dx2i &
                + &
              ( empo * ( (u0(i,jp,1)-u0(i,j,1))   *dyi &
                        +(v0(i,jp,1)-v0(i-1,jp,1))*dxi) &
              -emmo * ( (u0(i,j,1)-u0(i,jm,1))   *dyi &
                        +(v0(i,j,1)-v0(i-1,j,1))  *dxi)   ) / dy &
                + &
              ( emop * ( (u0(i,j,2)-u0(i,j,1))    /dzh(2) &
                        +(w0(i,j,2)-w0(i-1,j,2))  *dxi) &
                -fu   ) / dzf(1)

      end do
    end do

  end subroutine diffu


  subroutine diffv (putout)

    use modglobal, only : i1,ih,i2,j1,jh,j2,k1,kmax,dx,dxi,dx2i,dzf,dyi,dy2i,dzh, cu,cv
    use modfields, only : u0,v0,w0
    use modsurfdata,only : ustar

    implicit none

    real, intent(inout) :: putout(2-ih:i1+ih,2-jh:j1+jh,k1)
    real                :: emmo, eomm,eomp,epmo
    real                :: fv, vcv,vpcv
    integer             :: i,j,k,jm,jp,km,kp

    do k=2,kmax
      kp=k+1
      km=k-1

      do j=2,j1
        jp=j+1
        jm=j-1

        do i=2,i1

          eomm = ( dzf(km) * ( ekm(i,j,k)  + ekm(i,jm,k)  )  + &
                      dzf(k)  * ( ekm(i,j,km) + ekm(i,jm,km) ) ) / &
                    ( 4.   * dzh(k) )

          eomp = ( dzf(kp) * ( ekm(i,j,k)  + ekm(i,jm,k)  )  + &
                      dzf(k)  * ( ekm(i,j,kp) + ekm(i,jm,kp) ) ) / &
                    ( 4.   * dzh(kp) )

          emmo = 0.25  * ( &
                ekm(i,j,k)+ekm(i,jm,k)+ekm(i-1,jm,k)+ekm(i-1,j,k)  )

          epmo = 0.25  * ( &
                ekm(i,j,k)+ekm(i,jm,k)+ekm(i+1,jm,k)+ekm(i+1,j,k)  )


        putout(i,j,k) = putout(i,j,k) &
                + &
              ( epmo * ( (v0(i+1,j,k)-v0(i,j,k))   *dxi &
                        +(u0(i+1,j,k)-u0(i+1,jm,k))*dyi) &
                -emmo * ( (v0(i,j,k)-v0(i-1,j,k))   *dxi &
                        +(u0(i,j,k)-u0(i,jm,k))    *dyi)   ) / dx &
                + &
              (ekm(i,j,k) * (v0(i,jp,k)-v0(i,j,k)) &
              -ekm(i,jm,k)* (v0(i,j,k)-v0(i,jm,k))  ) * 2. * dy2i &
                + &
              ( eomp * ( (v0(i,j,kp)-v0(i,j,k))    /dzh(kp) &
                        +(w0(i,j,kp)-w0(i,jm,kp))  *dyi) &
                -eomm * ( (v0(i,j,k)-v0(i,j,km))    /dzh(k) &
                        +(w0(i,j,k)-w0(i,jm,k))    *dyi)   ) / dzf(k)

        end do
      end do
    end do

  !     --------------------------------------------
  !     special treatment for lowest full level: k=1
  !     --------------------------------------------

    do j=2,j1
      jp = j+1
      jm = j-1
      do i=2,i1

        emmo = 0.25 * ( &
              ekm(i,j,1)+ekm(i,jm,1)+ekm(i-1,jm,1)+ekm(i-1,j,1)  )

        epmo = 0.25  * ( &
              ekm(i,j,1)+ekm(i,jm,1)+ekm(i+1,jm,1)+ekm(i+1,j,1)  )

        eomp = ( dzf(2) * ( ekm(i,j,1) + ekm(i,jm,1)  )  + &
                    dzf(1) * ( ekm(i,j,2) + ekm(i,jm,2) ) ) / &
                  ( 4.   * dzh(2) )

        vcv   = 0.5*(v0(i,j,1)+v0(i,j+1,1))+cv
        if(vcv >= 0.) then
          vpcv  = max(vcv,1.e-10)
        else
          vpcv  = min(vcv,-1.e-10)
        end if


        fv    = ( 0.5*( ustar(i,j)+ustar(i,j-1) ) )**2  * &
                    vpcv/sqrt(vpcv**2  + &
                ((u0(i,j,1)+u0(i+1,j,1)+u0(i,jm,1)+u0(i+1,jm,1))/4.+cu)**2)

        putout(i,j,1) = putout(i,j,1) &
                  + &
                  ( epmo * ( (v0(i+1,j,1)-v0(i,j,1))   *dxi &
                            +(u0(i+1,j,1)-u0(i+1,jm,1))*dyi) &
                    -emmo * ( (v0(i,j,1)-v0(i-1,j,1))   *dxi &
                            +(u0(i,j,1)-u0(i,jm,1))    *dyi)   ) / dx &
                  + &
                ( ekm(i,j,1) * (v0(i,jp,1)-v0(i,j,1)) &
                  -ekm(i,jm,1)* (v0(i,j,1)-v0(i,jm,1))  ) * 2. * dy2i &
                  + &
                ( eomp * ( (v0(i,j,2)-v0(i,j,1))     /dzh(2) &
                          +(w0(i,j,2)-w0(i,jm,2))    *dyi) &
                  -fv   ) / dzf(1)

      end do
    end do

  end subroutine diffv



  subroutine diffw(putout)

    use modglobal, only : i1,ih,i2,j1,jh,j2,k1,kmax,dx,dxi,dx2i,dy,dyi,dy2i,dzf,dzh
    use modfields, only : u0,v0,w0
    implicit none

  !*****************************************************************

    real, intent(inout) :: putout(2-ih:i1+ih,2-jh:j1+jh,k1)
    real                :: emom, eomm, eopm, epom
    integer             :: i,j,k,jm,jp,km,kp

    do k=2,kmax
      kp=k+1
      km=k-1
      do j=2,j1
        jp=j+1
        jm=j-1
        do i=2,i1

          emom = ( dzf(km) * ( ekm(i,j,k)  + ekm(i-1,j,k)  )  + &
                      dzf(k)  * ( ekm(i,j,km) + ekm(i-1,j,km) ) ) / &
                    ( 4.   * dzh(k) )

          eomm = ( dzf(km) * ( ekm(i,j,k)  + ekm(i,jm,k)  )  + &
                      dzf(k)  * ( ekm(i,j,km) + ekm(i,jm,km) ) ) / &
                    ( 4.   * dzh(k) )

          eopm = ( dzf(km) * ( ekm(i,j,k)  + ekm(i,jp,k)  )  + &
                      dzf(k)  * ( ekm(i,j,km) + ekm(i,jp,km) ) ) / &
                    ( 4.   * dzh(k) )

          epom = ( dzf(km) * ( ekm(i,j,k)  + ekm(i+1,j,k)  )  + &
                      dzf(k)  * ( ekm(i,j,km) + ekm(i+1,j,km) ) ) / &
                    ( 4.   * dzh(k) )


          putout(i,j,k) = putout(i,j,k) &
                + &
                  ( epom * ( (w0(i+1,j,k)-w0(i,j,k))    *dxi &
                            +(u0(i+1,j,k)-u0(i+1,j,km)) /dzh(k) ) &
                    -emom * ( (w0(i,j,k)-w0(i-1,j,k))    *dxi &
                            +(u0(i,j,k)-u0(i,j,km))     /dzh(k) ))/dx &
                + &
                  ( eopm * ( (w0(i,jp,k)-w0(i,j,k))     *dyi &
                            +(v0(i,jp,k)-v0(i,jp,km))   /dzh(k) ) &
                    -eomm * ( (w0(i,j,k)-w0(i,jm,k))     *dyi &
                            +(v0(i,j,k)-v0(i,j,km))     /dzh(k) ))/dy &
                + &
                  ( ekm(i,j,k) * (w0(i,j,kp)-w0(i,j,k)) /dzf(k) &
                  -ekm(i,j,km)* (w0(i,j,k)-w0(i,j,km)) /dzf(km) ) * 2. &
                                                              / dzh(k)

        end do
      end do
    end do

  end subroutine diffw

end module<|MERGE_RESOLUTION|>--- conflicted
+++ resolved
@@ -194,11 +194,7 @@
 
   use modglobal,  only : i1, j1,kmax,k1,ih,jh,i2,j2,delta,ekmin,grav, zf, fkar, &
                          dxi,dyi,dzf,dzh
-<<<<<<< HEAD
-  use modfields,  only : dthvdz,e12m,u0,v0,w0
-=======
   use modfields,  only : dthvdz,e120,u0,v0,w0
->>>>>>> 76cb67fe
   use modsurfdata, only : dudz,dvdz,thvs
 
   use modmpi,     only : excjs
