--- conflicted
+++ resolved
@@ -1,4 +1,3 @@
-<<<<<<< HEAD
 !!> \file modsubgrid.f90
 !!!  Calculates and applies the Sub Filter Scale diffusion
 !
@@ -71,914 +70,6 @@
     ce2  = ceps - ce1
 
     if(cs == -1.) then
-      csz(:)  = (cm**3/ceps)**0.25   !< Smagorinsky constant
-    else
-      csz(:)  = cs
-    end if
-
-    if(lmason) then
-      do k = 1,k1
-        mlen   = (1. / (csz(k) * delta(k))**nmason + 1. / (fkar * zf(k))**nmason)**(-1./nmason)
-        csz(k) = mlen / delta(k)
-      end do
-    end if
-
-    if (myid==0) then
-      write (6,*) 'cf    = ',cf
-      write (6,*) 'cm    = ',cm
-      write (6,*) 'ch    = ',ch
-      write (6,*) 'ch1   = ',ch1
-      write (6,*) 'ch2   = ',ch2
-      write (6,*) 'ceps  = ',ceps
-      write (6,*) 'ceps1 = ',ce1
-      write (6,*) 'ceps2 = ',ce2
-      write (6,*) 'cs    = ',cs
-      write (6,*) 'Rigc  = ',Rigc
-    endif
-
-  end subroutine initsubgrid
-
-  subroutine subgridnamelist
-    use modglobal, only : ifnamopt,fname_options
-    use modmpi,    only : myid, comm3d, mpierr, my_real, mpi_logical
-
-    implicit none
-
-    integer :: ierr
-
-    namelist/NAMSUBGRID/ &
-        ldelta,lmason, cf,cn,Rigc,Prandtl,lsmagorinsky,cs,nmason,sgs_surface_fix
-
-    if(myid==0)then
-      open(ifnamopt,file=fname_options,status='old',iostat=ierr)
-      read (ifnamopt,NAMSUBGRID,iostat=ierr)
-      if (ierr > 0) then
-        print *, 'Problem in namoptions NAMSUBGRID'
-        print *, 'iostat error: ', ierr
-        stop 'ERROR: Problem in namoptions NAMSUBGRID'
-      endif
-      write(6 ,NAMSUBGRID)
-      close(ifnamopt)
-    end if
-
-    call MPI_BCAST(ldelta     ,1,MPI_LOGICAL,0,comm3d,mpierr)
-    call MPI_BCAST(lmason     ,1,MPI_LOGICAL,0,comm3d,mpierr)
-    call MPI_BCAST(nmason     ,1,MY_REAL    ,0,comm3d,mpierr)
-    call MPI_BCAST(lsmagorinsky,1,MPI_LOGICAL,0,comm3d,mpierr)
-    call MPI_BCAST(cs         ,1,MY_REAL   ,0,comm3d,mpierr)
-    call MPI_BCAST(cf         ,1,MY_REAL   ,0,comm3d,mpierr)
-    call MPI_BCAST(cn         ,1,MY_REAL   ,0,comm3d,mpierr)
-    call MPI_BCAST(Rigc       ,1,MY_REAL   ,0,comm3d,mpierr)
-    call MPI_BCAST(Prandtl    ,1,MY_REAL   ,0,comm3d,mpierr)
-    call MPI_BCAST(sgs_surface_fix ,1,MPI_LOGICAL   ,0,comm3d,mpierr)
-
-
-  end subroutine subgridnamelist
-
-  subroutine subgrid
-
- ! Diffusion subroutines
-! Thijs Heus, Chiel van Heerwaarden, 15 June 2007
-
-    use modglobal, only : nsv, lmoist
-    use modfields, only : up,vp,wp,e12p,thl0,thlp,qt0,qtp,sv0,svp
-    use modsurfdata,only : thlflux,qtflux,svflux
-    implicit none
-    integer n
-
-    call closure
-    call diffu(up)
-    call diffv(vp)
-    call diffw(wp)
-    if (.not. lsmagorinsky) call diffe(e12p)
-    call diffc(thl0,thlp,thlflux)
-    if (lmoist) call diffc( qt0, qtp, qtflux)
-    do n=1,nsv
-      call diffc(sv0(:,:,:,n),svp(:,:,:,n),svflux(:,:,n))
-    end do
-    if (.not. lsmagorinsky) call sources
-  end subroutine
-
-  subroutine exitsubgrid
-    implicit none
-    deallocate(ekm,ekh,zlt,sbdiss,sbbuo,sbshr,csz)
-  end subroutine exitsubgrid
-
-   subroutine closure
-
-!-----------------------------------------------------------------|
-!                                                                 |
-!*** *closure*  calculates K-coefficients                         |
-!                                                                 |
-!      Hans Cuijpers   I.M.A.U.   06/01/1995                      |
-!                                                                 |
-!     purpose.                                                    |
-!     --------                                                    |
-!                                                                 |
-!     All the K-closure factors are calculated.                   |
-!                                                                 |
-!     ekm(i,j,k) = k sub m : for velocity-closure                 |
-!     ekh(i,j,k) = k sub h : for temperture-closure               |
-!     ekh(i,j,k) = k sub h = k sub c : for concentration-closure  |
-!                                                                 |
-!     We will use the next model for these factors:               |
-!                                                                 |
-!     k sub m = 0.12 * l * sqrt(E)                                |
-!                                                                 |
-!     k sub h = k sub c = ( 1 + (2*l)/D ) * k sub m               |
-!                                                                 |
-!           where : l = mixing length  ( in model = z2 )          |
-!                   E = subgrid energy                            |
-!                   D = grid-size distance                        |
-!                                                                 |
-!**   interface.                                                  |
-!     ----------                                                  |
-!                                                                 |
-!             *closure* is called from *program*.                 |
-!                                                                 |
-!-----------------------------------------------------------------|
-
-  use modglobal,   only : i1,j1,kmax,k1,ih,jh,i2,j2,delta,ekmin,grav,zf,fkar, &
-                          dxi,dyi,dzf,dzh
-  use modfields,   only : dthvdz,e120,u0,v0,w0,thvf
-  use modsurfdata, only : dudz,dvdz,z0m
-  use modmpi,      only : excjs
-  implicit none
-
-  real    :: strain2,mlen
-  integer :: i,j,k,kp,km,jp,jm
-
-  if(lsmagorinsky) then
-    do k = 1,kmax
-      mlen        = csz(k) * delta(k)
-
-      do i = 2,i1
-        do j = 2,j1
-
-          kp=k+1
-          km=k-1
-          jp=j+1
-          jm=j-1
-
-          if(k == 1) then
-            strain2 =  ( &
-              ((u0(i+1,j,k)-u0(i,j,k))   *dxi        )**2    + &
-              ((v0(i,jp,k)-v0(i,j,k))    *dyi        )**2    + &
-              ((w0(i,j,kp)-w0(i,j,k))    /dzf(k)     )**2    )
-
-            strain2 = strain2 + 0.5 * ( &
-              ( 0.25*(w0(i+1,j,kp)-w0(i-1,j,kp))*dxi + &
-              dudz(i,j)   )**2 )
-
-            strain2 = strain2 + 0.125 * ( &
-              ((u0(i,jp,k)-u0(i,j,k))     *dyi     + &
-              (v0(i,jp,k)-v0(i-1,jp,k))  *dxi        )**2    + &
-              ((u0(i,j,k)-u0(i,jm,k))     *dyi     + &
-              (v0(i,j,k)-v0(i-1,j,k))    *dxi        )**2    + &
-              ((u0(i+1,j,k)-u0(i+1,jm,k)) *dyi     + &
-              (v0(i+1,j,k)-v0(i,j,k))    *dxi        )**2    + &
-              ((u0(i+1,jp,k)-u0(i+1,j,k)) *dyi     + &
-              (v0(i+1,jp,k)-v0(i,jp,k))  *dxi        )**2    )
-
-            strain2 = strain2 + 0.5 * ( &
-              ( 0.25*(w0(i,jp,kp)-w0(i,jm,kp))*dyi + &
-              dvdz(i,j)   )**2 )
-
-          else
-
-            strain2 =  ( &
-              ((u0(i+1,j,k)-u0(i,j,k))   *dxi        )**2    + &
-              ((v0(i,jp,k)-v0(i,j,k))    *dyi        )**2    + &
-              ((w0(i,j,kp)-w0(i,j,k))    /dzf(k)     )**2    )
-
-            strain2 = strain2 + 0.125 * ( &
-              ((w0(i,j,kp)-w0(i-1,j,kp))  *dxi     + &
-              (u0(i,j,kp)-u0(i,j,k))     / dzh(kp)  )**2    + &
-              ((w0(i,j,k)-w0(i-1,j,k))    *dxi     + &
-              (u0(i,j,k)-u0(i,j,km))     / dzh(k)   )**2    + &
-              ((w0(i+1,j,k)-w0(i,j,k))    *dxi     + &
-              (u0(i+1,j,k)-u0(i+1,j,km)) / dzh(k)   )**2    + &
-              ((w0(i+1,j,kp)-w0(i,j,kp))  *dxi     + &
-              (u0(i+1,j,kp)-u0(i+1,j,k)) / dzh(kp)  )**2    )
-
-            strain2 = strain2 + 0.125 * ( &
-              ((u0(i,jp,k)-u0(i,j,k))     *dyi     + &
-              (v0(i,jp,k)-v0(i-1,jp,k))  *dxi        )**2    + &
-              ((u0(i,j,k)-u0(i,jm,k))     *dyi     + &
-              (v0(i,j,k)-v0(i-1,j,k))    *dxi        )**2    + &
-              ((u0(i+1,j,k)-u0(i+1,jm,k)) *dyi     + &
-              (v0(i+1,j,k)-v0(i,j,k))    *dxi        )**2    + &
-              ((u0(i+1,jp,k)-u0(i+1,j,k)) *dyi     + &
-              (v0(i+1,jp,k)-v0(i,jp,k))  *dxi        )**2    )
-
-            strain2 = strain2 + 0.125 * ( &
-              ((v0(i,j,kp)-v0(i,j,k))     / dzh(kp) + &
-              (w0(i,j,kp)-w0(i,jm,kp))   *dyi        )**2    + &
-              ((v0(i,j,k)-v0(i,j,km))     / dzh(k)+ &
-              (w0(i,j,k)-w0(i,jm,k))     *dyi        )**2    + &
-              ((v0(i,jp,k)-v0(i,jp,km))   / dzh(k)+ &
-              (w0(i,jp,k)-w0(i,j,k))     *dyi        )**2    + &
-              ((v0(i,jp,kp)-v0(i,jp,k))   / dzh(kp) + &
-              (w0(i,jp,kp)-w0(i,j,kp))   *dyi        )**2    )
-          end if
-
-          ekm(i,j,k)  = mlen ** 2. * sqrt(2. * strain2)
-          ekh(i,j,k)  = ekm(i,j,k) / Prandtl
-        end do
-      end do
-    end do
-
-  ! do TKE scheme
-  else
-    do k=1,kmax
-      do j=2,j1
-        do i=2,i1
-          if (ldelta .or. (dthvdz(i,j,k)<=0)) then
-            zlt(i,j,k) = delta(k)
-            if (lmason) zlt(i,j,k) = (1. / zlt(i,j,k) ** nmason + 1. / ( fkar * (zf(k) + z0m(i,j)))**nmason) ** (-1./nmason)
-            ekm(i,j,k) = cm * zlt(i,j,k) * e120(i,j,k)
-            ekh(i,j,k) = (ch1 + ch2) * ekm(i,j,k)
-          else
-            zlt(i,j,k) = min(delta(k),cn*e120(i,j,k)/sqrt(grav/thvf(k)*abs(dthvdz(i,j,k))))
-            if (lmason) zlt(i,j,k) = (1. / zlt(i,j,k) ** nmason + 1. / ( fkar * (zf(k) + z0m(i,j)))**nmason) ** (-1./nmason)
-
-            ekm(i,j,k) = cm * zlt(i,j,k) * e120(i,j,k)
-            ekh(i,j,k) = (ch1 + ch2 * zlt(i,j,k)/delta(k)) * ekm(i,j,k)
-          endif
-        end do
-      end do
-    end do
-  end if
-
-  do k=1,k1
-    do j=2,j1
-      do i=2,i1
-        ekm(i,j,k) = max(ekm(i,j,k),ekmin)
-        ekh(i,j,k) = max(ekh(i,j,k),ekmin)
-      end do
-    end do
-  end do
-!*************************************************************
-!     Set cyclic boundary condition for K-closure factors.
-!*************************************************************
-
-  call excjs( ekm           , 2,i1,2,j1,1,k1,ih,jh)
-  call excjs( ekh           , 2,i1,2,j1,1,k1,ih,jh)
-
-  do j=1,j2
-    do i=1,i2
-      ekm(i,j,k1)  = ekm(i,j,kmax)
-      ekh(i,j,k1)  = ekh(i,j,kmax)
-    end do
-  end do
-
-  return
-  end subroutine closure
-  subroutine sources
-
-
-!-----------------------------------------------------------------|
-!                                                                 |
-!*** *sources*                                                    |
-!      calculates various terms from the subgrid TKE equation     |
-!                                                                 |
-!     Hans Cuijpers   I.M.A.U.     06/01/1995                     |
-!                                                                 |
-!     purpose.                                                    |
-!     --------                                                    |
-!                                                                 |
-!      Subroutine sources calculates all other terms in the       |
-!      subgrid energy equation, except for the diffusion terms.   |
-!      These terms are calculated in subroutine diff.             |
-!                                                                 |
-!**   interface.                                                  |
-!     ----------                                                  |
-!                                                                 |
-!     *sources* is called from *program*.                         |
-!                                                                 |
-!-----------------------------------------------------------------|
-
-  use modglobal,   only : i1,j1,kmax,delta,dx,dy,dxi,dyi,dzf,dzh,grav, cu, cv
-  use modfields,   only : u0,v0,w0,e120,e12p,dthvdz,thvf
-  use modsurfdata,  only : dudz,dvdz,ustar,thlflux
-  use modsubgriddata, only: sgs_surface_fix
-
-  implicit none
-
-  real    tdef2, uwflux, vwflux, local_dudz, local_dvdz, local_dthvdz, horv
-  integer i,j,k,jm,jp,km,kp
-
-
-  do k=2,kmax
-  do j=2,j1
-  do i=2,i1
-    kp=k+1
-    km=k-1
-    jp=j+1
-    jm=j-1
-
-    tdef2 = 2. * ( &
-             ((u0(i+1,j,k)-u0(i,j,k))   /dx         )**2    + &
-             ((v0(i,jp,k)-v0(i,j,k))    /dy         )**2    + &
-             ((w0(i,j,kp)-w0(i,j,k))    /dzf(k)     )**2    )
-
-    tdef2 = tdef2 + 0.25 * ( &
-              ((w0(i,j,kp)-w0(i-1,j,kp))  / dx     + &
-               (u0(i,j,kp)-u0(i,j,k))     / dzh(kp)  )**2    + &
-              ((w0(i,j,k)-w0(i-1,j,k))    / dx     + &
-               (u0(i,j,k)-u0(i,j,km))     / dzh(k)   )**2    + &
-              ((w0(i+1,j,k)-w0(i,j,k))    / dx     + &
-               (u0(i+1,j,k)-u0(i+1,j,km)) / dzh(k)   )**2    + &
-              ((w0(i+1,j,kp)-w0(i,j,kp))  / dx     + &
-               (u0(i+1,j,kp)-u0(i+1,j,k)) / dzh(kp)  )**2    )
-
-    tdef2 = tdef2 + 0.25 * ( &
-              ((u0(i,jp,k)-u0(i,j,k))     / dy     + &
-               (v0(i,jp,k)-v0(i-1,jp,k))  / dx        )**2    + &
-              ((u0(i,j,k)-u0(i,jm,k))     / dy     + &
-               (v0(i,j,k)-v0(i-1,j,k))    / dx        )**2    + &
-              ((u0(i+1,j,k)-u0(i+1,jm,k)) / dy     + &
-               (v0(i+1,j,k)-v0(i,j,k))    / dx        )**2    + &
-              ((u0(i+1,jp,k)-u0(i+1,j,k)) / dy     + &
-               (v0(i+1,jp,k)-v0(i,jp,k))  / dx        )**2    )
-
-    tdef2 = tdef2 + 0.25 * ( &
-              ((v0(i,j,kp)-v0(i,j,k))     / dzh(kp) + &
-               (w0(i,j,kp)-w0(i,jm,kp))   / dy        )**2    + &
-              ((v0(i,j,k)-v0(i,j,km))     / dzh(k)+ &
-               (w0(i,j,k)-w0(i,jm,k))     / dy        )**2    + &
-              ((v0(i,jp,k)-v0(i,jp,km))   / dzh(k)+ &
-               (w0(i,jp,k)-w0(i,j,k))     / dy        )**2    + &
-              ((v0(i,jp,kp)-v0(i,jp,k))   / dzh(kp) + &
-               (w0(i,jp,kp)-w0(i,j,kp))   / dy        )**2    )
-
-
-    sbshr(i,j,k)  = ekm(i,j,k)*tdef2/ ( 2*e120(i,j,k))
-    sbbuo(i,j,k)  = -ekh(i,j,k)*grav/thvf(k)*dthvdz(i,j,k)/ ( 2*e120(i,j,k))
-    sbdiss(i,j,k) = - (ce1 + ce2*zlt(i,j,k)/delta(k)) * e120(i,j,k)**2 /(2.*zlt(i,j,k))
-  end do
-  end do
-  end do
-!     ----------------------------------------------end i,j,k-loop
-
-!     --------------------------------------------
-!     special treatment for lowest full level: k=1
-!     --------------------------------------------
-
-
-  do j=2,j1
-    jp=j+1
-    jm=j-1
-  do i=2,i1
-
-
-
-! **  Calculate "shear" production term: tdef2  ****************
-
-    tdef2 =  2. * ( &
-            ((u0(i+1,j,1)-u0(i,j,1))*dxi)**2 &
-          + ((v0(i,jp,1)-v0(i,j,1))*dyi)**2 &
-          + ((w0(i,j,2)-w0(i,j,1))/dzf(1))**2   )
-
-    if (sgs_surface_fix) then
-          ! Use known surface flux and exchange coefficient to derive 
-          ! consistent gradient (such that correct flux will occur in 
-          ! shear production term)
-          ! Make sure that no division by zero occurs in determination of the
-          ! directional component; ekm should already be >= ekmin
-          ! Replace the dudz by surface flux -uw / ekm
-          horv = max(sqrt((u0(i,j,1)+cu)**2+(v0(i,j,1)+cv)**2),  0.01)
-          uwflux = -ustar(i,j)*ustar(i,j)* ((u0(i,j,1)+cu)/horv)
-          local_dudz = -uwflux / ekm(i,j,1)
-          tdef2 = tdef2 + ( 0.25*(w0(i+1,j,2)-w0(i-1,j,2))*dxi + &
-               local_dudz )**2
-    else
-          tdef2 = tdef2 + ( 0.25*(w0(i+1,j,2)-w0(i-1,j,2))*dxi + &
-                                  dudz(i,j)   )**2
-    endif
-
-    tdef2 = tdef2 +   0.25 *( &
-          ((u0(i,jp,1)-u0(i,j,1))*dyi+(v0(i,jp,1)-v0(i-1,jp,1))*dxi)**2 &
-         +((u0(i,j,1)-u0(i,jm,1))*dyi+(v0(i,j,1)-v0(i-1,j,1))*dxi)**2 &
-         +((u0(i+1,j,1)-u0(i+1,jm,1))*dyi+(v0(i+1,j,1)-v0(i,j,1))*dxi)**2 &
-         +((u0(i+1,jp,1)-u0(i+1,j,1))*dyi+ &
-                                 (v0(i+1,jp,1)-v0(i,jp,1))*dxi)**2   )
-
-    if (sgs_surface_fix) then
-          ! Use known surface flux and exchange coefficient to derive 
-          ! consistent gradient (such that correct flux will occur in 
-          ! shear production term)
-          ! Make sure that no division by zero occurs in determination of the
-          ! directional component; ekm should already be >= ekmin
-          ! Replace the dvdz by surface flux -vw / ekm
-          horv = max(sqrt((u0(i,j,1)+cu)**2+(v0(i,j,1)+cv)**2),  0.01)
-          vwflux = -ustar(i,j)*ustar(i,j)* ((v0(i,j,1)+cv)/horv)
-          local_dvdz = -vwflux / ekm(i,j,1)
-          tdef2 = tdef2 + ( 0.25*(w0(i,jp,2)-w0(i,jm,2))*dyi + &
-                        local_dvdz  )**2
-    else
-         tdef2 = tdef2 + ( 0.25*(w0(i,jp,2)-w0(i,jm,2))*dyi + &
-                                dvdz(i,j)   )**2
-    endif
-
-! **  Include shear and buoyancy production terms and dissipation **
-
-    sbshr(i,j,1)  = ekm(i,j,1)*tdef2/ ( 2*e120(i,j,1))
-    if (sgs_surface_fix) then
-          ! Replace the -ekh *  dthvdz by the surface flux of thv
-          ! (but we only have the thlflux , which seems at the surface to be
-          ! equivalent
-          local_dthvdz = -thlflux(i,j)/ekh(i,j,1)
-          sbbuo(i,j,1)  = -ekh(i,j,1)*grav/thvf(1)*local_dthvdz/ ( 2*e120(i,j,1))
-    else
-          sbbuo(i,j,1)  = -ekh(i,j,1)*grav/thvf(1)*dthvdz(i,j,1)/ ( 2*e120(i,j,1))
-    endif
-    sbdiss(i,j,1) = - (ce1 + ce2*zlt(i,j,1)/delta(1)) * e120(i,j,1)**2 /(2.*zlt(i,j,1))
-  end do
-  end do
-
-  e12p(2:i1,2:j1,1:kmax) = e12p(2:i1,2:j1,1:kmax)+ &
-            sbshr(2:i1,2:j1,1:kmax)+sbbuo(2:i1,2:j1,1:kmax)+sbdiss(2:i1,2:j1,1:kmax)
-
-  return
-  end subroutine sources
-
-  subroutine diffc (putin,putout,flux)
-
-    use modglobal, only : i1,ih,i2,j1,jh,j2,k1,kmax,dx2i,dzf,dy2i,dzh
-    use modfields, only : rhobf,rhobh
-    implicit none
-
-    real, intent(in)    :: putin(2-ih:i1+ih,2-jh:j1+jh,k1)
-    real, intent(inout) :: putout(2-ih:i1+ih,2-jh:j1+jh,k1)
-    real, intent(in)    :: flux (i2,j2)
-
-    integer i,j,k,jm,jp,km,kp
-
-    do k=2,kmax
-      kp=k+1
-      km=k-1
-
-      do j=2,j1
-        jp=j+1
-        jm=j-1
-
-        do i=2,i1
-          putout(i,j,k) = putout(i,j,k) &
-                    +  0.5 * ( &
-                  ( (ekh(i+1,j,k)+ekh(i,j,k))*(putin(i+1,j,k)-putin(i,j,k)) &
-                    -(ekh(i,j,k)+ekh(i-1,j,k))*(putin(i,j,k)-putin(i-1,j,k)))*dx2i &
-                    + &
-                  ( (ekh(i,jp,k)+ekh(i,j,k)) *(putin(i,jp,k)-putin(i,j,k)) &
-                    -(ekh(i,j,k)+ekh(i,jm,k)) *(putin(i,j,k)-putin(i,jm,k)) )*dy2i &
-                  + &
-                  ( rhobh(kp)/rhobf(k) * (dzf(kp)*ekh(i,j,k) + dzf(k)*ekh(i,j,kp)) &
-                    *  (putin(i,j,kp)-putin(i,j,k)) / dzh(kp)**2 &
-                    - &
-                    rhobh(k)/rhobf(k) * (dzf(km)*ekh(i,j,k) + dzf(k)*ekh(i,j,km)) &
-                    *  (putin(i,j,k)-putin(i,j,km)) / dzh(k)**2           )/dzf(k) &
-                            )
-
-        end do
-      end do
-    end do
-
-    do j=2,j1
-      do i=2,i1
-
-        putout(i,j,1) = putout(i,j,1) &
-                  + 0.5 * ( &
-                ( (ekh(i+1,j,1)+ekh(i,j,1))*(putin(i+1,j,1)-putin(i,j,1)) &
-                  -(ekh(i,j,1)+ekh(i-1,j,1))*(putin(i,j,1)-putin(i-1,j,1)) )*dx2i &
-                  + &
-                ( (ekh(i,j+1,1)+ekh(i,j,1))*(putin(i,j+1,1)-putin(i,j,1)) &
-                  -(ekh(i,j,1)+ekh(i,j-1,1))*(putin(i,j,1)-putin(i,j-1,1)) )*dy2i &
-                  + &
-                ( rhobh(2)/rhobf(1) * (dzf(2)*ekh(i,j,1) + dzf(1)*ekh(i,j,2)) &
-                  *  (putin(i,j,2)-putin(i,j,1)) / dzh(2)**2 &
-                  + rhobh(1)/rhobf(1)*flux(i,j) *2.                        )/dzf(1) &
-                          )
-
-      end do
-    end do
-
-  end subroutine diffc
-
-
-
-  subroutine diffe(putout)
-
-    use modglobal, only : i1,ih,j1,jh,k1,kmax,dx2i,dzf,dy2i,dzh
-    use modfields, only : e120,rhobf,rhobh
-    implicit none
-
-    real, intent(inout) :: putout(2-ih:i1+ih,2-jh:j1+jh,k1)
-    integer             :: i,j,k,jm,jp,km,kp
-
-    do k=2,kmax
-      kp=k+1
-      km=k-1
-
-      do j=2,j1
-        jp=j+1
-        jm=j-1
-
-        do i=2,i1
-
-          putout(i,j,k) = putout(i,j,k) &
-                  +  ( &
-              ((ekm(i+1,j,k)+ekm(i,j,k))*(e120(i+1,j,k)-e120(i,j,k)) &
-              -(ekm(i,j,k)+ekm(i-1,j,k))*(e120(i,j,k)-e120(i-1,j,k)))*dx2i &
-                  + &
-              ((ekm(i,jp,k)+ekm(i,j,k)) *(e120(i,jp,k)-e120(i,j,k)) &
-              -(ekm(i,j,k)+ekm(i,jm,k)) *(e120(i,j,k)-e120(i,jm,k)) )*dy2i &
-                  + &
-              (rhobh(kp)/rhobf(k) * (dzf(kp)*ekm(i,j,k) + dzf(k)*ekm(i,j,kp)) &
-              *(e120(i,j,kp)-e120(i,j,k)) / dzh(kp)**2 &
-              - rhobh(k)/rhobf(k) * (dzf(km)*ekm(i,j,k) + dzf(k)*ekm(i,j,km)) &
-              *(e120(i,j,k)-e120(i,j,km)) / dzh(k)**2        )/dzf(k) &
-                            )
-
-        end do
-      end do
-    end do
-
-  !     --------------------------------------------
-  !     special treatment for lowest full level: k=1
-  !     --------------------------------------------
-
-    do j=2,j1
-      do i=2,i1
-
-        putout(i,j,1) = putout(i,j,1) + &
-            ( (ekm(i+1,j,1)+ekm(i,j,1))*(e120(i+1,j,1)-e120(i,j,1)) &
-              -(ekm(i,j,1)+ekm(i-1,j,1))*(e120(i,j,1)-e120(i-1,j,1)) )*dx2i &
-            + &
-            ( (ekm(i,j+1,1)+ekm(i,j,1))*(e120(i,j+1,1)-e120(i,j,1)) &
-              -(ekm(i,j,1)+ekm(i,j-1,1))*(e120(i,j,1)-e120(i,j-1,1)) )*dy2i &
-            + &
-              ( rhobh(2)/rhobf(1) * (dzf(2)*ekm(i,j,1) + dzf(1)*ekm(i,j,2)) &
-              *  (e120(i,j,2)-e120(i,j,1)) / dzh(2)**2              )/dzf(1)
-
-      end do
-    end do
-
-  end subroutine diffe
-
-
-  subroutine diffu (putout)
-
-    use modglobal, only : i1,ih,j1,jh,k1,kmax,dxi,dx2i,dzf,dy,dyi,dzh, cu,cv
-    use modfields, only : u0,v0,w0,rhobf,rhobh
-    use modsurfdata,only : ustar
-    implicit none
-
-    real, intent(inout) :: putout(2-ih:i1+ih,2-jh:j1+jh,k1)
-    real                :: emmo,emom,emop,empo
-    real                :: fu
-    real                :: ucu, upcu
-    integer             :: i,j,k,jm,jp,km,kp
-
-    do k=2,kmax
-      kp=k+1
-      km=k-1
-
-      do j=2,j1
-        jp=j+1
-        jm=j-1
-
-        do i=2,i1
-
-          emom = ( dzf(km) * ( ekm(i,j,k)  + ekm(i-1,j,k)  )  + &
-                      dzf(k)  * ( ekm(i,j,km) + ekm(i-1,j,km) ) ) / &
-                    ( 4.   * dzh(k) )
-
-          emop = ( dzf(kp) * ( ekm(i,j,k)  + ekm(i-1,j,k)  )  + &
-                      dzf(k)  * ( ekm(i,j,kp) + ekm(i-1,j,kp) ) ) / &
-                    ( 4.   * dzh(kp) )
-
-          empo = 0.25 * ( &
-                  ekm(i,j,k)+ekm(i,jp,k)+ekm(i-1,jp,k)+ekm(i-1,j,k)  )
-
-          emmo = 0.25 * ( &
-                  ekm(i,j,k)+ekm(i,jm,k)+ekm(i-1,jm,k)+ekm(i-1,j,k)  )
-
-
-          putout(i,j,k) = putout(i,j,k) &
-                  + &
-                  ( ekm(i,j,k)  * (u0(i+1,j,k)-u0(i,j,k)) &
-                    -ekm(i-1,j,k)* (u0(i,j,k)-u0(i-1,j,k)) ) * 2. * dx2i &
-                  + &
-                  ( empo * ( (u0(i,jp,k)-u0(i,j,k))   *dyi &
-                            +(v0(i,jp,k)-v0(i-1,jp,k))*dxi) &
-                    -emmo * ( (u0(i,j,k)-u0(i,jm,k))   *dyi &
-                            +(v0(i,j,k)-v0(i-1,j,k))  *dxi)   ) / dy &
-                  + &
-                  ( rhobh(kp)/rhobf(k) * emop * ( (u0(i,j,kp)-u0(i,j,k))   /dzh(kp) &
-                            +(w0(i,j,kp)-w0(i-1,j,kp))*dxi) &
-                    - rhobh(k)/rhobf(k) * emom * ( (u0(i,j,k)-u0(i,j,km))   /dzh(k) &
-                            +(w0(i,j,k)-w0(i-1,j,k))  *dxi)   ) /dzf(k)
-
-        end do
-      end do
-    end do
-
-  !     --------------------------------------------
-  !     special treatment for lowest full level: k=1
-  !     --------------------------------------------
-
-    do j=2,j1
-      jp = j+1
-      jm = j-1
-
-      do i=2,i1
-
-        empo = 0.25 * ( &
-              ekm(i,j,1)+ekm(i,jp,1)+ekm(i-1,jp,1)+ekm(i-1,j,1)  )
-
-        emmo = 0.25 * ( &
-              ekm(i,j,1)+ekm(i,jm,1)+ekm(i-1,jm,1)+ekm(i-1,j,1)  )
-
-        emop = ( dzf(2) * ( ekm(i,j,1) + ekm(i-1,j,1) )  + &
-                    dzf(1) * ( ekm(i,j,2) + ekm(i-1,j,2) ) ) / &
-                  ( 4.   * dzh(2) )
-
-
-        ucu   = 0.5*(u0(i,j,1)+u0(i+1,j,1))+cu
-
-        if(ucu >= 0.) then
-          upcu  = max(ucu,1.e-10)
-        else
-          upcu  = min(ucu,-1.e-10)
-        end if
-
-
-        fu = ( 0.5*( ustar(i,j)+ustar(i-1,j) ) )**2  * &
-                upcu/sqrt(upcu**2  + &
-                ((v0(i,j,1)+v0(i-1,j,1)+v0(i,jp,1)+v0(i-1,jp,1))/4.+cv)**2)
-
-        putout(i,j,1) = putout(i,j,1) &
-                + &
-              ( ekm(i,j,1)  * (u0(i+1,j,1)-u0(i,j,1)) &
-              -ekm(i-1,j,1)* (u0(i,j,1)-u0(i-1,j,1)) ) * 2. * dx2i &
-                + &
-              ( empo * ( (u0(i,jp,1)-u0(i,j,1))   *dyi &
-                        +(v0(i,jp,1)-v0(i-1,jp,1))*dxi) &
-              -emmo * ( (u0(i,j,1)-u0(i,jm,1))   *dyi &
-                        +(v0(i,j,1)-v0(i-1,j,1))  *dxi)   ) / dy &
-               + &
-              ( rhobh(2)/rhobf(1) * emop * ( (u0(i,j,2)-u0(i,j,1))    /dzh(2) &
-                        +(w0(i,j,2)-w0(i-1,j,2))  *dxi) &
-                -rhobh(1)/rhobf(1)*fu   ) / dzf(1)
-
-      end do
-    end do
-
-  end subroutine diffu
-
-
-  subroutine diffv (putout)
-
-    use modglobal, only : i1,ih,j1,jh,k1,kmax,dx,dxi,dzf,dyi,dy2i,dzh, cu,cv
-    use modfields, only : u0,v0,w0,rhobf,rhobh
-    use modsurfdata,only : ustar
-
-    implicit none
-
-    real, intent(inout) :: putout(2-ih:i1+ih,2-jh:j1+jh,k1)
-    real                :: emmo, eomm,eomp,epmo
-    real                :: fv, vcv,vpcv
-    integer             :: i,j,k,jm,jp,km,kp
-
-    do k=2,kmax
-      kp=k+1
-      km=k-1
-
-      do j=2,j1
-        jp=j+1
-        jm=j-1
-
-        do i=2,i1
-
-          eomm = ( dzf(km) * ( ekm(i,j,k)  + ekm(i,jm,k)  )  + &
-                      dzf(k)  * ( ekm(i,j,km) + ekm(i,jm,km) ) ) / &
-                    ( 4.   * dzh(k) )
-
-          eomp = ( dzf(kp) * ( ekm(i,j,k)  + ekm(i,jm,k)  )  + &
-                      dzf(k)  * ( ekm(i,j,kp) + ekm(i,jm,kp) ) ) / &
-                    ( 4.   * dzh(kp) )
-
-          emmo = 0.25  * ( &
-                ekm(i,j,k)+ekm(i,jm,k)+ekm(i-1,jm,k)+ekm(i-1,j,k)  )
-
-          epmo = 0.25  * ( &
-                ekm(i,j,k)+ekm(i,jm,k)+ekm(i+1,jm,k)+ekm(i+1,j,k)  )
-
-
-        putout(i,j,k) = putout(i,j,k) &
-                + &
-              ( epmo * ( (v0(i+1,j,k)-v0(i,j,k))   *dxi &
-                        +(u0(i+1,j,k)-u0(i+1,jm,k))*dyi) &
-                -emmo * ( (v0(i,j,k)-v0(i-1,j,k))   *dxi &
-                        +(u0(i,j,k)-u0(i,jm,k))    *dyi)   ) / dx &
-                + &
-              (ekm(i,j,k) * (v0(i,jp,k)-v0(i,j,k)) &
-              -ekm(i,jm,k)* (v0(i,j,k)-v0(i,jm,k))  ) * 2. * dy2i &
-                + &
-              ( rhobh(kp)/rhobf(k) * eomp * ( (v0(i,j,kp)-v0(i,j,k))    /dzh(kp) &
-                        +(w0(i,j,kp)-w0(i,jm,kp))  *dyi) &
-                - rhobh(k)/rhobf(k) * eomm * ( (v0(i,j,k)-v0(i,j,km))    /dzh(k) &
-                        +(w0(i,j,k)-w0(i,jm,k))    *dyi)   ) / dzf(k)
-
-        end do
-      end do
-    end do
-
-  !     --------------------------------------------
-  !     special treatment for lowest full level: k=1
-  !     --------------------------------------------
-
-    do j=2,j1
-      jp = j+1
-      jm = j-1
-      do i=2,i1
-
-        emmo = 0.25 * ( &
-              ekm(i,j,1)+ekm(i,jm,1)+ekm(i-1,jm,1)+ekm(i-1,j,1)  )
-
-        epmo = 0.25  * ( &
-              ekm(i,j,1)+ekm(i,jm,1)+ekm(i+1,jm,1)+ekm(i+1,j,1)  )
-
-        eomp = ( dzf(2) * ( ekm(i,j,1) + ekm(i,jm,1)  )  + &
-                    dzf(1) * ( ekm(i,j,2) + ekm(i,jm,2) ) ) / &
-                  ( 4.   * dzh(2) )
-
-        vcv   = 0.5*(v0(i,j,1)+v0(i,j+1,1))+cv
-        if(vcv >= 0.) then
-          vpcv  = max(vcv,1.e-10)
-        else
-          vpcv  = min(vcv,-1.e-10)
-        end if
-
-
-        fv    = ( 0.5*( ustar(i,j)+ustar(i,j-1) ) )**2  * &
-                    vpcv/sqrt(vpcv**2  + &
-                ((u0(i,j,1)+u0(i+1,j,1)+u0(i,jm,1)+u0(i+1,jm,1))/4.+cu)**2)
-
-        putout(i,j,1) = putout(i,j,1) &
-                  + &
-                  ( epmo * ( (v0(i+1,j,1)-v0(i,j,1))   *dxi &
-                            +(u0(i+1,j,1)-u0(i+1,jm,1))*dyi) &
-                    -emmo * ( (v0(i,j,1)-v0(i-1,j,1))   *dxi &
-                            +(u0(i,j,1)-u0(i,jm,1))    *dyi)   ) / dx &
-                  + &
-                ( ekm(i,j,1) * (v0(i,jp,1)-v0(i,j,1)) &
-                  -ekm(i,jm,1)* (v0(i,j,1)-v0(i,jm,1))  ) * 2. * dy2i &
-                  + &
-                ( rhobh(2)/rhobf(1) * eomp * ( (v0(i,j,2)-v0(i,j,1))     /dzh(2) &
-                          +(w0(i,j,2)-w0(i,jm,2))    *dyi) &
-                  -rhobh(1)/rhobf(1)*fv   ) / dzf(1)
-
-      end do
-    end do
-
-  end subroutine diffv
-
-
-
-  subroutine diffw(putout)
-
-    use modglobal, only : i1,ih,j1,jh,k1,kmax,dx,dxi,dy,dyi,dzf,dzh
-    use modfields, only : u0,v0,w0,rhobh,rhobf
-    implicit none
-
-  !*****************************************************************
-
-    real, intent(inout) :: putout(2-ih:i1+ih,2-jh:j1+jh,k1)
-    real                :: emom, eomm, eopm, epom
-    integer             :: i,j,k,jm,jp,km,kp
-
-    do k=2,kmax
-      kp=k+1
-      km=k-1
-      do j=2,j1
-        jp=j+1
-        jm=j-1
-        do i=2,i1
-
-          emom = ( dzf(km) * ( ekm(i,j,k)  + ekm(i-1,j,k)  )  + &
-                      dzf(k)  * ( ekm(i,j,km) + ekm(i-1,j,km) ) ) / &
-                    ( 4.   * dzh(k) )
-
-          eomm = ( dzf(km) * ( ekm(i,j,k)  + ekm(i,jm,k)  )  + &
-                      dzf(k)  * ( ekm(i,j,km) + ekm(i,jm,km) ) ) / &
-                    ( 4.   * dzh(k) )
-
-          eopm = ( dzf(km) * ( ekm(i,j,k)  + ekm(i,jp,k)  )  + &
-                      dzf(k)  * ( ekm(i,j,km) + ekm(i,jp,km) ) ) / &
-                    ( 4.   * dzh(k) )
-
-          epom = ( dzf(km) * ( ekm(i,j,k)  + ekm(i+1,j,k)  )  + &
-                      dzf(k)  * ( ekm(i,j,km) + ekm(i+1,j,km) ) ) / &
-                    ( 4.   * dzh(k) )
-
-
-          putout(i,j,k) = putout(i,j,k) &
-                + &
-                  ( epom * ( (w0(i+1,j,k)-w0(i,j,k))    *dxi &
-                            +(u0(i+1,j,k)-u0(i+1,j,km)) /dzh(k) ) &
-                    -emom * ( (w0(i,j,k)-w0(i-1,j,k))    *dxi &
-                            +(u0(i,j,k)-u0(i,j,km))     /dzh(k) ))/dx &
-                + &
-                  ( eopm * ( (w0(i,jp,k)-w0(i,j,k))     *dyi &
-                            +(v0(i,jp,k)-v0(i,jp,km))   /dzh(k) ) &
-                    -eomm * ( (w0(i,j,k)-w0(i,jm,k))     *dyi &
-                            +(v0(i,j,k)-v0(i,j,km))     /dzh(k) ))/dy &
-                + (1./rhobh(k))*&
-                  ( rhobf(k) * ekm(i,j,k) * (w0(i,j,kp)-w0(i,j,k)) /dzf(k) &
-                  - rhobf(km) * ekm(i,j,km)* (w0(i,j,k)-w0(i,j,km)) /dzf(km) ) * 2. &
-                                                              / dzh(k)
-
-        end do
-      end do
-    end do
-
-  end subroutine diffw
-
-end module
-=======
-!!> \file modsubgrid.f90
-!!!  Calculates and applies the Sub Filter Scale diffusion
-!
-!>
-!!  Calculates and applies the Sub Filter Scale diffusion
-!>
-!!  \author Pier Siebesma, K.N.M.I.
-!!  \author Stephan de Roode,TU Delft
-!!  \author Chiel van Heerwaarden, Wageningen U.R.
-!!  \author Thijs Heus,MPI-M
-!!  \par Revision list
-!!  \todo Documentation
-!  This file is part of DALES.
-!
-! DALES is free software; you can redistribute it and/or modify
-! it under the terms of the GNU General Public License as published by
-! the Free Software Foundation; either version 3 of the License, or
-! (at your option) any later version.
-!
-! DALES is distributed in the hope that it will be useful,
-! but WITHOUT ANY WARRANTY; without even the implied warranty of
-! MERCHANTABILITY or FITNESS FOR A PARTICULAR PURPOSE.  See the
-! GNU General Public License for more details.
-!
-! You should have received a copy of the GNU General Public License
-! along with this program.  If not, see <http://www.gnu.org/licenses/>.
-!
-!  Copyright 1993-2009 Delft University of Technology, Wageningen University, Utrecht University, KNMI
-!
-
-module modsubgrid
-use modsubgriddata
-implicit none
-save
-  public :: subgrid, initsubgrid, exitsubgrid, subgridnamelist
-
-contains
-  subroutine initsubgrid
-    use modglobal, only : ih,i1,jh,j1,k1,delta,zf,fkar,pi
-    use modmpi, only : myid
-
-    implicit none
-
-    integer   :: k
-
-    real :: ceps, ch
-    real :: mlen
-
-    call subgridnamelist
-
-    allocate(ekm(2-ih:i1+ih,2-jh:j1+jh,k1))
-    allocate(ekh(2-ih:i1+ih,2-jh:j1+jh,k1))
-    allocate(zlt(2-ih:i1+ih,2-jh:j1+jh,k1))
-    allocate(sbdiss(2-ih:i1+ih,2-jh:j1+jh,k1))
-    allocate(sbshr(2-ih:i1+ih,2-jh:j1+jh,k1))
-    allocate(sbbuo(2-ih:i1+ih,2-jh:j1+jh,k1))
-    allocate(csz(k1))
-
-    ! Initialize variables to avoid problems when not using subgrid scheme JvdD
-    ekm=0.; ekh=0.; zlt=0.; sbdiss=0.; sbshr=0.; sbbuo=0.; csz=0.
-
-    cm = cf / (2. * pi) * (1.5*alpha_kolm)**(-1.5)
-
-!     ch   = 2. * alpha_kolm / beta_kolm
-    ch   = 1.0/Prandtl
-    ch2  = ch-ch1
-
-    ceps = 2. * pi / cf * (1.5*alpha_kolm)**(-1.5)
-    ce1  = (cn**2)* (cm/Rigc - ch1*cm )
-    ce2  = ceps - ce1
-
-    if(cs < 0.) then
       csz(:)  = (cm**3/ceps)**0.25   !< Smagorinsky constant
     else
       csz(:)  = cs
@@ -1854,4 +945,3 @@
   end subroutine diffw
 
 end module
->>>>>>> f4501492
