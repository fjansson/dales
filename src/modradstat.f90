--- conflicted
+++ resolved
@@ -241,7 +241,7 @@
     lwuav  = 0.
     swdav  = 0.
     swdirav = 0.
-    swdifav = 0.	
+    swdifav = 0.
     swuav  = 0.
     thltendav = 0.
     thllwtendav = 0.
@@ -262,25 +262,15 @@
 
  !    ADD SLAB AVERAGES TO TIME MEAN
 
-<<<<<<< HEAD
-    lwumn = lwumn + lwuav/ijtot
-    lwdmn = lwdmn + lwdav/ijtot
-    swdmn = swdmn + swdav/ijtot
-    swumn = swumn + swuav/ijtot
-    thltendmn = thltendmn + thltendav/ijtot
-    thllwtendmn = thllwtendmn + thllwtendav/ijtot
-    thlswtendmn = thlswtendmn + thlswtendav/ijtot
-=======
-    lwumn = lwumn + lwuav/rslabs
-    lwdmn = lwdmn + lwdav/rslabs
-    swdmn = swdmn + swdav/rslabs
-    swdirmn = swdirmn + swdirav/rslabs
-    swdifmn = swdifmn + swdifav/rslabs    	
-    swumn = swumn + swuav/rslabs
-    thltendmn = thltendmn + thltendav/rslabs
-    thllwtendmn = thllwtendmn + thllwtendav/rslabs
-    thlswtendmn = thlswtendmn + thlswtendav/rslabs
->>>>>>> d3695dc2
+    lwumn       = lwumn       + lwuav       / ijtot
+    lwdmn       = lwdmn       + lwdav       / ijtot
+    swdmn       = swdmn       + swdav       / ijtot
+    swdirmn     = swdirmn     + swdirav     / ijtot
+    swdifmn     = swdifmn     + swdifav     / ijtot
+    swumn       = swumn       + swuav       / ijtot
+    thltendmn   = thltendmn   + thltendav   / ijtot
+    thllwtendmn = thllwtendmn + thllwtendav / ijtot
+    thlswtendmn = thlswtendmn + thlswtendav / ijtot
     thlradlsmn  = thlradlsmn  + thlpcar
 
     if (lradclearair) call radclearair
