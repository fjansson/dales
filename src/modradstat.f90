!> \file modradstat.f90
!!  Calculates the radiative statistics


!>
!!  Calculates the radiative statistics
!>
!! Profiles of the radiative statistics. Written to radstat.expnr
!! If netcdf is true, this module also writes in the profiles.expnr.nc output
!!  \author Stephan de Roode, TU Delft
!  This file is part of DALES.
!
! DALES is free software; you can redistribute it and/or modify
! it under the terms of the GNU General Public License as published by
! the Free Software Foundation; either version 3 of the License, or
! (at your option) any later version.
!
! DALES is distributed in the hope that it will be useful,
! but WITHOUT ANY WARRANTY; without even the implied warranty of
! MERCHANTABILITY or FITNESS FOR A PARTICULAR PURPOSE.  See the
! GNU General Public License for more details.
!
! You should have received a copy of the GNU General Public License
! along with this program.  If not, see <http://www.gnu.org/licenses/>.
!
!  Copyright 1993-2009 Delft University of Technology, Wageningen University, Utrecht University, KNMI
!
module modradstat

  use modglobal, only : longint

implicit none
!private
PUBLIC :: initradstat, radstat, exitradstat
save
!NetCDF variables
  integer,parameter :: nvar = 12
  character(80),dimension(nvar,4) :: ncname

  real    :: dtav, timeav
  integer(kind=longint) :: idtav,itimeav,tnext,tnextwrite
  integer :: nsamples
  logical :: lstat= .false. !< switch to enable the radiative statistics (on/off)
  logical :: lradclearair= .false. !< switch to enable the radiative statistics (on/off)

!     ------

!   --------------
  real, allocatable :: tltendav(:)
  real, allocatable :: tllwtendav(:)
  real, allocatable :: tlswtendav(:)
  real, allocatable :: lwuav(:)
  real, allocatable :: lwdav(:)
  real, allocatable :: swdav(:)
  real, allocatable :: swuav(:)
  real, allocatable :: lwucaav(:)
  real, allocatable :: lwdcaav(:)
  real, allocatable :: swdcaav(:)
  real, allocatable :: swucaav(:)

!
  real, allocatable :: tltendmn(:)
  real, allocatable :: tllwtendmn(:)
  real, allocatable :: tlswtendmn(:)
  real, allocatable :: lwumn(:)
  real, allocatable :: lwdmn(:)
  real, allocatable :: swdmn(:)
  real, allocatable :: swumn(:)
  real, allocatable :: lwucamn(:)
  real, allocatable :: lwdcamn(:)
  real, allocatable :: swdcamn(:)
  real, allocatable :: swucamn(:)
  real, allocatable :: tlradlsmn(:)

contains
!> Initialization routine, reads namelists and inits variables
  subroutine initradstat
    use modmpi,    only : myid,mpierr, comm3d,my_real, mpi_logical
    use modglobal, only : dtmax, k1,kmax, ifnamopt,fname_options, ifoutput, cexpnr,dtav_glob,timeav_glob,ladaptive,dt_lim,btime,tres
    use modstat_nc, only : lnetcdf, redefine_nc,define_nc,ncinfo
    use modgenstat, only : idtav_prof=>idtav, itimeav_prof=>itimeav,ncid_prof=>ncid

    implicit none

    integer ierr
    namelist/NAMRADSTAT/ &
    dtav,timeav,lstat,lradclearair

    dtav=dtav_glob;timeav=timeav_glob
    lstat = .false.

    if(myid==0)then
      open(ifnamopt,file=fname_options,status='old',iostat=ierr)
      read (ifnamopt,NAMRADSTAT,iostat=ierr)
      if (ierr > 0) then
        print *, 'Problem in namoptions NAMRADSTAT'
        print *, 'iostat error: ', ierr
        stop 'ERROR: Problem in namoptions NAMRADSTAT'
      endif
      write(6 ,NAMRADSTAT)
      close(ifnamopt)
    end if

    call MPI_BCAST(timeav     ,1,MY_REAL   ,0,comm3d,mpierr)
    call MPI_BCAST(dtav       ,1,MY_REAL   ,0,comm3d,mpierr)
    call MPI_BCAST(lstat   ,1,MPI_LOGICAL,0,comm3d,mpierr)
    call MPI_BCAST(lradclearair,1,MPI_LOGICAL,0,comm3d,mpierr)
    idtav = dtav/tres
    itimeav = timeav/tres

    tnext      = idtav   +btime
    tnextwrite = itimeav +btime
    nsamples = itimeav/idtav


    if(.not.(lstat)) return
    dt_lim = min(dt_lim,tnext)

    if (abs(timeav/dtav-nsamples)>1e-4) then
      stop 'timeav must be a integer multiple of dtav'
    end if
    if (.not. ladaptive .and. abs(dtav/dtmax-nint(dtav/dtmax))>1e-4) then
      stop 'dtav should be a integer multiple of dtmax'
    end if

    allocate(lwuav(k1))
    allocate(lwdav(k1))
    allocate(swdav(k1))
    allocate(swuav(k1))
    allocate(lwucaav(k1))
    allocate(lwdcaav(k1))
    allocate(swdcaav(k1))
    allocate(swucaav(k1))
    allocate(tllwtendav(k1))
    allocate(tltendav(k1))
    allocate(tlswtendav(k1))

    allocate(lwumn(k1))
    allocate(lwdmn(k1))
    allocate(swdmn(k1))
    allocate(swumn(k1))
    allocate(lwucamn(k1))
    allocate(lwdcamn(k1))
    allocate(swdcamn(k1))
    allocate(swucamn(k1))
    allocate(tllwtendmn(k1))
    allocate(tltendmn(k1))
    allocate(tlswtendmn(k1))
    allocate(tlradlsmn(k1))

    lwumn = 0.0
    lwdmn = 0.0
    swdmn = 0.0
    swumn = 0.0
    lwucamn = 0.0
    lwdcamn = 0.0
    swdcamn = 0.0
    swucamn = 0.0
    tltendmn = 0.0
    tllwtendmn = 0.0
    tlswtendmn = 0.0
    tlradlsmn  = 0.0

    if(myid==0)then
      open (ifoutput,file='radstat.'//cexpnr,status='replace')
      close (ifoutput)
    end if
    if (lnetcdf) then
      idtav = idtav_prof
      itimeav = itimeav_prof
      tnext      = idtav+btime
      tnextwrite = itimeav+btime
      nsamples = itimeav/idtav

      if (myid==0) then
        call ncinfo(ncname( 1,:),'tltend','Total radiative tendency','K/s','tt')
        call ncinfo(ncname( 2,:),'tllwtend','Long wave radiative tendency','K/s','tt')
        call ncinfo(ncname( 3,:),'tlswtend','Short wave radiative tendency','K/s','tt')
        call ncinfo(ncname( 4,:),'tlradls','Large scale radiative tendency','K/s','tt')
        call ncinfo(ncname( 5,:),'lwu','Long wave upward radiative flux','W/m^2','mt')
        call ncinfo(ncname( 6,:),'lwd','Long wave downward radiative flux','W/m^2','mt')
        call ncinfo(ncname( 7,:),'swd','Short wave downward radiative flux','W/m^2','mt')
        call ncinfo(ncname( 8,:),'swu','Short wave upward radiative flux','W/m^2','mt')
        call ncinfo(ncname( 9,:),'lwuca','Long wave clear air upward radiative flux','W/m^2','mt')
        call ncinfo(ncname(10,:),'lwdca','Long wave clear air downward radiative flux','W/m^2','mt')
        call ncinfo(ncname(11,:),'swdca','Short wave clear air downward radiative flux','W/m^2','mt')
        call ncinfo(ncname(12,:),'swuca','Short wave clear air upward radiative flux','W/m^2','mt')

        call redefine_nc(ncid_prof)
        call define_nc( ncid_prof, NVar, ncname)
      end if

   end if

  end subroutine initradstat
!> General routine, does the timekeeping
  subroutine radstat
    use modglobal, only : rk3step,timee,dt_lim
    implicit none
    if (.not. lstat) return
    if (rk3step/=3) return
    if(timee<tnext .and. timee<tnextwrite) then
      dt_lim = minval((/dt_lim,tnext-timee,tnextwrite-timee/))
      return
    end if
    if (timee>=tnext) then
      tnext = tnext+idtav
      call do_radstat
    end if
    if (timee>=tnextwrite) then
      tnextwrite = tnextwrite+itimeav
      call writeradstat
    end if
    dt_lim = minval((/dt_lim,tnext-timee,tnextwrite-timee/))

  end subroutine radstat

!> Calculates the statistics
  subroutine do_radstat

    use modmpi,    only :  slabsum
    use modglobal, only : kmax,rslabs,cp,dzf,i1,j1,k1,ih,jh
    use modfields, only : thlpcar,rhof
    use modraddata, only : lwd,lwu,swd,swu,thlprad

    implicit none
    integer :: k

    lwdav  = 0.
    lwuav  = 0.
    swdav  = 0.
    swuav  = 0.
    tltendav = 0.
    tllwtendav = 0.
    tlswtendav = 0.
    tltendav = 0.

    call slabsum(lwdav ,1,k1,lwd ,2-ih,i1+ih,2-jh,j1+jh,1,k1,2,i1,2,j1,1,k1)
    call slabsum(lwuav ,1,k1,lwu ,2-ih,i1+ih,2-jh,j1+jh,1,k1,2,i1,2,j1,1,k1)
    call slabsum(swdav ,1,k1,swd ,2-ih,i1+ih,2-jh,j1+jh,1,k1,2,i1,2,j1,1,k1)
    call slabsum(swuav ,1,k1,swu ,2-ih,i1+ih,2-jh,j1+jh,1,k1,2,i1,2,j1,1,k1)
    call slabsum(tltendav ,1,k1,thlprad ,2-ih,i1+ih,2-jh,j1+jh,1,k1,2,i1,2,j1,1,k1)
    do k=1,kmax
      tllwtendav(k) = -(lwdav(k+1)-lwdav(k)+lwuav(k+1)-lwuav(k))/(rhof(k)*cp*dzf(k))
      tlswtendav(k) = -(swdav(k+1)-swdav(k)+swuav(k+1)-swuav(k))/(rhof(k)*cp*dzf(k))
    end do

 !    ADD SLAB AVERAGES TO TIME MEAN

    lwumn = lwumn + lwuav/rslabs
    lwdmn = lwdmn + lwdav/rslabs
    swdmn = swdmn + swdav/rslabs
    swumn = swumn + swuav/rslabs
    tltendmn = tltendmn + tltendav/rslabs
    tllwtendmn = tllwtendmn + tllwtendav/rslabs
    tlswtendmn = tlswtendmn + tlswtendav/rslabs
    tlradlsmn  = tlradlsmn  + thlpcar   /rslabs

    if (lradclearair) call radclearair
  end subroutine do_radstat

      subroutine radclearair
    use modradfull,    only : d4stream
    use modglobal,    only : imax,i1,ih,jmax,j1,jh,kmax,k1,cp,dzf,rlv,rd,zf,pref0,rslabs
    use modfields,    only : rhof, exnf,exnh, thl0,qt0,ql0
    use modsurfdata,  only : albedo, tskin, qskin, thvs, qts, ps
    use modmicrodata, only : imicro, imicro_bulk, Nc_0,iqr
    use modraddata,   only : thlprad
    use modmpi,    only :  slabsum
      implicit none
    real, dimension(k1)  :: rhof_b, exnf_b
    real, dimension(2-ih:i1+ih,2-jh:j1+jh,k1) :: temp_b, qv_b, ql_b,swdca,swuca,lwdca,lwuca
    integer :: i,j,k

    real :: exnersurf
    lwdcaav  = 0.
    lwucaav  = 0.
    swdcaav  = 0.
    swucaav  = 0.

!take care of UCLALES z-shift for thermo variables.
      do k=1,kmax
        rhof_b(k+1)     = rhof(k)
        exnf_b(k+1)     = exnf(k)
        do j=2,j1
          do i=2,i1
            qv_b(i,j,k+1)   = qt0(i,j,k) - ql0(i,j,k)
            ql_b(i,j,k+1)   = 0.
            temp_b(i,j,k+1) = thl0(i,j,k)*exnf(k)+(rlv/cp)*ql0(i,j,k)
          end do
        end do
      end do

      !take care of the surface boundary conditions
      !CvH edit, extrapolation creates instability in surface scheme
      exnersurf = (ps/pref0) ** (rd/cp)
      rhof_b(1) = ps / (rd * thvs * exnersurf)
      exnf_b(1) = exnersurf

      !rhof_b(1) = rhof(1) + 2*zf(1)/dzf(1)*(rhof(1)-rhof(2))
      !exnf_b(1) = exnh(1) + 0.5*dzf(1)*(exnh(1)-exnf(1))

      do j=2,j1
        do i=2,i1
          ql_b(i,j,1)   = 0.! CvH, no ql at surface
          qv_b(i,j,1)   = qskin(i,j) !CvH, no ql at surface thus qv = qt
          temp_b(i,j,1) = tskin(i,j)*exnersurf
        end do
      end do

      call d4stream(i1,ih,j1,jh,k1,tskin,albedo,Nc_0,rhof_b,exnf_b*cp,temp_b,qv_b,ql_b,swdca,swuca,lwdca,lwuca)


    call slabsum(lwdcaav ,1,k1,lwdca ,2-ih,i1+ih,2-jh,j1+jh,1,k1,2,i1,2,j1,1,k1)
    call slabsum(lwucaav ,1,k1,lwuca ,2-ih,i1+ih,2-jh,j1+jh,1,k1,2,i1,2,j1,1,k1)
    call slabsum(swdcaav ,1,k1,swdca ,2-ih,i1+ih,2-jh,j1+jh,1,k1,2,i1,2,j1,1,k1)
    call slabsum(swucaav ,1,k1,swuca ,2-ih,i1+ih,2-jh,j1+jh,1,k1,2,i1,2,j1,1,k1)

 !    ADD SLAB AVERAGES TO TIME MEAN

    lwucamn = lwucamn + lwucaav/rslabs
    lwdcamn = lwdcamn + lwdcaav/rslabs
    swdcamn = swdcamn + swdcaav/rslabs
    swucamn = swucamn + swucaav/rslabs
    end subroutine radclearair

!> Write the statistics to file
  subroutine writeradstat
      use modmpi,    only : myid
<<<<<<< HEAD
      use modglobal, only : cexpnr,ifoutput,kmax,k1,zf,zh,timee
=======
      use modglobal, only : cexpnr,ifoutput,kmax,k1,zf,zh,rtimee
>>>>>>> f7c3cea1
      use modstat_nc, only: lnetcdf, writestat_nc
      use modgenstat, only: ncid_prof=>ncid,nrec_prof=>nrec

      implicit none
      real,dimension(k1,nvar) :: vars
      integer nsecs, nhrs, nminut,k


      nsecs   = nint(rtimee)
      nhrs    = int(nsecs/3600)
      nminut  = int(nsecs/60)-nhrs*60
      nsecs   = mod(nsecs,60)

      lwumn   = lwumn    /nsamples
      lwdmn   = lwdmn    /nsamples
      swdmn   = swdmn    /nsamples
      swumn   = swumn    /nsamples
      lwucamn   = lwucamn    /nsamples
      lwdcamn   = lwdcamn    /nsamples
      swdcamn   = swdcamn    /nsamples
      swucamn   = swucamn    /nsamples
      tllwtendmn = tllwtendmn /nsamples
      tlswtendmn = tlswtendmn /nsamples
      tlradlsmn  = tlradlsmn  /nsamples
      tltendmn   = tltendmn   /nsamples
  !     ----------------------
  !     2.0  write the fields
  !           ----------------

    if(myid==0)then
      open (ifoutput,file='radstat.'//cexpnr,position='append')
      write(ifoutput,'(//A,/A,F5.0,A,I4,A,I2,A,I2,A)') &
      '#--------------------------------------------------------'      &
      ,'#',(timeav),'--- AVERAGING TIMESTEP --- '      &
      ,nhrs,':',nminut,':',nsecs      &
      ,'   HRS:MIN:SEC AFTER INITIALIZATION '
      write (ifoutput,'(A/2A/2A)') &
          '#--------------------------------------------------------------------------' &
          ,'#LEV RAD_FLX_HGHT  THL_HGHT  LW_UP        LW_DN        SW_UP       SW_DN       ' &
          ,'TL_LW_TEND   TL_SW_TEND   TL_LS_TEND   TL_TEND' &
          ,'#    (M)    (M)      (W/M^2)      (W/M^2)      (W/M^2)      (W/M^2)      ' &
          ,'(K/H)         (K/H)        (K/H)        (K/H)'
      do k=1,kmax
<<<<<<< HEAD
        write(ifoutput,'(I3,2F8.2,8E13.4)') &
=======
        write(ifoutput,'(I3,2F8.2,12E13.4)') &
>>>>>>> f7c3cea1
            k,zh(k), zf(k),&
            lwumn(k),&
            lwdmn(k),&
            swumn(k),&
            swdmn(k),&
            tllwtendmn(k)*3600,&
            tlswtendmn(k)*3600,&
            tlradlsmn(k) *3600,&
            tltendmn(k)  *3600,&
            lwucamn(k),&
            lwdcamn(k),&
            swucamn(k),&
            swdcamn(k)
      end do
      close (ifoutput)
      if (lnetcdf) then
        vars(:, 1) = tltendmn
        vars(:, 2) = tllwtendmn
        vars(:, 3) = tlswtendmn
        vars(:, 4) = tlradlsmn
        vars(:, 5) = lwumn
        vars(:, 6) = lwdmn
        vars(:, 7) = swumn
        vars(:, 8) = swdmn
        vars(:, 9) = lwucamn
        vars(:,10) = lwdcamn
        vars(:,11) = swucamn
        vars(:,12) = swdcamn
       call writestat_nc(ncid_prof,nvar,ncname,vars(1:kmax,:),nrec_prof,kmax)
      end if
    end if ! end if(myid==0)

    lwumn = 0.0
    lwdmn = 0.0
    swdmn = 0.0
    swumn = 0.0
    lwucamn = 0.0
    lwdcamn = 0.0
    swdcamn = 0.0
    swucamn = 0.0
    tllwtendmn = 0.0
    tlswtendmn = 0.0
    tlradlsmn  = 0.0
    tltendmn  = 0.0


  end subroutine writeradstat

!> Cleans up after the run
  subroutine exitradstat
    implicit none

    !deallocate variables that are needed in modradiation

    if(.not.(lstat)) return

    deallocate(lwuav,lwdav,swdav,swuav)
    deallocate(tllwtendav,tlswtendav)
    deallocate(lwumn,lwdmn,swdmn,swumn)
    deallocate(tllwtendmn,tlswtendmn,tlradlsmn)



  end subroutine exitradstat


end module modradstat<|MERGE_RESOLUTION|>--- conflicted
+++ resolved
@@ -327,11 +327,7 @@
 !> Write the statistics to file
   subroutine writeradstat
       use modmpi,    only : myid
-<<<<<<< HEAD
-      use modglobal, only : cexpnr,ifoutput,kmax,k1,zf,zh,timee
-=======
       use modglobal, only : cexpnr,ifoutput,kmax,k1,zf,zh,rtimee
->>>>>>> f7c3cea1
       use modstat_nc, only: lnetcdf, writestat_nc
       use modgenstat, only: ncid_prof=>ncid,nrec_prof=>nrec
 
@@ -375,11 +371,7 @@
           ,'#    (M)    (M)      (W/M^2)      (W/M^2)      (W/M^2)      (W/M^2)      ' &
           ,'(K/H)         (K/H)        (K/H)        (K/H)'
       do k=1,kmax
-<<<<<<< HEAD
-        write(ifoutput,'(I3,2F8.2,8E13.4)') &
-=======
         write(ifoutput,'(I3,2F8.2,12E13.4)') &
->>>>>>> f7c3cea1
             k,zh(k), zf(k),&
             lwumn(k),&
             lwdmn(k),&
