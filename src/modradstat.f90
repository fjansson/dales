--- conflicted
+++ resolved
@@ -278,18 +278,10 @@
 
       subroutine radclearair
     use modradfull,    only : d4stream
-<<<<<<< HEAD
-    use modglobal,    only : imax,i1,ih,jmax,j1,jh,kmax,k1,cp,dzf,rlv,rd,zf,pref0,ijtot
-    use modfields,    only : rhof, exnf,exnh, thl0,qt0,ql0
-    use modsurfdata,  only : albedo, tskin, qskin, thvs, qts, ps
-    use modmicrodata, only : imicro, imicro_bulk, Nc_0,iqr
-    use modraddata,   only : thlprad
-=======
-    use modglobal,    only : i1,ih,j1,jh,kmax,k1,cp,rlv,rd,pref0,rslabs
+    use modglobal,    only : i1,ih,j1,jh,kmax,k1,cp,rlv,rd,pref0,ijtot
     use modfields,    only : rhof, exnf, thl0,qt0,ql0
     use modsurfdata,  only : albedo, tskin, qskin, thvs, ps
     use modmicrodata, only : Nc_0
->>>>>>> ada0334d
     use modmpi,    only :  slabsum
       implicit none
     real, dimension(k1)  :: rhof_b, exnf_b
