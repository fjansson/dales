!> \file modpois.f90
!!  Solves the Poisson equation for the pressure fluctuations

!>
!!  Solves the Poisson equation for the pressure fluctuations
!>
!!  \author Harm Jonker, TU Delft
!!  \author Hans Cuijpers, IMAU
!!  \todo documentation
!!  \par Revision list
!  This file is part of DALES.
!
! DALES is free software; you can redistribute it and/or modify
! it under the terms of the GNU General Public License as published by
! the Free Software Foundation; either version 3 of the License, or
! (at your option) any later version.
!
! DALES is distributed in the hope that it will be useful,
! but WITHOUT ANY WARRANTY; without even the implied warranty of
! MERCHANTABILITY or FITNESS FOR A PARTICULAR PURPOSE.  See the
! GNU General Public License for more details.
!
! You should have received a copy of the GNU General Public License
! along with this program.  If not, see <http://www.gnu.org/licenses/>.
!
!  Copyright 1993-2009 Delft University of Technology, Wageningen University, Utrecht University, KNMI
!            2014      Netherlands eScience Center
!

module modpois

implicit none
private
public :: initpois,poisson,exitpois,p
save

  real,allocatable :: p(:,:,:)                            ! pressure fluctuations
  real,allocatable :: xyrt(:,:)                           ! constant factors in poisson equation

contains
  subroutine initpois
    use modglobal, only : i1,j1,kmax,imax,jmax,itot,jtot,dxi,dyi,pi,ih,jh
    use modfft2d,  only : fft2dinit
    use modmpi, only    : myidx, myidy

    implicit none

    integer :: i,j,iv,jv
    real    :: fac
    real    :: xrt(itot), yrt(jtot)

    allocate(   p(2-ih:i1+ih,2-jh:j1+jh,kmax))
    allocate(xyrt(2-ih:i1+ih,2-jh:j1+jh)     )

  ! Generate Eigenvalues xrt and yrt

  !  I --> direction

    fac = 1./(2.*itot)
    do i=3,itot,2
      xrt(i-1)=-4.*dxi*dxi*(sin(float((i-1))*pi*fac))**2
      xrt(i)  = xrt(i-1)
    end do
    xrt(1    ) = 0.
    xrt(itot ) = -4.*dxi*dxi

  !  J --> direction

    fac = 1./(2.*jtot)
    do j=3,jtot,2
      yrt(j-1)=-4.*dyi*dyi*(sin(float((j-1))*pi*fac))**2
      yrt(j  )= yrt(j-1)
    end do
    yrt(1    ) = 0.
    yrt(jtot ) = -4.*dyi*dyi

  ! Combine I and J directions
  ! Note that:
  ! 1. MPI starts counting at 0 so it should be myidy * jmax
  ! 2. real data, ie. no halo, starts at index 2 in the array xyrt(2,2) <-> xrt(1), yrt(1)

    do j=2,j1
      jv = j + myidy*jmax - 1
      do i=2,i1
        iv = i + myidx*imax - 1
        xyrt(i,j)=(xrt(iv)+yrt(jv)) !!! LH
      end do
    end do

    call fft2dinit()

  end subroutine initpois

  subroutine poisson
    implicit none

    call fillps
    call solmpj
    call tderive

  end subroutine poisson

  subroutine exitpois
    use modfft2d,  only : fft2dexit
    implicit none

    deallocate(p,xyrt)

    call fft2dexit()

  end subroutine exitpois
!
! !!!!!!!!!!!!!!!!!!!!!!!!!!!!!!!!!!!!!!!!!!!!!!!!!!!!!!!!!!!!!!!!!!!!!!!!!
  subroutine fillps

  ! Chiel van Heerwaarden,  19 June 2007
  ! Adapted fillps for RK3 time loop


    use modfields, only : up, vp, wp, um, vm, wm, rhobf,rhobh
    use modglobal, only : rk3step, i1,j1,kmax,k1, dx,dy,dzf,rdt
    use modmpi,    only : excj
    implicit none
    real,allocatable :: pup(:,:,:), pvp(:,:,:), pwp(:,:,:)
    integer i,j,k
    real rk3coef

    allocate(pup(2-1:i1+1,2-1:j1+1,k1))
    allocate(pvp(2-1:i1+1,2-1:j1+1,k1))
    allocate(pwp(2-1:i1+1,2-1:j1+1,k1))

    rk3coef = rdt / (4. - dble(rk3step))

    do k=1,kmax
      do j=2,j1
        do i=2,i1
          pup(i,j,k) = up(i,j,k) + um(i,j,k) / rk3coef
          pvp(i,j,k) = vp(i,j,k) + vm(i,j,k) / rk3coef
          pwp(i,j,k) = wp(i,j,k) + wm(i,j,k) / rk3coef
        end do
      end do
    end do


  !****************************************************************

  !     Fill the right hand for the poisson solver.
  !     Call excj to set the values in the halo zone.
  !     Also we take wp(i,j,1) and wp(i,j,k1) equal to zero.

  !**************************************************************

    do j=2,j1
      do i=2,i1
        pwp(i,j,1)  = 0.
        pwp(i,j,k1) = 0.
      end do
    end do

    call excj( pup, 2-1, i1+1, 2-1, j1+1, 1, k1 )
    call excj( pvp, 2-1, i1+1, 2-1, j1+1, 1, k1 )
    call excj( pwp, 2-1, i1+1, 2-1, j1+1, 1, k1 )

    do k=1,kmax
      do j=2,j1
        do i=2,i1
          p(i,j,k)  =  rhobf(k)*(( pup(i+1,j,k)-pup(i,j,k) ) / dx &
                                +( pvp(i,j+1,k)-pvp(i,j,k) ) / dy ) &
                      +( pwp(i,j,k+1)*rhobh(k+1)-pwp(i,j,k)*rhobh(k)) / dzf(k)
        end do
      end do
    end do

    deallocate( pup,pvp,pwp )

  end subroutine fillps

!!!!!!!!!!!!!!!!!!!!!!!!!!!!!!!!!!!!!!!!!!!!!!!!!!!!!!!!!!!!!!!!!!!!!!!

  subroutine solmpj
! version: working version, barrou's removed,
!          correct timing fft's
!          AAPC with MPI-provided routines
!          uses only 2 AAPC, using MPI-rovided routines,
!          to pre-distribute the arrays s.t. complete
!          2-D planes are present on each processor
!          uses ALLTOALL instead of ALLTOALLV
!          ONLY distribution in j-direction allowed

! NOTE: input array p is supposed to have the ip1ray distribution,
!       i.e. the entire range of the first index must be present on
!       each processor

!******************************************************************
!********************  FAST POISSON SOLVER ************************
!*****                                                        *****
!***               P_xx + P_yy + P_zz  =f(x,y,z)                ***
!****                                                         *****
!******************************************************************
!   FOURIER TRANSFORMS IN X AND Y DIRECTION   GIVE:
!   a^2 P + b^2 P + P_zz =  F(x,y,z) = FFT_i [ FTT_j (f(x,y,z))]

!   where a and b are the KNOWN eigenvalues, and P_zz is

!   P_zz =[ P_{i,j,k+1} - 2 P_{i,j,k} +P_{i,j,k-1} ] / (dz * dz)

!   a^2 P + b^2 +P_zz =
!   [P_{i,j,k+1}-(2+a^2+ b^2) P_{i,j,k}+P_{i,j,k-1}]/(dz*dz)=F( x,y,z)

!   The equation above results in a tridiagonal system in k which
!   can be solved with Gaussian elemination --> P
!   The P we have found with the Gaussian elemination is still in
!   the Fourier Space and 2 backward FFTS are necessary to compute
!   the physical P
!******************************************************************
!******************************************************************
!******************************************************************
!****   Programmer: Bendiks Jan Boersma                      ******
!****               email : b.j.boersma@wbmt.tudelft.nl      ******
!****                                                        ******
!****   USES      :  VFFTPACK   (netlib)                     ******
!****             :  FFTPACK    (netlib)                     ******
!****                (B.J. Boersma & L.J.P. Timmermans)      ******
!****                                                        ******
!******************************************************************
!******************************************************************

! mpi-version, no master region for timing
!              copy times all included

    use modfft2d,  only : fft2df, fft2db
    use modglobal, only : kmax,dzf,dzh,i1,j1,ih,jh,eps1
    use modfields, only : rhobf, rhobh
    implicit none

    real :: a(kmax),b(kmax),c(kmax)

  ! allocate d in the same shape as p and xyrt
    real, allocatable :: d(:,:,:)

    real    z,ak,bk,bbk
    integer i, j, k

    allocate(d(2-ih:i1+ih,2-jh:j1+jh,kmax))
    
  ! Forward FFT
    call fft2df(p,ih,jh)

  ! Generate tridiagonal matrix

    do k=1,kmax
      ! SB fixed the coefficients
      a(k)=rhobh(k)  /(dzf(k)*dzh(k  ))
      c(k)=rhobh(k+1)/(dzf(k)*dzh(k+1))
      b(k)=-(a(k)+c(k))
    end do

    b(1   )=b(1)+a(1)
    a(1   )=0.
    b(kmax)=b(kmax)+c(kmax)
    c(kmax)=0.

    ! SOLVE TRIDIAGONAL SYSTEMS WITH GAUSSIAN ELEMINATION
    do j=2,j1
      do i=2,i1
        z        = 1./(b(1)+rhobf(1)*xyrt(i,j))
        d(i,j,1) = c(1)*z
        p(i,j,1) = p(i,j,1)*z
      end do
    end do

    do k=2,kmax-1
      do  j=2,j1
        do  i=2,i1
          bbk      = b(k)+rhobf(k)*xyrt(i,j)
          z        = 1./(bbk-a(k)*d(i,j,k-1))
          d(i,j,k) = c(k)*z
          p(i,j,k) = (p(i,j,k)-a(k)*p(i,j,k-1))*z
        end do
      end do
    end do

    ak =a(kmax)
    bk =b(kmax)
    do j=2,j1
      do i=2,i1
        bbk = bk + rhobf(kmax)*xyrt(i,j)
        z        = bbk-ak*d(i,j,kmax-1)
<<<<<<< HEAD
        if(abs(z)>epsilon(0.0)) then
=======
        !if(abs(z)>epsilon(0.0)) then 
        if(abs(z)<eps1) then
>>>>>>> d42805d0
          p(i,j,kmax) = (p(i,j,kmax)-ak*p(i,j,kmax-1))/z
        else
          p(i,j,kmax) =0.
        end if
      end do
    end do

    do k=kmax-1,1,-1
      do j=2,j1
        do i=2,i1
          p(i,j,k) = p(i,j,k)-d(i,j,k)*p(i,j,k+1)
        end do
      end do
    end do

    ! Backward FFT
    call fft2db(p,ih,jh)

    deallocate(d)
    return    
  end subroutine solmpj
!!!!!!!!!!!!!!!!!!!!!!!!!!!!!!!!!!!!!!!!!!!!!!!!!!!!!!!!!!!
  subroutine tderive

!-----------------------------------------------------------------|
!                                                                 |
!*** *tderive*  read input fields for initialisation              |
!                                                                 |
!      Hans Cuijpers   I.M.A.U.     06/01/1995                    |
!                                                                 |
!     purpose.                                                    |
!     --------                                                    |
!                                                                 |
!     Refill array p with pressure values.                        |
!                                                                 |
!     Further we set cyclic boundary conditions for the pressure- |
!     fluctuations in the x-y plane.                              |
!                                                                 |
!**   interface.                                                  |
!     ----------                                                  |
!                                                                 |
!             *tderive* is called from *program*.                 |
!                                                                 |
!-----------------------------------------------------------------|

    use modfields, only : up, vp, wp
    use modglobal, only : i1,j1,kmax,dx,dy,dzh,ih,jh
    use modmpi,    only : excjs
    implicit none
    integer i,j,k

  ! **  Cyclic boundary conditions **************
  ! **  set by the commcart communication in excj
  call excjs( p, 2,i1,2,j1,1,kmax,ih,jh)

  !*****************************************************************
  ! **  Calculate time-derivative for the velocities with known ****
  ! **  pressure gradients.  ***************************************
  !*****************************************************************

    do k=1,kmax
    do j=2,j1
    do i=2,i1
      up(i,j,k) = up(i,j,k)-(p(i,j,k)-p(i-1,j,k))/dx
      vp(i,j,k) = vp(i,j,k)-(p(i,j,k)-p(i,j-1,k))/dy
    end do
    end do
    end do

    do k=2,kmax
    do j=2,j1
    do i=2,i1
      wp(i,j,k) = wp(i,j,k)-(p(i,j,k)-p(i,j,k-1))/dzh(k)
    end do
    end do
    end do

    return
  end subroutine tderive

end module modpois<|MERGE_RESOLUTION|>--- conflicted
+++ resolved
@@ -286,12 +286,8 @@
       do i=2,i1
         bbk = bk + rhobf(kmax)*xyrt(i,j)
         z        = bbk-ak*d(i,j,kmax-1)
-<<<<<<< HEAD
-        if(abs(z)>epsilon(0.0)) then
-=======
         !if(abs(z)>epsilon(0.0)) then 
         if(abs(z)<eps1) then
->>>>>>> d42805d0
           p(i,j,kmax) = (p(i,j,kmax)-ak*p(i,j,kmax-1))/z
         else
           p(i,j,kmax) =0.
