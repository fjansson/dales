module modchem
! version 1.0  3 chem_components on input and  4 on output but only interger coefficents.
! version 1.1  4 chem_components on input and 4 on output real on output allowed
! 2009_07_09 bug fixed wrong coefficients
! 2009_07_10  1916 and 1954       write(coef_str,'(f4.2)')PL_scheme(i)%PL(j)%coef     f4.2 ipv i2
! version 1.2 4 chem on input and NCCAA(zie modchem) on output on change recompile


  !____________________SETTINGS_AND_SWITCHES________________________
  !                     IN &NAMCHEM
  !
  !       &NAMCHEM
  !         lchem       = .false.  SWITCH: switches chemistry module on and off
  !         tnor        = 17       total number of reactions (at least >= number of reactions)
  !         firstchem   = 1        number of the colum in scalar.inp of the first chemical
  !         lastchem    = 15       number of the colum in scalar.inp of the last chemical
  !                                only important if there are other scalars available in scalar.inp
  !         ldiuvar     = .true.   SWITCH: diurnal photolysis reaction rates, If false it uses h_ref to calculate
  !                                a constant photolysis rate
  !         h_ref       = 12.      if above is FALSE use this hour to calculate the photolysis rates
  !         lchconst    = .false.  SWITCH: if TRUE then the calculation of the reaction rates
  !                                        uses t_ref, p_ref, q_ref and not the model temp, humidity and pressure
  !         lcloudKconst   = .false.  SWITCH: if TRUE then if there are clouds they will not change the K of the photolysis reactions
  !         t_ref	    = 298.
  !         p_ref	    = 100000.
  !         q_ref	    = 5.e-3
  !         lchmovie    = .false.  SWITCH: if TRUE gives extra output for movies(experimental)
  !         dtchmovie   = 60.      when to write extra output
  !         lsegr       = .false.  SWITCH: if TRUE gives information about segregation in a Mixed Layer approach
  !       /
  !-----------------------------------------------------------------

  !
  ! EXSAMPLE chem.imp.xxx file

! # FORMAT OF inputchem
! # EVERY ITEM SHOULD BE SEPERATED BY AT LEAST ONE SPACE
! # EXCEPT FOR THE COEFFICIENTS IN THE REACTIONS
! # PUT NONACTIVE CHEMICAL COMPONENTS WITH COEFFICIENTS IN ().
! # No empty lines are allowed. Comment line should start with a #.
! # The file should start with a line with a @ as the first character, the rest of the line is free.
! # and should be followed by 3 lines with no comments in between.
! # The first line should contain the chemical species in same order as  in scalar.inp, follwoed by
! # 2 lines with the atol and rtol value's
! # After the last reaction there should be a line with a $ as the first character.
! @  1       2       3       4       5      6       7       8       9       10      11       12      13      14     15
!   O3      NO      NO2     NO3     H2OP    HNO3    RH      R       HO      HO2     H2O2    CO       CO2     H2O    INERT
!   1e-5    1e-5    1e-5    1e-5    1e-5    1e-5    1e-5    1e-5    1e-5    1e-5    1e-5    1e-5    1e-5    1e-5    1e-5
!   0.01	  0.01 	  0.01    0.01	  0.01 	  0.01	  0.01 	  0.01	  0.01    0.01	  0.01     0.01    0.01    0.01   0.01
! #
! #--------------------------------------------------------------------------------------------------------------
! # kr2nd  |Name |Rad |func1|  A    |   B   |   C   |   D   |  E   |   F  |  G   | chemical reaction
! #        |     |Dep |     |       |       |       |       |      |      |      | with inactive species
! #        |5char|int |int  | real  | real  | real  | real  | real | real | real |	 in ( )
! #---------------------------------------------------------------------------------------------------------------
! # all reactions must have a name
! 2.396E-13 R_CO   0    1     1.0      1.0     1.0    1.0      1.0    1.0    1.0   HO + CO    -> HO2 + CO2
! 7.197E-11 R_RH   0    2    2.33e-11  444     1.0    1.0      1.0    1.0    1.0   RH + HO    -> HO2 + R
! #HxOy
! 0.2708E+1 R_23   0    2    4.8e-11   250     1.0    1.0      1.0    1.0    1.0   HO + HO2   -> H2OP + (O2)
! #in the above reaction we put H2OP (instead of H2O) to treat it as a separate chemical
! 0.167E-2  R_25   0    2    1.7e-12   -940    1.0    1.0      1.0    1.0    1.0   HO + O3    -> HO2 + (O2)
! 0.713E-1  R_26a  0    6    2.2e-13   600    1.9e-33 980     1.4e-21 2200   1.0   2HO2       -> H2O2 + (O2)
! 0.492E-4  R_28   0    3    2.03e-16  300     4.57   693      1.0    1.0    1.0   HO2 + O3   -> HO + (2O2)
! #NOx
! 0.271E+0  R_43   0    4    3.3e-30   -3.0    0.0    4.1e-11  0.0    0.0    0.4   HO + NO2   -> HNO3
! 0.217E+0  R_45   0    2    3.6e-12   270     1.0    1.0      1.0    1.0    1.0   HO2 + NO   -> NO2 + HO
! #Atkinson
! 0.443E-3  R_54A  0    2    1.4e-12  -1310    1.0    1.0      1.0    1.0    1.0   NO + O3    -> NO2
! #The 2 following reactions are radiation dependent
! 5.0667e-6 R_O3   1    4    6.29e-5   2.412   0.7  2.2e-10  2.9e-11  1.0    1.0   O3         -> 2HO + (O2)
! 0.0167    R_NO2  1    2    1.67e-2   -.575   1.2    1.0     1.0     1.0    1.0   NO2 + (O2) -> NO + O3
! $ end of chemical reactions specified by $ as first character on the line.
!
! # Reaction: R_CO   R_RH   R_23   R_25  R_26a  R_28  R_43  R_45  R_54A  R_O3  R_NO2
!# function:  1      2      2      2     6      3     4     2     2      4     2
! #
! #   function = 0 => Meaning K colum kn2rd in PPB*sec no temp dependence
! #   function = 1 => Meaning K colum kn2rd in cm3/molecule*sec no temp dependence
! #   function = 2 => K = K (cm3/molecule*sec)
! #            MEANING of A..G         K = A * exp (B/T)
! #   function = 3 => K = K (cm3/molecule*s)
! #            MEANING of A..G         K = A * (T/B)^C * exp (D/T)
! #   function = 4 => K = K'* K"/(K'+ K")* G (cm3/molecule*sec)
! #            MEANING of A..G         K'= A * (T/300)^B * exp(C/T)[M]     K" = D * (T/300)^E * exp(F/T)   Fc = G
! #   function = 5 => K = K'* K"/(K'+ K")* G (/sec)
! #            MEANING of A..G         K'= A * (T/300)^B * exp(C/T)[M]     K" = D * (T/300)^E * exp(F/T)   Fc = G
! #   function = 6 => K =  (K'+ K")*(1+K'") (cm3/molecule*s)
! #            special for 2HO2 ->H2O2 + (O2) because there are 2 reactions
! #            MEANING of A..G         K'= A * exp (B/T)   K"= C * exp(D/T)[M]  K'" = 1 + E * exp(F/T)[H20]
! #   function = 7 => K = K (cm6/molecule2*s)for above R63Ab reaction K = A * (T/1)^0 * exp(0/T)=A*1*1 = A
! #            MEANING of A..G         K = A * (T/B)^C * exp (D/T)
!
! # function for photolysis reactions
!#   function = 0 => ! constant independent of sza, K read from colum kn2rd
!#            Keff = kn2rd
!#   function = 1 => ! constant independent of sza
!#            Keff = A
!#   function = 2 =>) ! exponential function
!#            Keff = A * exp(B / coszen)
!#   function = 3 => ! powerfunction
!#            Keff = A * coszen ** B
!#   function = 4 => ! powerfunction but special for JO3 because of dependence on H2O and Air
!#            Keff = A * (coszen ** B) * D*[H2O] / (D*[H2O] + E*[M])
!#   function = any other number =>
!#            Keff = 1.
!#
! # reactions for nighttime chemistry
! #0.583E+0  R_57A  0    2    1.8e-11   110     1.0    1.0      1.0    1.0    1.0   NO + NO3    -> 2NO2
! #0.109E-5  R_58A  0    2    1.4e-13  -2470    1.0    1.0      1.0    1.0    1.0   NO2 + O3    -> NO3 + (O2)
! #0.567E-11 R_63Aa 0    2    2.5e-22   0.0     1.0    1.0      1.0    1.0    1.0   N2O5 + H2O  -> 2HNO3
! #1.0       R_63Ab 0    7    1.8e-39   1.0     0.0    0.0      1.0    1.0    1.0   N2O5 + 2H2O -> 2HNO3 + H2O
!
! #Photolysis
! #5.0667e-6 R_O3   1    1      1.0     1.0     1.0     1.0     1.0     1.0    1.0  O3         -> 2HO + (O2)
! #0.0167    R_NO2  1    1      1.0     1.0     1.0     1.0     1.0     1.0    1.0  NO2 + (O2) -> NO + O3
! #2.530e-6  R_O3   1    0      1.0     1.0     1.0     1.0     1.0     1.0    1.0  O3         -> 2HO + (O2)
! #8.330e-3  R_NO2  1    0      1.0     1.0     1.0     1.0     1.0     1.0    1.0  NO2 + (O2) -> NO + O3
!
!

  use modglobal, only : longint

implicit none

private
PUBLIC :: lchem, initchem,inputchem, twostep, PL_scheme, nchsp, firstchem, lastchem, RH, choffset, CO2
save

  ! namoptions
  integer tnor, firstchem, lastchem
  real itermin,dtchmovie
  real t_ref,q_ref,p_ref,h_ref
  logical lchem, ldiuvar,lchconst,lchmovie,lcloudKconst,lsegr
  integer(kind=longint) ::     itimeav,tnextwrite,idtchmovie

  logical switch

  integer   mrpcc
  parameter (mrpcc = 20)

  integer,parameter :: NCCBA = 4   !Number Chemical Components Before Arrow !!!!!!!  4 is MAXIMUM !!!!!
  integer,parameter :: NCCAA = 8   !Number Chemical Components After Arrow  on change recompile !!!!!
  integer,parameter :: NNSPEC = 2*(NCCBA + NCCAA) - 1

  integer ,parameter :: numit = 2

  real, parameter :: MW_air = 28.97
  real, parameter :: MW_H2O = 18
  real, parameter :: Avogrado = 6.023e23
  real, parameter :: ppb  = 1.e9 ! convert to ppb
  integer PRODUCTION, LOSS
  parameter (PRODUCTION=1, LOSS=2)

  integer nr_raddep !number of photolysis reactions
  integer nchsp     !number of chemical species calculated from lastchem - firstchem
  integer choffset  !=firstchem -1 => offset for chemicals in sv0

  type RCdef
    character*6 rname
    integer raddep  ! 1 if reaction = radiation dependend
    real Kreact       !reaction konstant from input file
    real Keff         !to use with special circumstances cq with radiation and/or temperature depend reactions
    integer Kindex    !index to array with effective K due to clouds and temperature
    integer func1
    real A
    real B
    real C
    real D
    real E
    real F
    real G
  end type RCdef

  type (RCdef), allocatable :: RC(:) !tnor

  type,PUBLIC :: Form
    integer formula  !number of the formula to use
    integer r_nr    !reaction number, index to RC
    integer PorL    !0=> not active   1=>Production  2=>Loss
    real coef    !coefficient in formula
    integer comp1    !index to sv0
    integer exp1
    integer comp2    !index to sv0
    integer exp2
    integer comp3    !index to sv0
    integer exp3
    integer comp4    !index to sv0
    integer exp4
 end type Form

  type,PUBLIC :: Name_Number
    character (len=6) name  !name of chemical
    logical active      !active=1 else 0
    integer chem_number    !number (not really used)
    real atol
    real rtol
    integer nr_PL      !total number of reactions in which this chemical is used
    type (Form) PL(mrpcc)  !stucture holding the reaction components, reaction number etc
  end type Name_Number

  type (Name_Number), allocatable ::PL_scheme(:)   !(nchsp)

  integer, allocatable :: raddep_RCindex(:) !(nr_raddep)
  real, allocatable :: keff(:,:,:,:)    ! (i,j2,raddep_nr,kmax)
  real, allocatable :: keffT(:,:,:)    !(i2,j2,kefft_nr)
  real, allocatable :: atol(:),rtol(:)  ! nchsp
  real, allocatable :: rk1(:,:),rk2(:,:),rk(:,:),kreact(:,:)
  real, allocatable :: T_abs(:,:),convppb(:,:)

  real, allocatable :: ynew(:,:,:),yold(:,:,:),ysum(:,:,:)
  real, allocatable,target :: yl(:,:,:),yp(:,:,:)

  real, allocatable :: writearray(:,:)
  real*4, allocatable :: k3d(:,:,:,:)

  type, PUBLIC :: location
    character (len = 6) name
    integer   loc
  end type location

 type (location) :: INERT, PRODUC , O3, NO2, NO, NO3, N2O5, HNO3, RH, R, ISO, H2O2, HO2, HO, CO, CO2, H2O, NH3, H2SO4


  real, allocatable :: kefftemp(:,:)  !(1:kmax,1:nr_raddep)

  real, allocatable :: segregation(:)          !segregation calculated (amount of reactions)
  real, allocatable :: segregation_vert(:,:)   !segregation calculated (amount of reactions,height)
  real, allocatable :: seg_conc_prod(:)        !average of multiplied concentrations (amount of reactions)
  real, allocatable :: seg_conc_prod_vert(:,:) !average of multiplied concentrations (amount of reactions,height)
  real, allocatable :: seg_conc(:,:,:)         !individual averaged concentration (max. input chemicals involved per reaction,height,amount of reactions)
  real, allocatable :: seg_conc_mult(:)        !multiplication of the relevant averaged concentrations (amount of reactions)
  real, allocatable :: seg_conc_mult_vert(:,:) !multiplication of the relevant averaged concentrations (amount of reactions,height)
  real, allocatable :: seg_concl(:,:)          !summation parameter for individual averaged concentration (max. amount of input chemicals involved,height)
  real, allocatable :: seg_conc_prodl(:)       !summation parameter for average of multiplied concentrations (height)
  logical, allocatable :: reaction_ev(:)       !switch to check whether the reaction is already evaluated (amount of reactions)

contains
!-----------------------------------------------------------------------------------------
SUBROUTINE initchem
<<<<<<< HEAD
  use modglobal,   only : imax,jmax,i1,i2,ih, j1,j2,jh, k1, kmax, nsv, ifnamopt, fname_options, ifoutput, cexpnr,timeav_glob,btime,tres
  use modmpi,      only : myid, mpi_logical, mpi_integer, my_real, comm3d, mpierr
  use modsurfdata, only : lCHon
=======
  use modglobal, only : i1,j1, nsv, ifnamopt, fname_options, ifoutput, cexpnr,timeav_glob,btime,tres
  use modmpi,    only : myid, mpi_logical, mpi_integer, my_real, comm3d, mpierr
>>>>>>> ada0334d
  implicit none

  integer i, ierr

  namelist/NAMCHEM/ lchem, lcloudKconst, tnor, firstchem,lastchem,ldiuvar,h_ref,lchconst, t_ref, q_ref, p_ref,lchmovie, dtchmovie,lsegr

  itermin  = 1.e-6

  lchem    =.false.
  ldiuvar  = .false.
  h_ref    = 12.0
  lchconst = .false.
  t_ref    = 298.
  p_ref    = 100000.
  q_ref    = 5.e-3
  lchmovie = .false.
  dtchmovie= 60
  idtchmovie = dtchmovie/tres
  firstchem= 1
  lastchem = nsv
  nchsp    = nsv
  lcloudKconst  = .false.
  lsegr    = .false.

  if(myid==0) then
    open(ifnamopt,file=fname_options,status='old',iostat=ierr)
    read (ifnamopt,NAMCHEM,iostat=ierr)
    if (ierr > 0) then
      print *, 'Problem in namoptions NAMCHEM'
      print *, 'iostat error: ', ierr
      stop 'ERROR: Problem in namoptions NAMCHEM'
    endif
    write(6 ,NAMCHEM)
    close(ifnamopt)
  endif


  call MPI_BCAST(lchem     ,1,mpi_logical , 0,comm3d, mpierr)
  call MPI_BCAST(ldiuvar   ,1,mpi_logical , 0,comm3d, mpierr)
  call MPI_BCAST(lchconst  ,1,mpi_logical , 0,comm3d, mpierr)
  call MPI_BCAST(lchmovie  ,1,mpi_logical , 0,comm3d, mpierr)
  call MPI_BCAST(lsegr     ,1,mpi_logical , 0,comm3d, mpierr)
  call MPI_BCAST(lcloudKconst,1,mpi_logical ,0,comm3d,mpierr)
  call MPI_BCAST(tnor      ,1,mpi_integer , 0,comm3d, mpierr)
  call MPI_BCAST(firstchem ,1,mpi_integer , 0,comm3d, mpierr)
  call MPI_BCAST(lastchem  ,1,mpi_integer , 0,comm3d, mpierr)
  call MPI_BCAST(t_ref     ,1,MY_REAL     , 0,comm3d, mpierr)
  call MPI_BCAST(q_ref     ,1,MY_REAL     , 0,comm3d, mpierr)
  call MPI_BCAST(p_ref     ,1,MY_REAL     , 0,comm3d, mpierr)
  call MPI_BCAST(h_ref     ,1,MY_REAL     , 0,comm3d, mpierr)
  call MPI_BCAST(itermin   ,1,MY_REAL     , 0,comm3d, mpierr)
  call MPI_BCAST(dtchmovie ,1,MY_REAL     , 0,comm3d, mpierr)

  lCHon = lchem
  if (.not. (lchem)) return
  itimeav = floor(timeav_glob/tres)
  tnextwrite = itimeav+btime
  switch = .false.
  nchsp = lastchem - firstchem  + 1
  choffset = firstchem - 1

  allocate(PL_scheme(nchsp))
  allocate (atol(nchsp), rtol(nchsp))

  allocate (ynew(2:i1,2:j1,nchsp),yold(2:i1,2:j1,nchsp),ysum(2:i1,2:j1,nchsp))
  allocate (yl(2:i1,2:j1,nchsp),yp(2:i1,2:j1,nchsp))
  allocate (rk1(2:i1,2:j1),rk2(2:i1,2:j1),rk(2:i1,2:j1),kreact(2:i1,2:j1))
  allocate (T_abs(2:i1,2:j1), convppb(2:i1,2:j1))

  PL_scheme(1)%name = '     '
  PL_scheme(1)%atol = 0.
  PL_scheme(1)%rtol = 0.
  PL_scheme(1)%chem_number = 0
  PL_scheme(1)%nr_PL = 0

  do i=1,mrpcc
    PL_scheme(1)%PL(i)%formula = 0
    PL_scheme(1)%PL(i)%r_nr = 0
    PL_scheme(1)%PL(i)%coef = 0.
    PL_scheme(1)%PL(i)%comp1 = 0
    PL_scheme(1)%PL(i)%exp1 = 0
    PL_scheme(1)%PL(i)%comp2 = 0
    PL_scheme(1)%PL(i)%exp2 = 0
    PL_scheme(1)%PL(i)%comp3 = 0
    PL_scheme(1)%PL(i)%exp3 = 0
    PL_scheme(1)%PL(i)%comp4 = 0
    PL_scheme(1)%PL(i)%exp4 = 0
  enddo

  do i=2, nchsp
    pl_scheme(i)=pl_scheme(1)
  enddo

  if(myid==0)then
    open (ifoutput,file='cloudstat.'//cexpnr,status='replace')
    write(ifoutput,'(A)') "#  time   UTC #zbase #cloud zbaseavg max_ztop cld_hght max_hght qlintmax qlintavg allqlmax allqlavg"
    close (ifoutput)
    open (ifoutput,file='keffs.'//cexpnr,status='replace')
    close (ifoutput)
    if (lsegr .EQV. .true.) then
      open (ifoutput,file='seg.'//cexpnr,status='replace') !File that describes segregation over whole Mixed Layer
      close(ifoutput)
      open (ifoutput,file='seg_h.'//cexpnr,status='replace') !File that describes segregation per height
      close(ifoutput)
    endif !Output for segregation
  endif

  call inputchem

end subroutine initchem

!----------------------------------------------------------
subroutine inputchem

!c***********************************************************************
!c
!c  Determine from the chemical equations in chem.inp.xxx
!c  the scheme to solve the chemical production and loss terms
!c
!c***********************************************************************
 use modglobal, only : i1,j1,k1,kmax,cexpnr, ifoutput
 use modmpi,    only : myid
 implicit none

  integer i,j,k,l,react
  integer*2 number
  integer react_nr
  real reactconst,coefficient, fact(7)
  integer func1,raddep,nr_chemcomp,nr_active_chemicals
  integer keff_nr, keffT_nr
  character*11 spec(NNSPEC)
  character*255 line
  logical prod,found
  character (len=6) tempname
  character (len=6) name
  character (len=6) rname
  integer icoeff(4)
  character*30 formatstring

  type Chem
    real coeff
    character (len=6) name
    integer chem_nr
    integer index_sv0
  end type Chem

  type Reaction
    character*6  name
    real kr      !kn2rd
    integer RadDep   !reaction is radiation dependend
    integer keff_index
    integer Order  !orde of reaction
    integer nr_chem  !nr of chemicals in reaction (including non active species
    integer nr_chem_inp !nr of chem on input
    integer nr_chem_outp !nr of chem on output
    type (Chem) inp(NCCBA)
    type (Chem) outp(NCCAA)
  end type Reaction

  type (Name_Number),allocatable :: PL_temp(:)    !(nchsp)
  type (Reaction),allocatable    :: reactions(:)  !(totalnumberofreactions=tnor)
  character*6, allocatable       :: chem_name(:)  !(nchsp)


  if (.not. (lchem)) return

  react = 0
  number = 0
  keff_nr = 0
  keffT_nr = 0


  allocate (PL_temp(nchsp))
  allocate (reactions(tnor))
  allocate (RC(tnor))
  allocate (chem_name(nchsp))

  do i=1, nchsp 
    pl_temp(i)=pl_scheme(1)
  enddo

  reactions(:)%kr = 0.0
  reactions(:)%RadDep = 0
  reactions(:)%keff_index = 0
  reactions(:)%order = 0
  reactions(:)%nr_chem = 0
  reactions(:)%nr_chem_inp = 0
  reactions(:)%nr_chem_outp= 0
  do i=1,4
    reactions(:)%inp(i)%Coeff = 0.
    reactions(:)%inp(i)%name = '     '
    reactions(:)%inp(i)%chem_nr = 0
    reactions(:)%inp(i)%index_sv0 = 999
    reactions(:)%outp(i)%Coeff = 0
    reactions(:)%outp(i)%name = '     '
    reactions(:)%outp(i)%chem_nr = 0
    reactions(:)%outp(i)%index_sv0 = 999
  enddo

  open (unit=10,file='chem.inp.'//cexpnr,err=100,status='old',form='formatted')

  do while(.true.)
    read(10,'(a)',err=100) line
    if (line(1:1)=='#') then
      if (myid == 0)   print *, trim(line)
    elseif (line(1:1) == '@') then
      call read_chem(chem_name)
    elseif (line(1:1) == '$') then
     !end of chemical reactions so we are done, jump out do while loop
      exit
    else
      number = number + 1
      react = react + 1
      if( react > tnor ) then
        write(6,*) 'Number of reactions is greater then tnor specified in namoptions',tnor
        STOP
      endif
      if (myid == 0) then
        write(*,'(i2,2x,a)') number,trim(line)
      endif

      do i=1,NNSPEC
        spec(i)='           '
      enddo

      read(line,*,end=300)reactconst,rname,raddep,func1,(fact(j),j=1,7),(spec(j),j=1,NNSPEC)
300   j=j-1

      if ((func1 == 6 .or. (raddep==1 .and. func1== 4)) .and. H2O%loc == 0) then
        write(*,*) 'Function 6 or 4 needs H2O and this is not specified as a chemical component'
        STOP
      endif

      !determine the number of chemical components
      i=1
      do while (len_trim(spec(i))>0 .and. i<NNSPEC)
        i=i+1
      end do
      !   if (myid==0) print *,'aantal componenten=', i,(i+1)/2,(spec(j),j=1,7)

      nr_chemcomp = (i+1)/2

      prod = .false.
      l=0
      reactions(react)%kr     = reactconst
      reactions(react)%name   = rname
      reactions(react)%nr_chem = nr_chemcomp

      if (raddep == 1) then
        keff_nr = keff_nr +1
        reactions(react)%RadDep = raddep
        reactions(react)%keff_index = keff_nr
        RC(react)%Kindex  = keff_nr
      else
        keffT_nr = keffT_nr +1
        reactions(react)%keff_index = keffT_nr
        RC(react)%Kindex  = keffT_nr
      end if

      RC(react)%Kreact  = reactconst
      RC(react)%Keff    = reactconst
      RC(react)%rname   = rname
      RC(react)%RadDep  = raddep
      RC(react)%func1   = func1
      RC(react)%A = fact(1)
      RC(react)%B = fact(2)
      RC(react)%C = fact(3)
      RC(react)%D = fact(4)
      RC(react)%E = fact(5)
      RC(react)%F = fact(6)
      RC(react)%G = fact(7)


!analyze reaction scheme,determine chem species and location in scalar.inp
!and store in reactions(react)

      do j=1, 2 * nr_chemcomp - 1
        select case (spec(j))
        case ('+          ')
!         print *,'found +'
        case ('->         ')
!         print *,'found ->'
          prod = .true.
          reactions(react)%nr_chem_inp = l
          l=0
        case default
          l=l+1
          if ( spec(j)(1:1) == '(' ) then
            !non active species forget it
            l=l-1
          else
            do i=1,len(spec(j))
              if( spec(j)(i:i) .GT. '@' ) then
                !starting name chemical component
                tempname = spec(j)(i:len(spec(j)))
                if( i == 1 ) then !nothing before chem comp
                  coefficient = 1.
                else !we have numbers before
                  read( spec(j)(1:i-1),*)coefficient
                endif
                if( (prod .eqv. .false.) .and. ((coefficient +.0005)< 1.))then
                  write(*,*) 'Sorry, coefficient on input should be a multiply of 1'
                  STOP
                endif
                if( (prod .eqv. .false.) .and. (coefficient/int(coefficient) > 1.005) ) then
                  write(*,*) 'Sorry, coefficient on input should be a multiply of 1 found:',spec(j)
                  STOP
                endif
                exit
              else
                if (i >= len(spec(j)) )then
                  write(*,*)'Probably space between coefficient and chemical component'
                  write(*,*) 'look between ',spec(j),spec(j+1)
                  STOP
                endif
              endif
            enddo

            !find index in sv0
            i=1
            do while(tempname /= chem_name(i) )
              i= i+1
              if (i > nchsp) then
                if (myid == 0) print *,'Name ',tempname, 'NOT FOUND in speciesline after @'
                STOP
              end if
            end do

            if (prod .EQV. .false.) then
              reactions(react)%inp(l)%name = tempname
              reactions(react)%inp(l)%coeff = coefficient
              reactions(react)%inp(l)%index_sv0 = i
            else
              reactions(react)%outp(l)%name = tempname
              reactions(react)%outp(l)%coeff = coefficient
              reactions(react)%outp(l)%index_sv0 = i
            endif
          endif
        end select
      enddo !j=1,2*nr_chemcomp - 1
      reactions(react)%nr_chem_outp = l
    endif
  end do ! while(1)

!total number of reactions is equal to react

  if (myid == 0)  print *, 'Total number of reactions is',react,'of which', keff_nr,'is/are radiation dependent'

  if (tnor > react ) tnor = react

  nr_raddep = keff_nr

  allocate (raddep_RCindex(keff_nr))
  allocate (keff(2:i1,2:j1,keff_nr,kmax))
  allocate (kefftemp(kmax,keff_nr))
  allocate (keffT(2:i1,2:j1,keffT_nr))
  allocate (writearray(k1,tnor+2))

!  if (lsegrk .EQV. .true.) then                    ! As of yet unused expansion of segregation
!    allocate (keffT3D(2:i1,2:j1,keffT_nr,kmax))
!  endif

  if (lsegr .EQV. .true.) then
    allocate (segregation(tnor))
    allocate (segregation_vert(tnor,kmax))
    allocate (seg_conc_prod(tnor))
    allocate (seg_conc_prod_vert(tnor,kmax))
    allocate (seg_conc(NCCBA,kmax,tnor))
    allocate (seg_conc_mult(tnor))
    allocate (seg_conc_mult_vert(tnor,kmax))
    allocate (seg_concl(NCCBA,kmax))
    allocate (seg_conc_prodl(kmax))
    allocate (reaction_ev(tnor))

    if (myid == 0) then
      open (ifoutput,file='seg.'//cexpnr,position='append') !File that describes segregation over whole Mixed Layer
        write(formatstring,'(a,i3,a)') '(a9,1x,a7,',tnor,'(2x,a5,i3.3,a4))'
        write(ifoutput,formatstring) '#Time [s]','z_i [m]',('IsegR',i,' [-]',i=1,tnor)
      close(ifoutput)
    endif
  endif

  !fill raddep_RCindex and keffT
  do i=1,react
    if (reactions(i)%raddep == 1) then
      raddep_RCindex(reactions(i)%keff_index) = i
    else
      keffT(:,:,reactions(i)%keff_index) = reactions(i)%kr
    endif
  enddo

  !make a list of chemical species and in which reaction number it is formed and/or losst
  k=0
  do i=1,react
    do j=1,reactions(i)%nr_chem_inp ! look only on input side of reaction
      name = reactions(i)%inp(j)%name
      found = .false.
      do l=1,k
        if(name == PL_scheme(l)%name) then
          found = .true.
          reactions(i)%inp(j)%chem_nr = l    !put chem component number in reaction
          PL_scheme(l)%nr_PL = PL_scheme(l)%nr_PL +1 !count number of reactions
          if ( PL_scheme(l)%nr_PL > mrpcc ) then
            print *, 'mrpcc to low, increase mrpcc in modchem'
            stop
          end if
          PL_scheme(l)%PL(PL_scheme(l)%nr_PL)%r_nr = i   !store reaction number index to RC
          PL_scheme(l)%PL(PL_scheme(l)%nr_PL)%PorL = 2   !this is a loss reaction for this component
          exit
        end if
      enddo
      if (found .EQV. .false.) then
        k=k+1
        PL_scheme(k)%name=name
        PL_scheme(k)%chem_number = k
        reactions(i)%inp(j)%chem_nr = k
        PL_scheme(l)%nr_PL = PL_scheme(l)%nr_PL +1
        if ( PL_scheme(l)%nr_PL > mrpcc ) then
          print *, 'mrpcc to low, increase mrpcc in modchem'
          stop
        end if
        PL_scheme(l)%PL(PL_scheme(l)%nr_PL)%r_nr = i   !store reaction number
        PL_scheme(l)%PL(PL_scheme(l)%nr_PL)%PorL = 2   !this is a loss reaction for this component
      endif
    enddo
  enddo

  do i=1,react
    do j=1,reactions(i)%nr_chem_outp  !this is for after the ->
      name = reactions(i)%outp(j)%name
      found = .false.
      do l=1,k
        if(name == PL_scheme(l)%name) then
          found = .true.
          reactions(i)%outp(j)%chem_nr = l
          PL_scheme(l)%nr_PL = PL_scheme(l)%nr_PL +1
          if ( PL_scheme( l)%nr_PL > mrpcc ) then
            print *, 'mrpcc to low, increase mrpcc in modchem'
            stop
          end if
          PL_scheme(l)%PL(PL_scheme(l)%nr_PL)%r_nr = i   !store reaction number
          PL_scheme(l)%PL(PL_scheme(l)%nr_PL)%PorL = 1   !this is a production reaction for this component
          exit
        end if
      enddo
      if (found .EQV. .false.) then
        k=k+1
        PL_scheme(k)%name=name
        PL_scheme(k)%chem_number = k
        reactions(i)%outp(j)%chem_nr = k
        PL_scheme(l)%nr_PL = PL_scheme(l)%nr_PL +1
        if ( PL_scheme(l)%nr_PL > mrpcc ) then
          print *, 'mrpcc to low, increase mrpcc in modchem'
          stop
        end if
        PL_scheme(l)%PL(PL_scheme(l)%nr_PL)%r_nr = i   !store reaction number
        PL_scheme(l)%PL(PL_scheme(l)%nr_PL)%PorL = 1   !this is a production reaction for this component
      endif
    enddo !j=1,reactions(i)%nr_chem_outp
  enddo !i=1,react

  nr_active_chemicals = k

  if (nr_active_chemicals < nchsp ) then
    if (myid == 0)  print *, 'WARNING: More chemicals specified in @ line then actually used.', nr_active_chemicals,' <', nchsp
  endif

  !Determine from the reactions which formula to use for all the production and loss reactions
  !first do all reactions on the production side

  do i=1,nr_active_chemicals        !not nchsp: only active chemicals evaluated. Scheme is set in order (including inert species) later on
    do j=1,PL_scheme(i)%nr_PL
      react_nr = PL_scheme(i)%PL(j)%r_nr
      if( PL_scheme(i)%PL(j)%PorL == PRODUCTION) then     !this is a PRODUCTION
        do k=1,reactions(react_nr)%nr_chem_outp
          if( reactions(react_nr)%outp(k)%name == PL_scheme(i)%name) then
            select case(reactions(react_nr)%nr_chem_inp)  !left of arrow 1 reactant
              case (1)
              icoeff(1) = int(reactions(react_nr)%inp(1)%coeff +0.05)
                 select case (icoeff(1))
                   case (1)
                     PL_scheme(i)%PL(j)%formula = 1
                     PL_scheme(i)%PL(j)%comp1 = reactions(react_nr)%inp(1)%index_sv0
                   case (2)
                     PL_scheme(i)%PL(j)%formula = 2
                     PL_scheme(i)%PL(j)%comp1 = reactions(react_nr)%inp(1)%index_sv0
                     PL_scheme(i)%PL(j)%comp2 = reactions(react_nr)%inp(1)%index_sv0
                   case default
                     PL_scheme(i)%PL(j)%formula = 3
                     PL_scheme(i)%PL(j)%comp1 = reactions(react_nr)%inp(1)%index_sv0
                     PL_scheme(i)%PL(j)%exp1  = icoeff(1)
                  end select
                  PL_scheme(i)%PL(j)%coef =  reactions(react_nr)%outp(k)%coeff
              case(2)  !there are 2 reacting species
              icoeff(1) = int(reactions(react_nr)%inp(1)%coeff +0.05)
              icoeff(2) = int(reactions(react_nr)%inp(2)%coeff +0.05)
                if((icoeff(1) == 1) .AND. (icoeff(2) == 1) ) then
                  PL_scheme(i)%PL(j)%formula = 2
                  PL_scheme(i)%PL(j)%comp1 = reactions(react_nr)%inp(1)%index_sv0
                  PL_scheme(i)%PL(j)%comp2 = reactions(react_nr)%inp(2)%index_sv0
                else
                  PL_scheme(i)%PL(j)%formula = 4
                  PL_scheme(i)%PL(j)%comp1 = reactions(react_nr)%inp(1)%index_sv0
                  PL_scheme(i)%PL(j)%exp1  = icoeff(1)
                  PL_scheme(i)%PL(j)%comp2 = reactions(react_nr)%inp(2)%index_sv0
                  PL_scheme(i)%PL(j)%exp2  = icoeff(2)
                endif
                PL_scheme(i)%PL(j)%coef =  reactions(react_nr)%outp(k)%coeff
              case (3) !! there are 3 reacting species
               icoeff(1) = int(reactions(react_nr)%inp(1)%coeff +0.05)
               icoeff(2) = int(reactions(react_nr)%inp(2)%coeff +0.05)
               icoeff(3) = int(reactions(react_nr)%inp(3)%coeff +0.05)
               if( (icoeff(1)==1) .and. (icoeff(2) == 1) .and. (icoeff(3) == 1)) then
                  ! we don't need exponents keep it simple
                  PL_scheme(i)%PL(j)%formula = 5
                  PL_scheme(i)%PL(j)%comp1 = reactions(react_nr)%inp(1)%index_sv0
                  PL_scheme(i)%PL(j)%comp2 = reactions(react_nr)%inp(2)%index_sv0
                  PL_scheme(i)%PL(j)%comp3 = reactions(react_nr)%inp(3)%index_sv0
                else
                  PL_scheme(i)%PL(j)%formula = 6
                  PL_scheme(i)%PL(j)%comp1 = reactions(react_nr)%inp(1)%index_sv0
                  PL_scheme(i)%PL(j)%exp1  = icoeff(1)
                  PL_scheme(i)%PL(j)%comp2 = reactions(react_nr)%inp(2)%index_sv0
                  PL_scheme(i)%PL(j)%exp2  = icoeff(2)
                  PL_scheme(i)%PL(j)%comp3 = reactions(react_nr)%inp(3)%index_sv0
                  PL_scheme(i)%PL(j)%exp3  = icoeff(3)
                endif
                PL_scheme(i)%PL(j)%coef =  reactions(react_nr)%outp(k)%coeff
              case (4)
               icoeff(1) = int(reactions(react_nr)%inp(1)%coeff +0.05)
               icoeff(2) = int(reactions(react_nr)%inp(2)%coeff +0.05)
               icoeff(3) = int(reactions(react_nr)%inp(3)%coeff +0.05)
               icoeff(4) = int(reactions(react_nr)%inp(4)%coeff +0.05)
               PL_scheme(i)%PL(j)%formula = 7
               PL_scheme(i)%PL(j)%comp1 = reactions(react_nr)%inp(1)%index_sv0
               PL_scheme(i)%PL(j)%exp1  = icoeff(1)
               PL_scheme(i)%PL(j)%comp2 = reactions(react_nr)%inp(2)%index_sv0
               PL_scheme(i)%PL(j)%exp2  = icoeff(2)
               PL_scheme(i)%PL(j)%comp3 = reactions(react_nr)%inp(3)%index_sv0
               PL_scheme(i)%PL(j)%exp3  = icoeff(3)
               PL_scheme(i)%PL(j)%comp4 = reactions(react_nr)%inp(4)%index_sv0
               PL_scheme(i)%PL(j)%exp4  = icoeff(4)
               PL_scheme(i)%PL(j)%coef =  reactions(react_nr)%outp(k)%coeff
            end select
          endif
        enddo ! k=1,reactions(react_nr)%nr_chem_outp
      endif !( PL_scheme(i)%PL(j)%PorL == 1)
    enddo !j=1,PL_scheme(i)%nr_PL
  enddo !1,nr_active_chemicals

  !do all reactions on the loss side
  do i=1,nr_active_chemicals
    do j=1,PL_scheme(i)%nr_PL
      react_nr = PL_scheme(i)%PL(j)%r_nr
      if( PL_scheme(i)%PL(j)%PorL == LOSS) then     !This is LOSS
      do k=1,reactions(react_nr)%nr_chem_inp
        icoeff(1) = int(reactions(react_nr)%inp(1)%coeff +0.05)
        icoeff(2) = int(reactions(react_nr)%inp(2)%coeff +0.05)
        icoeff(3) = int(reactions(react_nr)%inp(3)%coeff +0.05)
        icoeff(4) = int(reactions(react_nr)%inp(4)%coeff +0.05)
        select case(reactions(react_nr)%nr_chem_inp)
        case (1) !the loss comp is the only reactant
          select case (icoeff(1))
            case (1)
              PL_scheme(i)%PL(j)%formula = 0
            case (2)
              PL_scheme(i)%PL(j)%formula = 1
              PL_scheme(i)%PL(j)%comp1 = reactions(react_nr)%inp(1)%index_sv0
            case (3)
              PL_scheme(i)%PL(j)%formula = 3
              PL_scheme(i)%PL(j)%comp1 = reactions(react_nr)%inp(1)%index_sv0
              PL_scheme(i)%PL(j)%exp1  = icoeff(1) - 1
          end select
          PL_scheme(i)%PL(j)%coef = reactions(react_nr)%inp(1)%coeff
        case (2) ! we have 2 components in which one is current species
          if( reactions(react_nr)%inp(k)%name == PL_scheme(i)%name) then ! current selected
            select case (k)
            case(1)
              if( (icoeff(1) ==1) .and. (icoeff(2) == 1) ) then
                PL_scheme(i)%PL(j)%formula = 1
                PL_scheme(i)%PL(j)%comp1 = reactions(react_nr)%inp(2)%index_sv0
              else if((icoeff(1) ==1) .and. (icoeff(2) > 1) ) then
                PL_scheme(i)%PL(j)%formula = 3
                PL_scheme(i)%PL(j)%comp1 = reactions(react_nr)%inp(2)%index_sv0
                PL_scheme(i)%PL(j)%exp1  = icoeff(2)
              else if((icoeff(1) ==2) .and. (icoeff(2) == 1) ) then
                PL_scheme(i)%PL(j)%formula = 2
                PL_scheme(i)%PL(j)%comp1 = reactions(react_nr)%inp(1)%index_sv0
                PL_scheme(i)%PL(j)%comp2 = reactions(react_nr)%inp(2)%index_sv0
              else
                PL_scheme(i)%PL(j)%formula = 4
                PL_scheme(i)%PL(j)%comp1 = reactions(react_nr)%inp(1)%index_sv0
                PL_scheme(i)%PL(j)%exp1  = icoeff(1) - 1
                PL_scheme(i)%PL(j)%comp2 = reactions(react_nr)%inp(2)%index_sv0
                PL_scheme(i)%PL(j)%exp2  = icoeff(2)
              endif
              PL_scheme(i)%PL(j)%coef = reactions(react_nr)%inp(1)%coeff
            case(2)
              if( (icoeff(1) ==1) .and. (icoeff(2) == 1) ) then
                PL_scheme(i)%PL(j)%formula = 1
                PL_scheme(i)%PL(j)%comp1 = reactions(react_nr)%inp(1)%index_sv0
              else if((icoeff(2) ==1) .and. (icoeff(1) > 1)) then
                PL_scheme(i)%PL(j)%formula = 3
                PL_scheme(i)%PL(j)%comp1 = reactions(react_nr)%inp(1)%index_sv0
                PL_scheme(i)%PL(j)%exp1  = icoeff(1)
              else if((icoeff(2) ==2) .and. (icoeff(1) == 1) ) then
                PL_scheme(i)%PL(j)%formula = 2
                PL_scheme(i)%PL(j)%comp1 = reactions(react_nr)%inp(1)%index_sv0
                PL_scheme(i)%PL(j)%comp2 = reactions(react_nr)%inp(2)%index_sv0
              else
                PL_scheme(i)%PL(j)%formula = 4
                PL_scheme(i)%PL(j)%comp1 = reactions(react_nr)%inp(1)%index_sv0
                PL_scheme(i)%PL(j)%exp1  = icoeff(1)
                PL_scheme(i)%PL(j)%comp2 = reactions(react_nr)%inp(2)%index_sv0
                PL_scheme(i)%PL(j)%exp2  = icoeff(2) - 1
              endif
              PL_scheme(i)%PL(j)%coef = reactions(react_nr)%inp(2)%coeff
            end select
          endif
        case (3) !we have 3 components on input
          if( reactions(react_nr)%inp(k)%name == PL_scheme(i)%name) then ! current selected
            select case (k)
              case (1)
                PL_scheme(i)%PL(j)%formula = 6
                PL_scheme(i)%PL(j)%comp1 = reactions(react_nr)%inp(2)%index_sv0
                PL_scheme(i)%PL(j)%exp1  = icoeff(2)
                PL_scheme(i)%PL(j)%comp2 = reactions(react_nr)%inp(3)%index_sv0
                PL_scheme(i)%PL(j)%exp2  = icoeff(3)
                PL_scheme(i)%PL(j)%coef = reactions(react_nr)%inp(1)%coeff
                if ( icoeff(1) == 1 ) then
                  PL_scheme(i)%PL(j)%formula = 4
                else
                  PL_scheme(i)%PL(j)%comp3 = reactions(react_nr)%inp(1)%index_sv0
                  PL_scheme(i)%PL(j)%exp3  = icoeff(1) - 1
                endif
              case (2)
                PL_scheme(i)%PL(j)%formula = 6
                PL_scheme(i)%PL(j)%comp1 = reactions(react_nr)%inp(1)%index_sv0
                PL_scheme(i)%PL(j)%exp1  = icoeff(1)
                PL_scheme(i)%PL(j)%comp2 = reactions(react_nr)%inp(3)%index_sv0
                PL_scheme(i)%PL(j)%exp2  = icoeff(3)
                PL_scheme(i)%PL(j)%coef = reactions(react_nr)%inp(2)%coeff
                if ( icoeff(2) == 1 ) then
                  PL_scheme(i)%PL(j)%formula = 4
                else
                  PL_scheme(i)%PL(j)%comp3 = reactions(react_nr)%inp(2)%index_sv0
                  PL_scheme(i)%PL(j)%exp3  = icoeff(2) -1
                endif
              case (3)
                PL_scheme(i)%PL(j)%formula = 6
                PL_scheme(i)%PL(j)%comp1 = reactions(react_nr)%inp(1)%index_sv0
                PL_scheme(i)%PL(j)%exp1  = icoeff(1)
                PL_scheme(i)%PL(j)%comp2 = reactions(react_nr)%inp(2)%index_sv0
                PL_scheme(i)%PL(j)%exp2  = icoeff(2)
                PL_scheme(i)%PL(j)%coef = reactions(react_nr)%inp(3)%coeff
                if ( icoeff(3) == 1 ) then
                  PL_scheme(i)%PL(j)%formula = 4
                else
                  PL_scheme(i)%PL(j)%comp3 = reactions(react_nr)%inp(3)%index_sv0
                  PL_scheme(i)%PL(j)%exp3  = icoeff(3) -1
                endif
            end select
          endif
        case (4) !we have 4 components on input
          PL_scheme(i)%PL(j)%coef = 1  !????????????
          if( reactions(react_nr)%inp(k)%name == PL_scheme(i)%name) then ! current selected
            PL_scheme(i)%PL(j)%formula = 7
            PL_scheme(i)%PL(j)%comp1 = reactions(react_nr)%inp(1)%index_sv0
            PL_scheme(i)%PL(j)%exp1  = icoeff(1)
            PL_scheme(i)%PL(j)%comp2 = reactions(react_nr)%inp(2)%index_sv0
            PL_scheme(i)%PL(j)%exp2  = icoeff(2)
            PL_scheme(i)%PL(j)%comp3 = reactions(react_nr)%inp(3)%index_sv0
            PL_scheme(i)%PL(j)%exp3  = icoeff(3)
            PL_scheme(i)%PL(j)%comp4 = reactions(react_nr)%inp(4)%index_sv0
            PL_scheme(i)%PL(j)%exp4  = icoeff(4)
            select case(k)
              case (1)
                PL_scheme(i)%PL(j)%exp1  = icoeff(1) - 1
                PL_scheme(i)%PL(j)%coef = reactions(react_nr)%inp(1)%coeff
              case (2)
                PL_scheme(i)%PL(j)%exp2  = icoeff(2) - 1
                PL_scheme(i)%PL(j)%coef = reactions(react_nr)%inp(2)%coeff
              case (3)
                PL_scheme(i)%PL(j)%exp3  = icoeff(3) - 1
                PL_scheme(i)%PL(j)%coef = reactions(react_nr)%inp(3)%coeff
              case (4)
                PL_scheme(i)%PL(j)%exp4  = icoeff(4) - 1
                PL_scheme(i)%PL(j)%coef = reactions(react_nr)%inp(4)%coeff
            end select
          endif
        end select
      enddo
      endif
    enddo
  enddo

  !fill PL_scheme with rtol and atol
  do i=1,nchsp
    do j=1,nchsp
      if (PL_scheme(i)%name == chem_name(j)) then
        PL_scheme(i)%atol = atol(j)
        PL_scheme(i)%rtol = rtol(j)
        !we don't need the org chem_number now use it as index to sv0
        PL_scheme(i)%chem_number = j
        exit
      end if
    end do
  end do

  ! the order of chemicals is in the order in which they appear in the chem reactions but we want them
  ! in the order of the @ line which is stored in chem_name()
  do i=1,nchsp
    found = .false.
    do j=1,nchsp
      if (chem_name(i) == PL_scheme(j)%name ) then
        PL_temp(i)= PL_scheme(j)
        found = .true.
        exit
      endif
    enddo
    if (found .EQV. .false.) then
      PL_temp(i)%name = chem_name(i)
    endif
  enddo

  PL_scheme = PL_temp

  ! check which chemicals are really used
  do i=1, nchsp
    if (PL_scheme(i)%nr_PL == 0 ) then
      PL_scheme(i)%active = .FALSE.
    else
      PL_scheme(i)%active = .TRUE.
    endif
  enddo

  call write_chem_scheme(chem_name)

  deallocate(PL_temp, reactions)

RETURN

100 if (myid == 0)  then
      print *,'error in inputchem'
      STOP
    ENDIF


end subroutine inputchem

!-----------------------------------------------------------------------------------------

SUBROUTINE read_chem(chem_name)
<<<<<<< HEAD
  use modglobal,   only : nsv
  use modmpi,      only : myid
  use modsurfdata, only : CO2loc
=======
  use modmpi,    only : myid
>>>>>>> ada0334d

  implicit none

  character*6, dimension(nchsp) ::chem_name
  character*255 scalarline
  integer i,j

  INERT%name  = 'INERT'
  PRODUC%name = 'PRODUC'
  O3%name     = 'O3'
  NO%name     = 'NO'
  NO2%name    = 'NO2'
  NO3%name    = 'NO3'
  N2O5%name   = 'N2O5'
  HNO3%name   = 'HNO3'
  HO2%name    = 'HO2'
  HO%name     = 'HO'
  H2O2%name   = 'H2O2'
  H2O%name    = 'H2O'
  CO%name     = 'CO'
  CO2%name    = 'CO2'
  RH%name     = 'RH'
  R%name      = 'R'
  NH3%name    = 'NH3'
  H2SO4%name  = 'H2SO4'
  ISO%name    = 'ISO'

  CO2%loc     = -1

  !chem species and atol and rtol
  read(10,'(a)',err=100)scalarline

  read(scalarline,*)(chem_name(j),j=1,nchsp)

  do i=1, nchsp
    if (O3%name    == chem_name(i)) then ; O3%loc   = i;  cycle; endif
    if (NO%name    == chem_name(i)) then ; NO%loc   = i;  cycle; endif
    if (NO2%name   == chem_name(i)) then ; NO2%loc  = i;  cycle; endif
    if (NO3%name   == chem_name(i)) then ; NO3%loc  = i;  cycle; endif
    if (N2O5%name  == chem_name(i)) then ; N2O5%loc = i;  cycle; endif
    if (HNO3%name  == chem_name(i)) then ; HNO3%loc = i;  cycle; endif
    if (HO%name    == chem_name(i)) then ; HO%loc   = i;  cycle; endif
    if (HO2%name   == chem_name(i)) then ; HO2%loc  = i;  cycle; endif
    if (H2O2%name  == chem_name(i)) then ; H2O2%loc = i;  cycle; endif
    if (H2O%name   == chem_name(i)) then ; H2O%loc  = i;  cycle; endif
    if (CO%name    == chem_name(i)) then ; CO%loc   = i;  cycle; endif
    if (CO2%name   == chem_name(i)) then ; CO2%loc  = i;  cycle; endif
    if (RH%name    == chem_name(i)) then ; RH%loc   = i;  cycle; endif
    if (R%name     == chem_name(i)) then ; R%loc    = i;  cycle; endif
    if (ISO%name   == chem_name(i)) then ; ISO%loc    = i;  cycle; endif
    if (NH3%name   == chem_name(i)) then ; NH3%loc  = i;  cycle; endif
    if (H2SO4%name == chem_name(i)) then ; H2SO4%loc  = i;  cycle; endif
    if (INERT%name == chem_name(i)) then ; INERT%loc  = i;  cycle; endif
    if (PRODUC%name== chem_name(i)) then ; PRODUC%loc  = i;  cycle; endif
  enddo

  CO2loc = CO2%loc
  if (CO2%loc .gt. 0) CO2loc = CO2loc + choffset

! the above loc gives the location of a chemical component relative to the first chemical position
! in SV0. The loc of the first chemical is always 1.  If you need the absolute
! position in SV0 you have to add CHOFFSET to the above loc position

  read(10,'(a)',err=100)scalarline
  read(scalarline,*)(atol(j),j=1,nchsp)

  read(10,'(a)',err=100)scalarline
  read(scalarline,*)(rtol(j),j=1,nchsp)

  do i=1,nchsp
    if (myid == 0)  print*, i,'  ',chem_name(i),atol(i),rtol(i)
  enddo

  print *,' '

RETURN

100 print *, 'error in reading chem species in inputchem'
    STOP


end subroutine read_chem


!-----------------------------------------------------------------------------------------


SUBROUTINE twostep()     !(t,te,y)   (timee, timee+dt, sv0)
use modglobal, only : rk3step,timee
use modfields, only: svm
<<<<<<< HEAD
use modmpi, only: myid
use modsurfdata, only: lrsAgs
=======
>>>>>>> ada0334d
implicit none

  if ((.not. lchem) .and. lrsAgs) then
    nr_raddep = 0
    CALL ratech
  endif
  if (.not. (lchem)) return

  if (rk3step/=3) return
  if(timee==0) return

  !!!! We only use the chemistry scalars in svm,
  !!!! in twostep2 we use them as y(:,:,:,1:nchsp)
  !!!! they may be starting at XX but we acces them with index 1 to nchsp
  call twostep2(svm(:,:,:,firstchem:lastchem))
  if (timee >= tnextwrite ) then
    tnextwrite = tnextwrite + itimeav
  endif
end subroutine twostep

!-----------------------------------------------------------------------------------------


SUBROUTINE twostep2(y)
!c
!c-----------------------------------------------------------------|
!c                                                                 |
!c*** *twostep*  chewmical solver                                  |
!c                                                                 |
!c     Jordi Vila    WUR           16/08/2004                      |
!c                                                                 |
!c     purpose.                                                    |
!c     --------                                                    |
!c                                                                 |
!c     It calculates numerically the chemical                      |
!c     term of the conservation equation of the scalars.           |
!c     The solver is based on the TWOSTEP (Verwer et al., 1996,    |
!c     Atmospheric Environment 30, 49-58). The method is based on  |
!c     the implicit, second-order, two-step backward differential  |
!c     formula.                                                    |
!c                                                                 |
!c**   interface.                                                  |
!c     ----------                                                  |
!c                                                                 |
!c    *twostep* is called from *program*                           |
!c                                                                 |
!c-----------------------------------------------------------------|
!c
<<<<<<< HEAD
use modglobal, only : ih,i1,jh,j1,i2,j2,k1,kmax,nsv,xtime,rtimee,rdt,timee,timeav_glob,xday,xlat,xlon,zf,dzf,ifoutput,cexpnr,dz,ijtot
=======
use modglobal, only : ih,i1,jh,j1,k1,kmax,rtimee,rdt,timee,timeav_glob,ifoutput,cexpnr,dz,rslabs
>>>>>>> ada0334d
use modfields, only : qt0
use modmpi, only: comm3d, mpierr,mpi_max,mpi_min,mpi_sum,my_real,myid,nprocs
use modtimestat, only: we, zi, ziold, calcblheight

implicit none

!!!!! we acces the chemicals from 1 to nchsp so we are independend of other scalars in svm
  real    y(2-ih:i1+ih,2-jh:j1+jh,k1,1:nchsp)

  real, allocatable :: ybegin(:,:,:,:)
  real, allocatable :: writearrayg(:,:)
  real    t, te
  integer nfcn,naccpt,nrejec,nstart,i,j,n,pl,it_i,it_j,it_k,it_l
  real    tb, kdt, dtmin, kdtmax, ytol
  real    ratio,dtold,a1,a2,c,cp1,dtg,errlte,dyc
  logical accept,failer,restart
  real    kdtl, errltel
  character*40 formatstring
  real    epsilon
  parameter (epsilon=1.0e-10)
  !parameter (dtmin=.2)    !orgineel 1.e-6)
  integer k_zi,Rnr
  integer nsecs, nhrs, nminut
  real    rest_zi, zi_temp, we_temp

  !c Initialization of logical and counters
  t = rtimee
  te = rtimee + rdt

  dtmin   = itermin
  naccpt  = 0
  nrejec  = 0
  nfcn    = 0
  nstart  = 0
  tb      = t
  kdtmax  = te-t

  if (H2O%loc /= 0) then
    if (lchconst .EQV. .true.) then
      y(2:i1,2:j1,:,H2O%loc) = q_ref * MW_air / MW_h2o * ppb
    else
      y(2:i1,2:j1,:,H2O%loc) = qt0(2:i1,2:j1,:) * MW_air / MW_h2o * ppb
    endif
  endif

  if(lchmovie .and. mod(timee,idtchmovie)==0 ) then
    allocate(k3d(2:i1,2:j1,kmax,tnor+2))  !2 extra for T_abs and convppb
    allocate(ybegin(2-ih:i1+ih,2-jh:j1+jh,k1,nchsp))
    ybegin = y
  endif

  !c Chemical solver
  CALL ratech

  do pl=1,kmax

    !c Initialization of logicals and counters
    failer  =.false.
    restart =.false.
    accept  =.true.
    nfcn = 0
    nstart = 0
    !c Initial stepsize computation.
    if (dtmin.eq.kdtmax) then
      write(6,*) 'dtmin.eq.kdtmax'
      stop
    endif

    call calc_K(pl)

    ynew(:,:,1:nchsp) = y(2:i1,2:j1, pl,1:nchsp)
    ysum(:,:,1:nchsp)  = y(2:i1,2:j1, pl,1:nchsp)
    call ITER (0.0,pl)
    nfcn=nfcn+1
    kdtl=te-t

    !  if n points to H2O or INERT skip calculations
    do n=1,nchsp
      if (n == H2O%loc .or. (PL_scheme(n)%active .eqv. .false.)) cycle
      do j=2,j1
        do i=2,i1
          dyc=yp(i,j,n)-y(i,j, pl, n)*yl(i,j, n)
          if (dyc >epsilon) then
            ytol=atol(n)+rtol(n)*abs(y(i,j, pl, n))
            kdtl=min(kdtl,ytol/abs(dyc))
          endif
        enddo
      enddo
    enddo

    call MPI_ALLREDUCE(kdtl, kdt, 1, MY_REAL,MPI_MIN,  comm3d, mpierr)

25  nstart=nstart+1

    if (restart) kdt=kdt/10.0
    restart=.true.
    kdt=max(dtmin,min(kdt,kdtmax))
    call FIT(t,te,kdt)
    kdt=min(kdt,(te-t)/2)
    ! sta=kdt

    !c The starting step is carried out, using the implicit Euler method.
    ynew(:,:,1:nchsp)  = y(2:i1,2:j1, pl,1:nchsp)
    yold(:,:,1:nchsp)  = y(2:i1,2:j1, pl,1:nchsp)
    ysum(:,:,1:nchsp)  = y(2:i1,2:j1, pl,1:nchsp)

    do i=1,numit
      call ITER(kdt,pl)
      nfcn=nfcn+1
    enddo

    naccpt=naccpt+1
    t=t+kdt
    y(2:i1,2:j1,pl,1:nchsp)=ynew(:,:,1:nchsp)

    !c Subsequent steps are carried out with the two-step BDF method.
    dtold = kdt
    ratio = 1.0

60  continue

    c   = 1.0/ratio
    cp1 = c+1.0
    a1  = ((c+1.0)**2)/(c*c+2.0*c)
    a2  =-1.0/(c*c+2.0*c)
    dtg = kdt*(1.0+c)/(2.0+c)

    ysum(:,:,1:nchsp) = a1*y(2:i1,2:j1,pl,1:nchsp)+a2*yold(:,:,1:nchsp)
    ynew(:,:,1:nchsp) = max(0.0,y(2:i1,2:j1,pl,1:nchsp)+ ratio*(y(2:i1,2:j1,pl,1:nchsp)-yold(:,:,1:nchsp)))

    do i=1,numit
      call ITER(dtg,pl)
      nfcn=nfcn+1
    enddo

    !c Stepsize control.
    errltel=0.0
    do n=1,nchsp
      if (n == H2O%loc .or. n==INERT%loc) cycle  !we aren't interested in the chemistry of water and is kept constant
      do j=2,j1
        do i=2,i1
          ytol=atol(n)+rtol(n)*abs(y(i,j,pl,n))
          errltel=max(errltel,abs(c*ynew(i,j,n)-cp1* y(i,j,pl,n)+yold(i,j,n))/ytol)
        enddo
      enddo
    enddo

    call MPI_ALLREDUCE(errltel, errlte, 1,MY_REAL,MPI_MAX, comm3d, mpierr)

    errlte=2.0*errlte/(c+c*c)
    call NEWDT(t,te,kdt,dtold,ratio,errlte,accept,dtmin,kdtmax)
    !c Check if step has been accepted.
    if (accept) then
      failer  = .false.
      restart = .false.
      naccpt  = naccpt+1

      yold(:,:,1:nchsp) = y(2:i1,2:j1, pl,1:nchsp)
      y(2:i1,2:j1, pl,1:nchsp) = ynew(:,:,1:nchsp)

      t = t+dtold

      if (t.ge.te) goto 120
        goto 60
    endif

    !c A restart check is carried out.kmax
    if (failer) then
      failer = .false.
      nrejec = nrejec+1
      naccpt = naccpt-1
      t=t-dtold
      y(2:i1,2:j1, pl,1:nchsp) = yold(:,:,1:nchsp)

      goto 25
    endif

    !c Here the step has been rejected.
    nrejec=nrejec+1
    failer=.true.
    goto 60

120 t=tb
  enddo  !pl=1,kmax


  if (lsegr .EQV. .true.) then
    if(timee>=tnextwrite) then
      we_temp = we
      zi_temp = ziold
      call calcblheight
      we      = we_temp
      ziold   = zi_temp
      k_zi    = int(zi/dz)
      rest_zi = (zi/dz)-k_zi

      reaction_ev = .FALSE.
      do n=1,nchsp
        if (PL_scheme(n)%active .EQV. .TRUE.) then
          do j=1,PL_scheme(n)%nr_PL
          if(PL_scheme(n)%PL(j)%PorL == PRODUCTION) then !Only look at the reaction formulas from the perspective of produced chemicals
            Rnr = PL_scheme(n)%PL(j)%r_nr  !Number of the reaction evaluated
            if (reaction_ev(Rnr) .EQV. .FALSE.) then !Only look at reactions that are not evaluated yet
              seg_concl = 0.0
              seg_conc_prodl = 0.0
              select case (PL_scheme(n)%PL(j)%formula) ! Determine the chemical equation type

              case (0) ! No input chemicals, so segregation is always 0 everywhere
                seg_conc_prod      = 1.0
                seg_conc_mult      = 1.0
                seg_conc_prod_vert = 1.0
                seg_conc_mult_vert = 1.0

              case (1) ! A -> ...
                do it_k=1,kmax
                  do it_j=2,j1
                    do it_i=2,i1
                      seg_concl(1,it_k)    = seg_concl(1,it_k) + y(it_i,it_j,it_k,PL_scheme(n)%PL(j)%comp1)
                      seg_conc_prodl(it_k) = seg_conc_prodl(it_k) + y(it_i,it_j,it_k,PL_scheme(n)%PL(j)%comp1)
                    enddo
                  enddo
                enddo
                do it_l=1,1
                  call MPI_ALLREDUCE(seg_concl(it_l,:) ,seg_conc(it_l,:,Rnr) ,kmax ,MY_REAL ,MPI_SUM ,comm3d ,mpierr)
                enddo
                call MPI_ALLREDUCE(seg_conc_prodl(:) ,seg_conc_prod_vert(Rnr,:) ,kmax ,MY_REAL ,MPI_SUM ,comm3d ,mpierr)
                seg_conc_mult_vert(Rnr,:) = seg_conc(1,:,Rnr)
                seg_conc_prod(Rnr) = sum(seg_conc_prod_vert(Rnr,1:k_zi))+rest_zi*seg_conc_prod_vert(Rnr,k_zi+1)
                seg_conc_mult(Rnr) = (sum(seg_conc(1,1:k_zi,Rnr)) + rest_zi*seg_conc(1,k_zi+1,Rnr))

              case(2) ! A + B -> ...
                do it_k=1,kmax
                  do it_j=2,j1
                    do it_i=2,i1
                      seg_concl(1,it_k)    = seg_concl(1,it_k) + y(it_i,it_j,it_k,PL_scheme(n)%PL(j)%comp1)
                      seg_concl(2,it_k)    = seg_concl(2,it_k) + y(it_i,it_j,it_k,PL_scheme(n)%PL(j)%comp2)
                      seg_conc_prodl(it_k) = seg_conc_prodl(it_k) + y(it_i,it_j,it_k,PL_scheme(n)%PL(j)%comp1)*y(it_i,it_j,it_k,PL_scheme(n)%PL(j)%comp2)
                    enddo
                  enddo
                enddo
                do it_l=1,2
                  call MPI_ALLREDUCE(seg_concl(it_l,:) ,seg_conc(it_l,:,Rnr) ,kmax ,MY_REAL ,MPI_SUM ,comm3d ,mpierr)
                enddo
                call MPI_ALLREDUCE(seg_conc_prodl(:) ,seg_conc_prod_vert(Rnr,:) ,kmax ,MY_REAL ,MPI_SUM ,comm3d ,mpierr)
                seg_conc_mult_vert(Rnr,:) = seg_conc(1,:,Rnr)*seg_conc(2,:,Rnr)/ijtot
                seg_conc_prod(Rnr) = sum(seg_conc_prod_vert(Rnr,1:k_zi))+rest_zi*seg_conc_prod_vert(Rnr,k_zi+1)
                seg_conc_mult(Rnr) = (sum(seg_conc(1,1:k_zi,Rnr)) + rest_zi*seg_conc(1,k_zi+1,Rnr)) &
                                   * (sum(seg_conc(2,1:k_zi,Rnr)) + rest_zi*seg_conc(2,k_zi+1,Rnr))/(ijtot*(k_zi+rest_zi))
              case(3) ! A^a -> ...
                do it_k=1,kmax
                  do it_j=2,j1
                    do it_i=2,i1
                      seg_concl(1,it_k)    = seg_concl(1,it_k) + y(it_i,it_j,it_k,PL_scheme(n)%PL(j)%comp1)
                      seg_conc_prodl(it_k) = seg_conc_prodl(it_k) + (y(it_i,it_j,it_k,PL_scheme(n)%PL(j)%comp1) ** PL_scheme(n)%PL(j)%exp1)
                    enddo
                  enddo
                enddo
                do it_l=1,1
                  call MPI_ALLREDUCE(seg_concl(it_l,:) ,seg_conc(it_l,:,Rnr) ,kmax ,MY_REAL ,MPI_SUM ,comm3d ,mpierr)
                enddo
                call MPI_ALLREDUCE(seg_conc_prodl(:) ,seg_conc_prod_vert(Rnr,:) ,kmax ,MY_REAL ,MPI_SUM ,comm3d ,mpierr)
                seg_conc_mult_vert(Rnr,:) = (seg_conc(1,:,Rnr) ** PL_scheme(n)%PL(j)%exp1) / (ijtot ** (PL_scheme(n)%PL(j)%exp1 - 1))
                seg_conc_prod(Rnr) = sum(seg_conc_prod_vert(Rnr,1:k_zi))+rest_zi*seg_conc_prod_vert(Rnr,k_zi+1)
                seg_conc_mult(Rnr) = ((sum(seg_conc(1,1:k_zi,Rnr)) + rest_zi*seg_conc(1,k_zi+1,Rnr)) ** PL_scheme(n)%PL(j)%exp1)&
                                   / ((ijtot*(k_zi+rest_zi)) ** (PL_scheme(n)%PL(j)%exp1 - 1))
                
              case(4) !A^a + B^b -> ...
                do it_k=1,kmax
                  do it_j=2,j1
                    do it_i=2,i1
                      seg_concl(1,it_k)    = seg_concl(1,it_k) + y(it_i,it_j,it_k,PL_scheme(n)%PL(j)%comp1)
                      seg_concl(2,it_k)    = seg_concl(2,it_k) + y(it_i,it_j,it_k,PL_scheme(n)%PL(j)%comp2)
                      seg_conc_prodl(it_k) = seg_conc_prodl(it_k) + (y(it_i,it_j,it_k,PL_scheme(n)%PL(j)%comp1) ** PL_scheme(n)%PL(j)%exp1) &
                                           * (y(it_i,it_j,it_k,PL_scheme(n)%PL(j)%comp2) ** PL_scheme(n)%PL(j)%exp2)
                    enddo
                  enddo
                enddo
                do it_l=1,2
                  call MPI_ALLREDUCE(seg_concl(it_l,:) ,seg_conc(it_l,:,Rnr) ,kmax ,MY_REAL ,MPI_SUM ,comm3d ,mpierr)
                enddo
                call MPI_ALLREDUCE(seg_conc_prodl(:) ,seg_conc_prod_vert(Rnr,:) ,kmax ,MY_REAL ,MPI_SUM ,comm3d ,mpierr)
                seg_conc_mult_vert(Rnr,:) = (seg_conc(1,:,Rnr) ** PL_scheme(n)%PL(j)%exp1) * (seg_conc(2,:,Rnr) ** PL_scheme(n)%PL(j)%exp2) &
                                          / (ijtot ** (PL_scheme(n)%PL(j)%exp1 + PL_scheme(n)%PL(j)%exp2 - 1))
                seg_conc_prod(Rnr) = sum(seg_conc_prod_vert(Rnr,1:k_zi))+rest_zi*seg_conc_prod_vert(Rnr,k_zi+1)
                seg_conc_mult(Rnr) = ((sum(seg_conc(1,1:k_zi,Rnr)) + rest_zi*seg_conc(1,k_zi+1,Rnr)) ** PL_scheme(n)%PL(j)%exp1)&
                                   * ((sum(seg_conc(2,1:k_zi,Rnr)) + rest_zi*seg_conc(2,k_zi+1,Rnr)) ** PL_scheme(n)%PL(j)%exp2)&
                                   / ((ijtot*(k_zi+rest_zi)) ** (PL_scheme(n)%PL(j)%exp1 + PL_scheme(n)%PL(j)%exp2 - 1))
                
              case(5) ! A + B + C -> ...   
                do it_k=1,kmax
                  do it_j=2,j1
                    do it_i=2,i1
                      seg_concl(1,it_k)    = seg_concl(1,it_k) + y(it_i,it_j,it_k,PL_scheme(n)%PL(j)%comp1)
                      seg_concl(2,it_k)    = seg_concl(2,it_k) + y(it_i,it_j,it_k,PL_scheme(n)%PL(j)%comp2)
                      seg_concl(3,it_k)    = seg_concl(3,it_k) + y(it_i,it_j,it_k,PL_scheme(n)%PL(j)%comp3)
                      seg_conc_prodl(it_k) = seg_conc_prodl(it_k) + y(it_i,it_j,it_k,PL_scheme(n)%PL(j)%comp1) &
                                           * y(it_i,it_j,it_k,PL_scheme(n)%PL(j)%comp2) * y(it_i,it_j,it_k,PL_scheme(n)%PL(j)%comp3)
                    enddo
                  enddo
                enddo
                do it_l=1,3
                  call MPI_ALLREDUCE(seg_concl(it_l,:) ,seg_conc(it_l,:,Rnr) ,kmax ,MY_REAL ,MPI_SUM ,comm3d ,mpierr)
                enddo
                call MPI_ALLREDUCE(seg_conc_prodl(:) ,seg_conc_prod_vert(Rnr,:) ,kmax ,MY_REAL ,MPI_SUM ,comm3d ,mpierr)
                seg_conc_mult_vert(Rnr,:) = seg_conc(1,:,Rnr)*seg_conc(2,:,Rnr)*seg_conc(3,:,Rnr)/(ijtot**2)
                seg_conc_prod(Rnr) = sum(seg_conc_prod_vert(Rnr,1:k_zi))+rest_zi*seg_conc_prod_vert(Rnr,k_zi+1)
                seg_conc_mult(Rnr) = (sum(seg_conc(1,1:k_zi,Rnr)) + rest_zi*seg_conc(1,k_zi+1,Rnr)) &
                                   * (sum(seg_conc(2,1:k_zi,Rnr)) + rest_zi*seg_conc(2,k_zi+1,Rnr)) &
                                   * (sum(seg_conc(3,1:k_zi,Rnr)) + rest_zi*seg_conc(3,k_zi+1,Rnr)) / ((ijtot*(k_zi+rest_zi))**2)
                
              case(6) ! A^a + B^b + C^c -> ...
                do it_k=1,kmax
                  do it_j=2,j1
                    do it_i=2,i1
                      seg_concl(1,it_k)    = seg_concl(1,it_k) + y(it_i,it_j,it_k,PL_scheme(n)%PL(j)%comp1)
                      seg_concl(2,it_k)    = seg_concl(2,it_k) + y(it_i,it_j,it_k,PL_scheme(n)%PL(j)%comp2)
                      seg_concl(3,it_k)    = seg_concl(3,it_k) + y(it_i,it_j,it_k,PL_scheme(n)%PL(j)%comp3)
                      seg_conc_prodl(it_k) = seg_conc_prodl(it_k) + (y(it_i,it_j,it_k,PL_scheme(n)%PL(j)%comp1) ** PL_scheme(n)%PL(j)%exp1) &
                                           * (y(it_i,it_j,it_k,PL_scheme(n)%PL(j)%comp2) ** PL_scheme(n)%PL(j)%exp2) &
                                           * (y(it_i,it_j,it_k,PL_scheme(n)%PL(j)%comp3) ** PL_scheme(n)%PL(j)%exp3)
                    enddo
                  enddo
                enddo
                do it_l=1,3
                  call MPI_ALLREDUCE(seg_concl(it_l,:) ,seg_conc(it_l,:,Rnr) ,kmax ,MY_REAL ,MPI_SUM ,comm3d ,mpierr)
                enddo
                call MPI_ALLREDUCE(seg_conc_prodl(:) ,seg_conc_prod_vert(Rnr,:) ,kmax ,MY_REAL ,MPI_SUM ,comm3d ,mpierr)
                seg_conc_mult_vert(Rnr,:) = (seg_conc(1,:,Rnr) ** PL_scheme(n)%PL(j)%exp1) &
                                          * (seg_conc(2,:,Rnr) ** PL_scheme(n)%PL(j)%exp2) &
                                          * (seg_conc(3,:,Rnr) ** PL_scheme(n)%PL(j)%exp3) &
                                          / (ijtot ** (PL_scheme(n)%PL(j)%exp1 + PL_scheme(n)%PL(j)%exp2 + PL_scheme(n)%PL(j)%exp3 - 1))
                seg_conc_prod(Rnr) = sum(seg_conc_prod_vert(Rnr,1:k_zi))+rest_zi*seg_conc_prod_vert(Rnr,k_zi+1)
                seg_conc_mult(Rnr) = ((sum(seg_conc(1,1:k_zi,Rnr)) + rest_zi*seg_conc(1,k_zi+1,Rnr)) ** PL_scheme(n)%PL(j)%exp1)&
                                   * ((sum(seg_conc(2,1:k_zi,Rnr)) + rest_zi*seg_conc(2,k_zi+1,Rnr)) ** PL_scheme(n)%PL(j)%exp2)&
                                   * ((sum(seg_conc(3,1:k_zi,Rnr)) + rest_zi*seg_conc(3,k_zi+1,Rnr)) ** PL_scheme(n)%PL(j)%exp3)&
                                   / ((ijtot*(k_zi+rest_zi)) ** (PL_scheme(n)%PL(j)%exp1 + PL_scheme(n)%PL(j)%exp2 + PL_scheme(n)%PL(j)%exp3 - 1))
                
              case(7) ! A^a + B^b + C^c + D^d -> ... 
                do it_k=1,kmax
                  do it_j=2,j1
                    do it_i=2,i1
                      seg_concl(1,it_k)    = seg_concl(1,it_k) + y(it_i,it_j,it_k,PL_scheme(n)%PL(j)%comp1)
                      seg_concl(2,it_k)    = seg_concl(2,it_k) + y(it_i,it_j,it_k,PL_scheme(n)%PL(j)%comp2)
                      seg_concl(3,it_k)    = seg_concl(3,it_k) + y(it_i,it_j,it_k,PL_scheme(n)%PL(j)%comp3)
                      seg_concl(4,it_k)    = seg_concl(4,it_k) + y(it_i,it_j,it_k,PL_scheme(n)%PL(j)%comp4)
                      seg_conc_prodl(it_k) = seg_conc_prodl(it_k) + (y(it_i,it_j,it_k,PL_scheme(n)%PL(j)%comp1) ** PL_scheme(n)%PL(j)%exp1) &
                                           * (y(it_i,it_j,it_k,PL_scheme(n)%PL(j)%comp2) ** PL_scheme(n)%PL(j)%exp2) &
                                           * (y(it_i,it_j,it_k,PL_scheme(n)%PL(j)%comp3) ** PL_scheme(n)%PL(j)%exp3) &
                                           * (y(it_i,it_j,it_k,PL_scheme(n)%PL(j)%comp4) ** PL_scheme(n)%PL(j)%exp4)
                    enddo
                  enddo
                enddo
                do it_l=1,4
                  call MPI_ALLREDUCE(seg_concl(it_l,:) ,seg_conc(it_l,:,Rnr) ,kmax ,MY_REAL ,MPI_SUM ,comm3d ,mpierr)
                enddo
                call MPI_ALLREDUCE(seg_conc_prodl(:) ,seg_conc_prod_vert(Rnr,:) ,kmax ,MY_REAL ,MPI_SUM ,comm3d ,mpierr)
                seg_conc_mult_vert(Rnr,:) = (seg_conc(1,:,Rnr) ** PL_scheme(n)%PL(j)%exp1) &
                                          * (seg_conc(2,:,Rnr) ** PL_scheme(n)%PL(j)%exp2) &
                                          * (seg_conc(3,:,Rnr) ** PL_scheme(n)%PL(j)%exp3) &
                                          * (seg_conc(4,:,Rnr) ** PL_scheme(n)%PL(j)%exp4) &
                                          / (ijtot ** (PL_scheme(n)%PL(j)%exp1 + PL_scheme(n)%PL(j)%exp2 &
                                                      + PL_scheme(n)%PL(j)%exp3 + PL_scheme(n)%PL(j)%exp4 - 1))
                seg_conc_prod(Rnr) = sum(seg_conc_prod_vert(Rnr,1:k_zi))+rest_zi*seg_conc_prod_vert(Rnr,k_zi+1)
                seg_conc_mult(Rnr) = ((sum(seg_conc(1,1:k_zi,Rnr)) + rest_zi*seg_conc(1,k_zi+1,Rnr)) ** PL_scheme(n)%PL(j)%exp1)&
                                   * ((sum(seg_conc(2,1:k_zi,Rnr)) + rest_zi*seg_conc(2,k_zi+1,Rnr)) ** PL_scheme(n)%PL(j)%exp2)&
                                   * ((sum(seg_conc(3,1:k_zi,Rnr)) + rest_zi*seg_conc(3,k_zi+1,Rnr)) ** PL_scheme(n)%PL(j)%exp3)&
                                   * ((sum(seg_conc(4,1:k_zi,Rnr)) + rest_zi*seg_conc(4,k_zi+1,Rnr)) ** PL_scheme(n)%PL(j)%exp4)&
                                   / ((ijtot*(k_zi+rest_zi)) ** (PL_scheme(n)%PL(j)%exp1 + PL_scheme(n)%PL(j)%exp2 &
                                                                + PL_scheme(n)%PL(j)%exp3 + PL_scheme(n)%PL(j)%exp4 - 1))
              case default
                if(myid==0) then
                  Print *,'Reaction type of reaction #',Rnr,' is not supported for segregation calculations'
                endif
              end select !select case as function of the equation type
!
!              if(myid==0) then
!                Print *,'Finished segregation calculation for reaction #',Rnr
!              endif
!                
              reaction_ev(PL_scheme(n)%PL(j)%r_nr) = .TRUE. ! Reaction #<r_nr> has been evaluated
            endif !reaction evaluated yet?
          endif   !only PRODUCTION terms for chemical n
          enddo   !j=1,reactions for chemical n
        endif     !active
      enddo       !n=1,nchsp
      do j=1,tnor
        if(reaction_ev(j) .EQV. .FALSE.) then
          if(myid==0) then
            Print *,'Reaction ',j,' has no production terms and is therefore not evaluated'
          endif
        endif
      enddo

      where (seg_conc_mult .ne. 0)
        segregation = (seg_conc_prod-seg_conc_mult)/seg_conc_mult
      elsewhere
        segregation = -9999.0 !Error code, devision by 0
      endwhere
      where (seg_conc_mult_vert .ne. 0)
        segregation_vert = (seg_conc_prod_vert-seg_conc_mult_vert)/seg_conc_mult_vert
      elsewhere
        segregation_vert = -9999.0 !Error code, devision by 0
      endwhere

      if(myid==0) then
        open (ifoutput,file='seg.'//cexpnr,position='append') 
          write(formatstring,'(a,i3,a)') '(F9.2,1x,F7.2,',tnor,'(2x,e12.6))'
          write(ifoutput,formatstring) rtimee,zi,(segregation(i),i=1,tnor)
        close(ifoutput)

        nsecs   = nint(real(timee)/1000.)
        nhrs    = int(nsecs/3600)
        nminut  = int(nsecs/60)-nhrs*60
        nsecs   = mod(nsecs,60)
        open (ifoutput,file='seg_h.'//cexpnr,position='append') 
          write(ifoutput,'(A,/A,F5.0,A,I4,A,I2.2,A,I2.2,A,/A)') &
          '#-----------------------------------------------------------------------------'&
          ,'#',(timeav_glob),'--- AVERAGING TIMESTEP --- '      &
          ,nhrs,':',nminut,':',nsecs      &
          ,'   HRS:MIN:SEC AFTER INITIALIZATION ','#-----------------------------------------------------------------------------'

          write(formatstring,'(a,i3,a)') '(a9,1x,a7,1x,a7,',tnor,'(2x,a5,i3.3,a4))'
          write(ifoutput,formatstring) '#Time [s]','z_i [m]','h [m]',('IsegR',i,' [-]',i=1,tnor)
 
          write(formatstring,'(a,i3,a)') '(F9.2,1x,F7.2,1x,F7.2,',tnor,'(2x,e12.6))'
          do it_k=1,kmax
            write(ifoutput,formatstring) rtimee,zi,(it_k-0.5)*dz,(segregation_vert(i,it_k),i=1,tnor)
          enddo !Loop over height
          write(ifoutput,'(//)') 
        close(ifoutput)
      endif !(myid == 0)
    endif   !timee>=tnextwrite
  endif     !lsegr .EQV. .true.


  if( timee>=tnextwrite) then
    allocate (writearrayg(k1,tnor+2))
    writearrayg = 0.
    do n=1,tnor+2
      call MPI_ALLREDUCE(writearray(:,n), writearrayg(:,n) ,k1, MY_REAL, MPI_SUM, comm3d, mpierr)
    enddo
    if(myid==0) then
      open(ifoutput,file='keffs.'//cexpnr,position='append')
      write(ifoutput,'(a,f8.1)') 'time =',rtimee
      write(formatstring,'(a,i3,a)') '(5x,',tnor+2,'(2x,a6,3x))'
      write(ifoutput,formatstring) (RC(i)%rname,i=1,tnor),'Tabs','convppb'
      write(formatstring,'(a,i3,a)') '(5x,',tnor+2,'(3x,i3,5x))'
      write(ifoutput,formatstring)( RC(i)%func1,i=1,tnor)
!      do pl=1,kmax
!        write(ifoutput,'(i3,x,19e11.4)') pl,(writearray(pl,i),i=1,tnor+2)
!      enddo
      do pl=1,kmax
        write(formatstring,'(a,i3,a)') '(i3,1x,',tnor+2,'e11.4)'
        write(ifoutput,formatstring) pl,(writearrayg(pl,i)/nprocs,i=1,tnor+2)
      enddo

      close(ifoutput)
    endif !(myid == 0)
    deallocate(writearrayg)
  endif

  if (lchmovie .and. (mod(timee,idtchmovie)==0 )) then
    call chemmovie(ybegin)
    deallocate(k3d,ybegin)
  endif

  !close (100)
return

end subroutine twostep2


!c***********************************************************************

subroutine NEWDT(t,te,dt,dtold,ratio,errlte,accept,dtmin,dtmax)
implicit none

  real    t,te,dt,dtold,ratio,errlte,ts,dtmin,dtmax,eps
  logical accept
  parameter (eps=1.e-12)

  if ((errlte.gt.1.0).and.(dt.gt.dtmin)) then
    accept=.false.
    ts=t
  else
    accept=.true.
    dtold=dt
    ts=t+dtold
  endif

  dt=max(0.5,min(2.0,0.8/sqrt(errlte+eps)))*dt
  dt=max(dtmin,min(dt,dtmax))
  call FIT(ts,te,dt)
  ratio=dt/dtold

return
end subroutine NEWDT

!c***********************************************************************

subroutine FIT(t,te,dt)
implicit none

 real  t,te,dt,rns
 integer  ns

 rns=(te-t)/dt
 if (rns.gt.10.0)then
   ! do nothing

 else
   ns=int(rns)+1
   dt=(te-t)/ns
   dt=(dt+t)-t
 endif

return
end subroutine FIT

!XXXXXXXXXXXXXXXXXXXXXXXXXXXXXXXXXXXXXXXXXXXXXXXXXXXXXXXX

subroutine calc_K(k)
use modglobal, only :rlv, cp, i1,j1, imax,jmax,timee
use modfields, only :thl0,exnf,ql0,presf,svm
implicit none

  integer k
  integer i

  if (lchconst .EQV. .false.) then
    T_abs(:,:) = thl0(2:i1,2:j1,k) * exnf(k) + (rlv/cp) * ql0(2:i1,2:j1,k)
    ! concentrations are in ppb reactionconstant are1 cm3/moleculer.s =>convppb
    ! if K in
  !  convppb(:,:) = 6.023e8 * (presf(k)/100) / (8.314e-2 * T_abs(:,:))
    convppb(:,:) = Avogrado * 1.e-9 * 1e-6/8.314e-2/100 * (presf(k)) / ( T_abs(:,:))
     ! 2.46e10*1.e9 = 2.46e19     <= 0.7224*P/T
  else
    T_abs(:,:) = t_ref
    convppb(:,:) = Avogrado * 1.e-9 * 1e-6 * (p_ref/100) / (8.314e-2 * t_ref)
  endif

  if (lchmovie .and. (mod(timee,idtchmovie)==0)) then
    k3d(:,:,k,tnor+1) = T_abs
    k3d(:,:,k,tnor+2) = convppb
  endif

  if( timee>=tnextwrite) then
     writearray(k,tnor+1)=sum(T_abs)/(imax*jmax)
     writearray(k,tnor+2)=sum(convppb)/(imax*jmax)
  endif

  if( lchmovie .and. (mod(timee,idtchmovie)==0)) then
     writearray(k,tnor+1)=sum(T_abs)/(imax*jmax)
     writearray(k,tnor+2)=sum(convppb)/(imax*jmax)
  endif

  do i=1, tnor
    if (RC(i)%RadDep == 1 ) then
      if (timee>=tnextwrite) then
        writearray(k,i) = sum(keff(:,:,RC(i)%Kindex,k))/(imax*jmax)
      endif
      if( lchmovie .and. (mod(timee,idtchmovie)==0)) then
        k3d(:,:,k,i) = keff(:,:,RC(i)%Kindex,k)
      endif
      !do nothing this is done in ratech
    else   ! not hv reaction func1 can have different meaning
      select case ( RC(i)%func1 )
      case(0)
        !do nothing K is in PPB and constant
      case(1) ! K in cm3/molecules*sec and independent of temperature
        keffT(:,:,RC(i)%Kindex) = RC(i)%A * convppb(:,:)
      case(2) !temperature depence of K
        keffT(:,:,RC(i)%Kindex) = RC(i)%A * exp(RC(i)%B / T_abs(:,:)) * convppb(:,:)
      case (3) !more complex temperature dependence
        keffT(:,:,RC(i)%Kindex) = RC(i)%A * (T_abs(:,:)/RC(i)%B)**RC(i)%C * exp(RC(i)%D / T_abs(:,:))* convppb(:,:)
      case(4:5) !use Lindemann-Hinshelwood equation  4 = second order 5 = first order so no conv_XXX factor
          !first CBL
        rk1(:,:)= RC(i)%A * (T_abs(:,:)/300)**RC(i)%B * exp(RC(i)%C/(T_abs(:,:))) * convppb(:,:) * 1e9
        rk2(:,:)= RC(i)%D * (T_abs(:,:)/300)**RC(i)%E * exp(RC(i)%F/(T_abs(:,:)))
        rk(:,:) = rk1 * rk2 /( rk1+rk2) * RC(i)%G
        if (RC(i)%func1 == 4) then
          keffT(:,:,RC(i)%Kindex) = rk(:,:) * convppb(:,:)
        else
          keffT(:,:,RC(i)%Kindex) = rk(:,:)
        endif
      case(6)!special function of reaction which is dependend on [H2O] but it is not a reactant
        !first CBL
        rk1(:,:) = RC(i)%A * exp(RC(i)%B / T_abs(:,:)) * convppb(:,:)
        rk2(:,:) = RC(i)%C * exp(RC(i)%D / T_abs(:,:)) * convppb(:,:)**2 * 1e9
        rk(:,:) =  RC(i)%E * exp(RC(i)%F / T_abs(:,:)) * svm(2:i1,2:j1,k,(H2O%loc+choffset)) * convppb(:,:)
        keffT(:,:,RC(i)%Kindex) = (rk1(:,:) + rk2(:,:)) * (1. + rk(:,:))
      case(7) ! same as 3 but third order so conv_ppb to the power 2
        keffT(:,:,RC(i)%Kindex) = RC(i)%A * (T_abs(:,:)/RC(i)%B)**RC(i)%C * exp(RC(i)%D / T_abs(:,:))* (convppb(:,:)**2)
      case default !if someone put by mistake a different number
        write (*,*) 'Unknown function specified'
        STOP
      end select

      if( timee>=tnextwrite) then
        writearray(k,i)=sum(keffT(:,:,RC(i)%Kindex))/(imax*jmax)
!        if (lsegrk .EQV. .true.) then
!          keffT3D(:,:,:,k) = keffT(:,:,:)
!        endif
      endif

      if (lchmovie .and. (mod(timee,idtchmovie)==0)) then
        k3d(:,:,k,i) = keffT(:,:,RC(i)%Kindex)
      endif
    endif

  end do !tnor

end subroutine calc_K

subroutine ratech
!
!-----------------------------------------------------------------|
!                                                                 |
!*** *ratech*  calculate the photolyis rate perturbed by clouds   |
!                                                                 |
!     Jordi Vila   WUR          16/08/2004                        |
!                                                                 |
!    purpose.                                                     |
!     --------
!
!     It calculates the photolysis rate perturbed by the clouds
!     It takes the clear sky value prescribed at input_chem
!     and it modifyes according to the parameterization developed
!     by Chang et al.(eqs 13) (JGR, vol 92, 14,681).
!     The parametrization depends on:
!     - Cloud optical depth
!     - Solar zenith angles
!
!**   interface.
!     ----------
! KvdD
!     if zbase then from top down to ztop to catch double(broken) clouds
!     inside cloud scaled with ql0
!
!                 hv
!     O3         ----> O(1D) + O2   (jO3)
!     O(1D) + H2O ---> 2HO
!     O(1D) + AIR ---> DEACTIVATION
!overall:
!     O3 + H2O ---> 2HO + O2         (JO3)
!-----------------------------------------------------------------
!

<<<<<<< HEAD
  use modglobal, only : i1,i2,ih, j1,j2,jh, k1,kmax,pi,xtime,timee,rtimee,tres,xday,xlat,xlon, &
                        zf,dzf, iexpnr,ijtot,ifoutput,cexpnr
  use modfields, only : sv0, qt0, ql0 ,rhof
  use modmpi,    only : myid, comm3d, mpierr, mpi_max, my_real, mpi_integer, mpi_sum
  use modsurfdata,only: taufield, lrsAgs
=======
  use modglobal, only : i1,j1,kmax,pi,xtime,timee,rtimee,xday,xlat,xlon, &
                        zf,dzf,rslabs,ifoutput,cexpnr
  use modfields, only : qt0, ql0 ,rhof
  use modmpi,    only : myid, comm3d, mpierr, mpi_max, my_real, mpi_sum
>>>>>>> ada0334d
  implicit none

  real  sza
  integer   i,j,k,l,m,n,r
  real  zbase, ztop, qlint, clddepth
  real  zbasesum, ztopmax, zbasecount
  real  zbasesuml, ztopmaxl, zbasecountl
  real  cloudheight, cloudheightmax
  real  cloudheightmaxl
  real  cloudheightsum, cloudheightsuml
  real  cloudcount,cloudcountl
  real  qlintsum,qlintsuml
  real  qlintmax,qlintmaxl
  real  qlintallsum,qlintallsuml
  real  qlintallmax,qlintallmaxl
  real  coszen, coszenmax
  real  rhow, re, tr, fba, fab, tauc, tau2
  real  ks,diff,qsum
  real  xhr
  logical lday

  lday = .false.

  xhr = xtime + rtimee/3600.

  re    = 1.e-05 ! mean cloud drop radius
  rhow  = 1000.  ! density of water
  tauc  = 5.     ! Optically thin clouds (critical value)

!   --------------------------
!   Calculating reaction rates
!   --------------------------

  sza = getth(xday,xlat,xlon,xhr)
  coszen = max(0.0,cos(sza)) !to avoid negative values

  if (coszen > 0.00) then !it is day
    lday = .true.
    if(myid==0 .and. (switch .eqv. .false.)) then
      switch = .true.
      write(*,*)'The SUN is UP at timee=',rtimee,xhr
    endif
    if (ldiuvar .eqv. .false.) then ! we have to fix the sza to the fixed hour h_ref
      sza = getth(xday,xlat,xlon,h_ref)
      coszen = max(0.0,cos(sza))
!write(*,*)sza,coszen
    endif
  else
    lday = .false.
    if(myid==0 .and. (switch .eqv. .true.) ) then
      switch = .false.
      write(*,*)'The SUN is DOWN at timee=',rtimee,xhr
    endif
  endif

  if (lday .eqv. .false.) then
    ! It is night, no photolysis reactions
    keff(:,:,:,:) = 0.0
    RETURN
  else
    do i=1, nr_raddep
      r = raddep_RCindex(i) !array to photolysis reactionnumbers
      select case (RC(r)%func1)
      case (1) ! constant independent of sza
        RC(r)%Keff = RC(r)%A
      case (2) ! exponential function
        RC(r)%Keff = RC(r)%A * exp(RC(r)%B / coszen)
!write(*,*)'func 2',RC(r)%Keff
      case (3) ! powerfunction
        RC(r)%Keff = RC(r)%A * coszen ** RC(r)%B
      case (4) ! powerfunction but special for JO3
        RC(r)%Keff = RC(r)%A * coszen ** RC(r)%B
!write(*,*)'func 4',RC(r)%Keff
      case default
        RC(r)%Keff = 1.
      end select
    enddo
  endif

  !fill the keff with values for no clouds
  do i=1, nr_raddep
    r = raddep_RCindex(i)
    select case (RC(r)%func1)
    case (4) !special for jO3  JO3 = jO3 * k1[H2O] / (k1[H2O] + k2[Air])
      if(lchconst .eqv. .true.) then
        keff(:,:,i,:) = RC(r)%Keff * RC(r)%D *  (q_ref * MW_air/MW_h2o ) / &
         (RC(r)%D * q_ref * MW_air/MW_h2o + RC(r)%E * (1.- q_ref* MW_air/MW_h2o))
!write(*,*)'func 4', keff(2,2,i,2),RC(r)%Keff,RC(r)%D *  (q_ref * MW_air/MW_h2o ),RC(r)%D * q_ref * MW_air/MW_h2o,RC(r)%E * (1.- q_ref* MW_air/MW_h2o)
      else
        keff(:,:,i,:) = RC(r)%Keff * RC(r)%D * ( qt0(2:i1,2:j1,1:kmax) * MW_air/MW_h2o ) / &
         (RC(r)%D * ( qt0(2:i1,2:j1,1:kmax) * MW_air/MW_h2o ) + RC(r)%E * (1.- qt0(2:i1,2:j1,1:kmax)* MW_air/MW_h2o))
      endif
    case default ! for now for all other photolysis reactions
      keff(:,:,i,:) = RC(r)%Keff
    end select
  enddo

  zbasesum = 0.
  zbasecount = 0.
  clddepth = 0.
  ztopmax = 0.
  cloudheightmax = 0.0
  cloudheightsum = 0.0
  cloudcount = 0.0
  qlintsum = 0.0
  qlintmax = 0.0
  qlintallsum = 0.0
  qlintallmax = 0.0

  if( sum(ql0) == 0.0 .or. (lcloudKconst  .eqv. .true.)) then  ! maybe < 0.01
    !there is no liquid water in the domain so no clouds
    !or we like constamnt value's for K so we are finished here
  else
    !we have to look for the individual clouds

    !for clouds the the max solar zenith angle is cutoff at 60 degrees
    coszenmax = min(60*pi/180,coszen)

    if (lrsAgs) then
      tauField   = 0.0
    endif

    do j=2,j1
      do i=2,i1
        kefftemp = 1.0
        do k=2,kmax
          if (ql0(i,j,k) > 0.0) then !found bottom of cloud at level k
            do L=kmax,k,-1  !continue from top down to bottom
              if (ql0(i,j,L).gt.0.0) then !found top of cloud at level L
                qsum  = sum(ql0(i,j,k:L))
                qlint = sum(ql0(i,j,k:L) * rhof(k:L) * dzf(k:L)) ! ??? ###############rhof(one) or rhof(L)   ###########################
                exit !L loop
              endif
            enddo

            zbase = zf(k)
            ztop = zf(L)
            clddepth = ztop - zbase
            cloudcount = cloudcount + 1
            qlintallsum = qlintallsum + qlint
            qlintallmax = max(qlintallmax,qlint)

            !- Calculating transmission coefficient, cloud optical depth
            tau2 = (3./2.)*(qlint/(rhow*re))

            if (lrsAgs) then
              tauField(i,j) = tau2
            endif

            if (tau2 >= tauc ) then  ! 'dense' cloud
              ! smooting of cloud base and top
              zbase = zf(k) - (ql0(i,j,k)/(ql0(i,j,k) + ql0(i,j,k+1))) * dzf(k)  !!!!! of dzf(k+-?) with non equidistant grid
              ztop  = zf(L) + (ql0(i,j,L)/(ql0(i,j,L) + ql0(i,j,L-1))) * dzf(L)  !!!!! of dzf(l+-?)
              !for cloud statistics
              zbasesum = zbasesum + zbase
              zbasecount = zbasecount + 1
              ztopmax = max(ztopmax, ztop)
              cloudheight = ztop - zbase
              cloudheightmax = max(cloudheightmax, cloudheight)
              cloudheightsum = cloudheightsum + cloudheight
              qlintsum = qlintsum + qlint
              qlintmax = max(qlintmax,qlint)

              tr   = (5. - exp(-tau2))/(4.+ 3.*tau2*0.14)

              fba  = 1.6 * tr * coszenmax      !factor below clouds
              kefftemp(1:k-1,:)  = fba
              ! Only the factor above clouds is dependent on the chemical species
              do m = 1, nr_raddep
                r = raddep_RCindex(m)
                !RC(r)%C is the alfa factor of Chang
                fab  = 1. + RC(r)%C * (1-tr) * coszenmax   !factor above clouds
                ! above cloud
                kefftemp(l:kmax,m) = fab

                !inside cloud
                diff = fab - fba
                ks = fab
       !if(myid==0)write(*,*) raddep_RCindex(m),'fab=',fab,'fba=',fba
                ! scale inside cloud with ql0
                ! not sure this is correct with non equidistant grid
                do n=l-1,k,-1
                  ks = ks - ql0(i,j,n)/qsum * diff
                  kefftemp(n,m) = ks
                enddo
                keff(i,j,m,:) = keff(i,j,m,:) * kefftemp(:,m)
        !if(myid==0)write (*,*) myid,'xxx',timee,m,r,RC(r)%func1, RC(r)%Keff,keff(i,j,m,1)
              enddo !m = 1, nr_raddep

            endif !dense cloud
            EXIT ! k loop
          endif !ql0(i,j,k) >0
        enddo !k loop
      enddo !i loop
    enddo !j loop
  endif !ql0(:,:,:) = 0


  if(timee>=tnextwrite) then
     ztopmaxl = ztopmax
     zbasesuml = zbasesum
     zbasecountl = zbasecount
     cloudheightmaxl = cloudheightmax
     cloudheightsuml = cloudheightsum
     cloudcountl = cloudcount
     qlintsuml = qlintsum
     qlintmaxl = qlintmax
     qlintallsuml = qlintallsum
     qlintallmaxl = qlintallmax

     call MPI_ALLREDUCE(zbasecountl   , zbasecount   , 1,    MY_REAL,  MPI_SUM, comm3d, mpierr)
     call MPI_ALLREDUCE(cloudcountl   , cloudcount   , 1,    MY_REAL,  MPI_SUM, comm3d, mpierr)

     call MPI_ALLREDUCE(zbasesuml, zbasesum, 1,    MY_REAL,  MPI_SUM, comm3d, mpierr)
     call MPI_ALLREDUCE(ztopmaxl, ztopmax, 1,    MY_REAL,  MPI_MAX, comm3d, mpierr)

     call MPI_ALLREDUCE(cloudheightmaxl, cloudheightmax, 1,    MY_REAL,  MPI_MAX, comm3d, mpierr)
     call MPI_ALLREDUCE(cloudheightsuml, cloudheightsum, 1,    MY_REAL,  MPI_SUM, comm3d, mpierr)

     call MPI_ALLREDUCE(qlintmaxl, qlintmax, 1,    MY_REAL,  MPI_MAX, comm3d, mpierr)
     call MPI_ALLREDUCE(qlintsuml, qlintsum, 1,    MY_REAL,  MPI_SUM, comm3d, mpierr)

     call MPI_ALLREDUCE(qlintallmaxl, qlintallmax, 1,    MY_REAL,  MPI_MAX, comm3d, mpierr)
     call MPI_ALLREDUCE(qlintallsuml, qlintallsum, 1,    MY_REAL,  MPI_SUM, comm3d, mpierr)

     if ( myid ==0 ) then
       open (ifoutput,file='cloudstat.'//cexpnr,position='append')
       write(ifoutput,'(f7.0,f6.2,2f7.2,4f9.1,4f9.4)')rtimee, xhr, zbasecount/ijtot, cloudcount/ijtot, zbasesum / (zbasecount+1.0e-5), &
         ztopmax, cloudheightsum/(zbasecount+1.0e-5), cloudheightmax, qlintsum / (zbasecount+1.0e-5), &
         qlintmax, qlintallsum / (cloudcount + 1.0e-5), qlintallmax
       close (ifoutput)
     endif
  endif

  RETURN

  end  subroutine ratech
!XXXXXXXXXXXXXXXXXXXXXXXXXXXXXXXXXXXXXXXXXXXXXXXXXXXXXXXXXXXXXXX

subroutine ITER(gdt,k)
implicit none

  real    gdt
  integer k
  real,pointer,dimension(:,:,:) :: YPL_pointer
  integer j,n

  YL(:,:,:) = 0.
  YP(:,:,:) = 0.

  do n=1,nchsp
  if (PL_scheme(n)%active .EQV. .TRUE.) then
    if (PL_scheme(n)%name == H2O%name )  cycle    !don't do calculation of H2O
!    if (PL_scheme(n)%name == PRODUC%name) cycle

    do j=1, PL_scheme(n)%nr_PL

      if(PL_scheme(n)%PL(j)%PorL == 1) then
        YPL_pointer => YP
      else
        YPL_pointer => YL
      endif

      if (RC(PL_scheme(n)%PL(j)%r_nr)%raddep == 1 ) then !we have to use effective Keff from Ratech
        select case (PL_scheme(n)%PL(j)%formula)
        case (0)
          YPL_pointer(:,:,n) = YPL_pointer(:,:,n) + PL_scheme(n)%PL(j)%coef * keff(:,:,RC(PL_scheme(n)%PL(j)%r_nr)%Kindex,k)
        case (1)
          YPL_pointer(:,:,n) = YPL_pointer(:,:,n) + PL_scheme(n)%PL(j)%coef * keff(:,:,RC(PL_scheme(n)%PL(j)%r_nr)%Kindex,k) * ynew(:,:,PL_scheme(n)%PL(j)%comp1)
        case (2)
          YPL_pointer(:,:,n) = YPL_pointer(:,:,n) + PL_scheme(n)%PL(j)%coef * keff(:,:,RC(PL_scheme(n)%PL(j)%r_nr)%Kindex,k) * ynew(:,:,PL_scheme(n)%PL(j)%comp1) * ynew(:,:,PL_scheme(n)%PL(j)%comp2)
        case (3)
          YPL_pointer(:,:,n) = YPL_pointer(:,:,n) + PL_scheme(n)%PL(j)%coef * keff(:,:,RC(PL_scheme(n)%PL(j)%r_nr)%Kindex,k) * ynew(:,:,PL_scheme(n)%PL(j)%comp1) ** PL_scheme(n)%PL(j)%exp1
        case (4)
          YPL_pointer(:,:,n) = YPL_pointer(:,:,n) + PL_scheme(n)%PL(j)%coef * keff(:,:,RC(PL_scheme(n)%PL(j)%r_nr)%Kindex,k) * ynew(:,:,PL_scheme(n)%PL(j)%comp1)  ** PL_scheme(n)%PL(j)%exp1 &
                   * ynew(:,:,PL_scheme(n)%PL(j)%comp2)  ** PL_scheme(n)%PL(j)%exp2
        case (5)
          YPL_pointer(:,:,n) = YPL_pointer(:,:,n) + PL_scheme(n)%PL(j)%coef * keff(:,:,RC(PL_scheme(n)%PL(j)%r_nr)%Kindex,k) &
                   * ynew(:,:,PL_scheme(n)%PL(j)%comp1) &
                   * ynew(:,:,PL_scheme(n)%PL(j)%comp2) &
                   * ynew(:,:,PL_scheme(n)%PL(j)%comp3)
        case (6)
          YPL_pointer(:,:,n) = YPL_pointer(:,:,n) + PL_scheme(n)%PL(j)%coef * keff(:,:,RC(PL_scheme(n)%PL(j)%r_nr)%Kindex,k) &
                   * ynew(:,:,PL_scheme(n)%PL(j)%comp1) ** PL_scheme(n)%PL(j)%exp1 &
                   * ynew(:,:,PL_scheme(n)%PL(j)%comp2) ** PL_scheme(n)%PL(j)%exp2 &
                   * ynew(:,:,PL_scheme(n)%PL(j)%comp3) ** PL_scheme(n)%PL(j)%exp3
        case (7)
          YPL_pointer(:,:,n) = YPL_pointer(:,:,n) + PL_scheme(n)%PL(j)%coef * keff(:,:,RC(PL_scheme(n)%PL(j)%r_nr)%Kindex,k) &
                   * ynew(:,:,PL_scheme(n)%PL(j)%comp1) ** PL_scheme(n)%PL(j)%exp1 &
                   * ynew(:,:,PL_scheme(n)%PL(j)%comp2) ** PL_scheme(n)%PL(j)%exp2 &
                   * ynew(:,:,PL_scheme(n)%PL(j)%comp3) ** PL_scheme(n)%PL(j)%exp3 &
                   * ynew(:,:,PL_scheme(n)%PL(j)%comp4) ** PL_scheme(n)%PL(j)%exp4
        end select
      else
        kreact(:,:) = PL_scheme(n)%PL(j)%coef * KeffT(:,:,RC(PL_scheme(n)%PL(j)%r_nr)%Kindex)
        select case (PL_scheme(n)%PL(j)%formula)
        case (0)
          YPL_pointer(:,:,n) = YPL_pointer(:,:,n) + kreact(:,:)
        case (1)
          YPL_pointer(:,:,n) = YPL_pointer(:,:,n) + kreact(:,:) * ynew(:,:,PL_scheme(n)%PL(j)%comp1)
        case (2)
          YPL_pointer(:,:,n) = YPL_pointer(:,:,n) + kreact(:,:) * ynew(:,:,PL_scheme(n)%PL(j)%comp1) * ynew(:,:,PL_scheme(n)%PL(j)%comp2)
        case (3)
          YPL_pointer(:,:,n) = YPL_pointer(:,:,n) + kreact(:,:) * ynew(:,:,PL_scheme(n)%PL(j)%comp1) ** PL_scheme(n)%PL(j)%exp1
        case (4)
          YPL_pointer(:,:,n) = YPL_pointer(:,:,n) + kreact(:,:) * ynew(:,:,PL_scheme(n)%PL(j)%comp1) ** PL_scheme(n)%PL(j)%exp1 &
                   * ynew(:,:,PL_scheme(n)%PL(j)%comp2)  ** PL_scheme(n)%PL(j)%exp2
        case (5)
          YPL_pointer(:,:,n) = YPL_pointer(:,:,n) + kreact(:,:) * ynew(:,:,PL_scheme(n)%PL(j)%comp1) &
                                                                * ynew(:,:,PL_scheme(n)%PL(j)%comp2) &
                                                                * ynew(:,:,PL_scheme(n)%PL(j)%comp3)
        case (6)
          YPL_pointer(:,:,n) = YPL_pointer(:,:,n) + kreact(:,:) * ynew(:,:,PL_scheme(n)%PL(j)%comp1) ** PL_scheme(n)%PL(j)%exp1 &
                                                                * ynew(:,:,PL_scheme(n)%PL(j)%comp2) ** PL_scheme(n)%PL(j)%exp2 &
                                                                * ynew(:,:,PL_scheme(n)%PL(j)%comp3) ** PL_scheme(n)%PL(j)%exp3
        case (7)
          YPL_pointer(:,:,n) = YPL_pointer(:,:,n) + kreact(:,:) * ynew(:,:,PL_scheme(n)%PL(j)%comp1) ** PL_scheme(n)%PL(j)%exp1 &
                                                                * ynew(:,:,PL_scheme(n)%PL(j)%comp2) ** PL_scheme(n)%PL(j)%exp2 &
                                                                * ynew(:,:,PL_scheme(n)%PL(j)%comp3) ** PL_scheme(n)%PL(j)%exp3 &
                                                                * ynew(:,:,PL_scheme(n)%PL(j)%comp4) ** PL_scheme(n)%PL(j)%exp4
        end select
      endif

    enddo
    ynew(:,:,n)=max(0.0,(ysum(:,:,n)+gdt*YP(:,:,n))/(1.0+gdt*YL(:,:,n)))
  else
    ynew(:,:,n) = ysum(:,:,n)
  endif !active

  enddo !n=1,nchsp

end subroutine ITER


!c
!c ---- Function to calculate solar zenith angle
!c
real function getth(daynr,lat,lon,xhr)
implicit none
  real daynr, lat, lon, xhr
  real  houra
  real  obliq,deday,delta,lonr,latr
  real  piby,pi

  pi = acos(-1.)
  piby = pi/ 180.
  lonr = lon*piby
  latr = lat*piby
  obliq = 23.45 * piby
  deday = 4.88 + 2*pi/365  * daynr
  delta = asin(sin(obliq)*sin(deday))
  houra = lonr - pi + xhr * (2.*pi/24.)
  getth = acos(sin(delta)*sin(latr) + cos(delta)*cos(latr)*cos(houra))

  return
end function getth

subroutine chemmovie(ybegin)
use modglobal, only : i1,j1,ih,jh,k1,kmax,iexpnr
use modfields, only: svm,qt0,ql0
use modmpi, only: myidx, myidy
implicit none

  real*4, allocatable ::dummy(:,:,:)
  real ,dimension(2-ih:i1+ih,2-jh:j1+jh,k1,nchsp)::ybegin
  integer fileout,i,j,k,n

  character (len=30) ::filenaam
  character (len=13) ::id

  allocate(dummy(2:i1,2:j1,kmax))

  fileout=20
  write(id,'(2a,i3.3,a,i3.3,a,i3.3)')'.','x', myidx, 'y', myidy,'.',iexpnr
  do n=1,nchsp
    write(filenaam,'(a,a)')trim(PL_scheme(n)%name),id
    open(fileout,file=filenaam,form='unformatted',position='append',action='write')
    dummy(:,:,:)=svm(2:i1,2:j1,1:kmax,n)
     write(fileout) (((dummy(i,j,k),i=2,i1),j=2,j1),k=1,kmax)
    close(fileout)
  enddo

  do n=1,nchsp
    write(filenaam,'(a,a,a)')'PL_',trim(PL_scheme(n)%name),id
    open(fileout,file=filenaam,form='unformatted',position='append',action='write')
    dummy(:,:,:) = svm(2:i1,2:j1,1:kmax,n) - ybegin(2:i1,2:j1,1:kmax,n)
     write(fileout) (((dummy(i,j,k),i=2,i1),j=2,j1),k=1,kmax)
    close(fileout)
  enddo

  do n=1,tnor
    write(filenaam,'(a,a)')trim(RC(n)%rname),id
    open(fileout,file=filenaam,form='unformatted',position='append',action='write')
    write(fileout)k3d(:,:,:,n)
    close(fileout)
  enddo

  write(filenaam,'(a,a)')'T_abs',id
  open(fileout,file=filenaam,form='unformatted',position='append',action='write')
  write(fileout)k3d(:,:,:,tnor+1)
  close(fileout)

  write(filenaam,'(a,a)')'conv',id
  open(fileout,file=filenaam,form='unformatted',position='append',action='write')
  write(fileout)k3d(:,:,:,tnor+2)
  close(fileout)

  write(filenaam,'(a,a)')'qt',id
  open(fileout,file=filenaam,form='unformatted',position='append',action='write')
  dummy(:,:,:) = qt0(2:i1,2:j1,1:kmax)
  write(fileout) dummy
  close(fileout)

  write(filenaam,'(a,a)')'ql',id
  open(fileout,file=filenaam,form='unformatted',position='append',action='write')
  dummy(:,:,:) = ql0(2:i1,2:j1,1:kmax)
  write(fileout) dummy
  close(fileout)

  deallocate(dummy)

end subroutine chemmovie

!XXXXXXXXXXXXXXXXXXXXXXXXXXXXXXXXXXXXXXXXXXXXXXXXXXX

subroutine write_chem_scheme(chem_name)
use modglobal, only: ifoutput,cexpnr
use modmpi,    only: myid
implicit none

  character*6, dimension(nchsp) :: chem_name(:)
  integer i,j
  character (len=4) coef_str

  if ( myid == 0 ) then

  !Print out the reaction schemes
  open(ifoutput,file='reaction_scheme.'//CEXPNR,RECL=132)
  write(ifoutput,*)' '
  do i=1,nchsp
  write(ifoutput,*)'---------------------------------------'
  write(ifoutput,*)' '
 if (PL_scheme(i)%active .EQV. .FALSE. ) then
    write(ifoutput,'(a6,a2,i2,a,a)')PL_scheme(i)%name,'(',i,')','NO REACTION'
    write(ifoutput,*)' '
  else
    write(ifoutput,'(a6,a2,i2,a)')PL_scheme(i)%name,'(',i,')'
    write(ifoutput,'(a5)') 'YP = '
    do j=1,PL_scheme(i)%nr_PL
      write(coef_str,'(f4.2)')PL_scheme(i)%PL(j)%coef
      if (PL_scheme(i)%PL(j)%PorL == PRODUCTION ) then
        select case (PL_scheme(i)%PL(j)%formula)
        case (0)
          write(ifoutput,*) '    +',coef_str,' * K(',trim(RC(PL_scheme(i)%PL(j)%r_nr)%rname),')  ( F=',PL_scheme(i)%PL(j)%formula,')'
        case (1)
          write(ifoutput,*)'    +',coef_str,' * K(',trim(RC(PL_scheme(i)%PL(j)%r_nr)%rname),') * Y[',trim(chem_name(PL_scheme(i)%PL(j)%comp1)),']','( F=',PL_scheme(i)%PL(j)%formula,')'
        case (2)
          write(ifoutput,*)'    +',coef_str,' * K(',trim(RC(PL_scheme(i)%PL(j)%r_nr)%rname),') * Y[',trim(chem_name(PL_scheme(i)%PL(j)%comp1)),']', &
                    '* Y[',trim(chem_name(PL_scheme(i)%PL(j)%comp2)),'] ( F=',PL_scheme(i)%PL(j)%formula,')'
        case (3)
          write(ifoutput,*)'    +',coef_str,' * K(',trim(RC(PL_scheme(i)%PL(j)%r_nr)%rname),') * Y[',trim(chem_name(PL_scheme(i)%PL(j)%comp1)),'] ** (',PL_scheme(i)%PL(j)%exp1,')','( F=',PL_scheme(i)%PL(j)%formula,')'
        case(4)
          write(ifoutput,*)'    +',coef_str,' * K(',trim(RC(PL_scheme(i)%PL(j)%r_nr)%rname),') * Y[',trim(chem_name(PL_scheme(i)%PL(j)%comp1)),'] ** (',PL_scheme(i)%PL(j)%exp1,')', &
                    ' * Y[',trim(chem_name(PL_scheme(i)%PL(j)%comp2)),']** (',PL_scheme(i)%PL(j)%exp2,') ( F=',PL_scheme(i)%PL(j)%formula,')'
        case(5)
          write(ifoutput,*)'    +',coef_str,' * K(',trim(RC(PL_scheme(i)%PL(j)%r_nr)%rname), &
                    ') * Y[',trim(chem_name(PL_scheme(i)%PL(j)%comp1)),']', &
                    '* Y[',trim(chem_name(PL_scheme(i)%PL(j)%comp2)), &
                    '] * Y[',trim(chem_name(PL_scheme(i)%PL(j)%comp3)),'] ( F=',PL_scheme(i)%PL(j)%formula,')'
        case(6)
          write(ifoutput,*)'    +',coef_str,' * K(',trim(RC(PL_scheme(i)%PL(j)%r_nr)%rname), &
                    ') * Y[',trim(chem_name(PL_scheme(i)%PL(j)%comp1)),']** (',PL_scheme(i)%PL(j)%exp1, &
                    ') * Y[',trim(chem_name(PL_scheme(i)%PL(j)%comp2)),'] ** (',PL_scheme(i)%PL(j)%exp2, &
                    ') *  Y[',trim(chem_name(PL_scheme(i)%PL(j)%comp3)),'] ** (',PL_scheme(i)%PL(j)%exp3,')( F=',PL_scheme(i)%PL(j)%formula,')'
        case(7)
          write(ifoutput,*)'    +',coef_str,' * K(',trim(RC(PL_scheme(i)%PL(j)%r_nr)%rname), &
                    ') * Y[',trim(chem_name(PL_scheme(i)%PL(j)%comp1)),']** (',PL_scheme(i)%PL(j)%exp1, &
                    ') * Y[',trim(chem_name(PL_scheme(i)%PL(j)%comp2)),'] ** (',PL_scheme(i)%PL(j)%exp2, &
                    ') * Y[',trim(chem_name(PL_scheme(i)%PL(j)%comp3)),'] ** (',PL_scheme(i)%PL(j)%exp3, &
                    ')* Y[',trim(chem_name(PL_scheme(i)%PL(j)%comp4)),'] ** (',PL_scheme(i)%PL(j)%exp4,')( F=',PL_scheme(i)%PL(j)%formula,')'
        end select
      endif
    enddo

    write(ifoutput,'(a5)') 'YL = '
    do j=1,PL_scheme(i)%nr_PL
      if (PL_scheme(i)%PL(j)%PorL == LOSS ) then
        write(coef_str,'(f4.2)')PL_scheme(i)%PL(j)%coef
        select case (PL_scheme(i)%PL(j)%formula)
        case (0)
          write(ifoutput,*)'    +',coef_str,' * K(',trim(RC(PL_scheme(i)%PL(j)%r_nr)%rname),')  ( F=',PL_scheme(i)%PL(j)%formula,')'
        case (1)
          write(ifoutput,*)'    +',coef_str,' * K(',trim(RC(PL_scheme(i)%PL(j)%r_nr)%rname),') * Y[',trim(chem_name(PL_scheme(i)%PL(j)%comp1)),']','( F=',PL_scheme(i)%PL(j)%formula,')'
        case (2)
          write(ifoutput,*) '    +',coef_str,' * K(',trim(RC(PL_scheme(i)%PL(j)%r_nr)%rname),') * Y[',trim(chem_name(PL_scheme(i)%PL(j)%comp1)),']', &
                    '* Y[',trim(chem_name(PL_scheme(i)%PL(j)%comp2)),'] ( F=',PL_scheme(i)%PL(j)%formula,')'
        case (3)
          write(ifoutput,*)'    +',coef_str,' * K(',trim(RC(PL_scheme(i)%PL(j)%r_nr)%rname),') * Y[',trim(chem_name(PL_scheme(i)%PL(j)%comp1)),'] ** (',PL_scheme(i)%PL(j)%exp1,') ( F=',PL_scheme(i)%PL(j)%formula,')'
        case(4)
          write(ifoutput,*)'    +',coef_str,' * K(',trim(RC(PL_scheme(i)%PL(j)%r_nr)%rname),') * Y[',trim(chem_name(PL_scheme(i)%PL(j)%comp1)),'] ** (',PL_scheme(i)%PL(j)%exp1,')', &
                    ' * Y[',trim(chem_name(PL_scheme(i)%PL(j)%comp2)),']** (',PL_scheme(i)%PL(j)%exp2,') ( F=',PL_scheme(i)%PL(j)%formula,')'
        case(5)
          write(ifoutput,*)'    +',coef_str,' * K(',trim(RC(PL_scheme(i)%PL(j)%r_nr)%rname), &
                    ') * Y[',trim(chem_name(PL_scheme(i)%PL(j)%comp1)),']', &
                    '* Y[',trim(chem_name(PL_scheme(i)%PL(j)%comp2)), &
                    '] * Y[',trim(chem_name(PL_scheme(i)%PL(j)%comp3)),'] ( F=',PL_scheme(i)%PL(j)%formula,')'
        case(6)
          write(ifoutput,*)'    +',coef_str,' * K(',trim(RC(PL_scheme(i)%PL(j)%r_nr)%rname), &
                    ') * Y[',trim(chem_name(PL_scheme(i)%PL(j)%comp1)),']** (',PL_scheme(i)%PL(j)%exp1, &
                    ') * Y[',trim(chem_name(PL_scheme(i)%PL(j)%comp2)),'] ** (',PL_scheme(i)%PL(j)%exp2, &
                    ') *  Y[',trim(chem_name(PL_scheme(i)%PL(j)%comp3)),'] ** (',PL_scheme(i)%PL(j)%exp3,')( F=',PL_scheme(i)%PL(j)%formula,')'
        case(7)
          write(ifoutput,*)'    +',coef_str,' * K(',trim(RC(PL_scheme(i)%PL(j)%r_nr)%rname), &
                    ') * Y[',trim(chem_name(PL_scheme(i)%PL(j)%comp1)),']** (',PL_scheme(i)%PL(j)%exp1, &
                    ') * Y[',trim(chem_name(PL_scheme(i)%PL(j)%comp2)),'] ** (',PL_scheme(i)%PL(j)%exp2, &
                    ') * Y[',trim(chem_name(PL_scheme(i)%PL(j)%comp3)),'] ** (',PL_scheme(i)%PL(j)%exp3, &
                    ')* Y[',trim(chem_name(PL_scheme(i)%PL(j)%comp4)),'] ** (',PL_scheme(i)%PL(j)%exp4,')( F=',PL_scheme(i)%PL(j)%formula,')'
        end select
      endif
    enddo
    write(ifoutput,*) ' '
  endif
  enddo

!  do i=1,nchsp
!  write(ifoutput,*)'---------------------------------------'
!  write(ifoutput,*)' '
!  if (PL_scheme(i)%active .EQV. .FALSE. ) then
!    write(ifoutput,*)PL_scheme(i)%name,'(',i,')'
!      write(ifoutput,*)' '
!  else
!    write(ifoutput,*)PL_scheme(i)%name,'(',i,')'
!    do j=1,PL_scheme(i)%nr_PL
!      if (PL_scheme(i)%PL(j)%PorL  == 1 ) then
!        select case (PL_scheme(i)%PL(j)%formula)
!        case (0)
!          write(ifoutput,*) '   YPtemp = YPtemp +',PL_scheme(i)%PL(j)%coef,' * K(',PL_scheme(i)%PL(j)%r_nr,')'
!        case (1)
!          write(ifoutput,*) '   YPtemp = YPtemp +',PL_scheme(i)%PL(j)%coef,' * K(',RC(PL_scheme(i)%PL(j)%r_nr)%rname,') * Y[',chem_name(PL_scheme(i)%PL(j)%comp1),']'
!        case (2)
!          write(ifoutput,*) '   YPtemp = YPtemp +',PL_scheme(i)%PL(j)%coef,' * K(',RC(PL_scheme(i)%PL(j)%r_nr)%rname,') * Y[',chem_name(PL_scheme(i)%PL(j)%comp1),']', &
!                    '* Y[',chem_name(PL_scheme(i)%PL(j)%comp2),']'
!        case (3)
!          write(ifoutput,*) '   YPtemp = YPtemp +',PL_scheme(i)%PL(j)%coef,' * K(',RC(PL_scheme(i)%PL(j)%r_nr)%rname,') * Y[',chem_name(PL_scheme(i)%PL(j)%comp1),'] ** (',PL_scheme(i)%PL(j)%exp1,')'
!        case(4)
!          write(ifoutput,*) '   YPtemp = YPtemp +',PL_scheme(i)%PL(j)%coef,' * K(',RC(PL_scheme(i)%PL(j)%r_nr)%rname,') * Y[',chem_name(PL_scheme(i)%PL(j)%comp1),'] ** (',PL_scheme(i)%PL(j)%exp1,')', &
!                    ' * Y[',chem_name(PL_scheme(i)%PL(j)%comp2),']** (',PL_scheme(i)%PL(j)%exp2,')'
!        end select
!      endif
!    enddo
!    write(ifoutput,*)'YP(',PL_scheme(i)%name,') = YPtemp'
!
!    do j=1,PL_scheme(i)%nr_PL
!      if (PL_scheme(i)%PL(j)%PorL == 2 ) then
!        select case (PL_scheme(i)%PL(j)%formula)
!        case (0)
!          write(ifoutput,*) '   YLtemp = YLtemp +',PL_scheme(i)%PL(j)%coef,' * K(',RC(PL_scheme(i)%PL(j)%r_nr)%rname,')'
!        case (1)
!          write(ifoutput,*) '   YLtemp = YLtemp +',PL_scheme(i)%PL(j)%coef,' * K(',RC(PL_scheme(i)%PL(j)%r_nr)%rname,') * Y[',chem_name(PL_scheme(i)%PL(j)%comp1),']'
!        case (2)
!          write(ifoutput,*) '   YLtemp = YLtemp +',PL_scheme(i)%PL(j)%coef,' * K(',RC(PL_scheme(i)%PL(j)%r_nr)%rname,') * Y[',chem_name(PL_scheme(i)%PL(j)%comp1),']', &
!                    '* Y[',chem_name(PL_scheme(i)%PL(j)%comp2),']'
!        case (3)
!          write(ifoutput,*) '   YLtemp = YLtemp +',PL_scheme(i)%PL(j)%coef,' * K(',RC(PL_scheme(i)%PL(j)%r_nr)%rname,') * Y[',chem_name(PL_scheme(i)%PL(j)%comp1),'] ** (',PL_scheme(i)%PL(j)%exp1,')'
!        case(4)
!          write(ifoutput,*) '   YLtemp = YLtemp +',PL_scheme(i)%PL(j)%coef,' * K(',RC(PL_scheme(i)%PL(j)%r_nr)%rname,') * Y[',chem_name(PL_scheme(i)%PL(j)%comp1),'] ** (',PL_scheme(i)%PL(j)%exp1,')', &
!                    ' * Y[',chem_name(PL_scheme(i)%PL(j)%comp2),']** (',PL_scheme(i)%PL(j)%exp2,')'
!        end select
!      endif
!    enddo
!    write(ifoutput,*)'YL(',PL_scheme(i)%name,') = YLtemp'
!    write(ifoutput,*) ' '
!  endif
!  enddo
  close(ifoutput)
  endif !if myid==0

end subroutine write_chem_scheme

end module modchem<|MERGE_RESOLUTION|>--- conflicted
+++ resolved
@@ -238,14 +238,9 @@
 contains
 !-----------------------------------------------------------------------------------------
 SUBROUTINE initchem
-<<<<<<< HEAD
-  use modglobal,   only : imax,jmax,i1,i2,ih, j1,j2,jh, k1, kmax, nsv, ifnamopt, fname_options, ifoutput, cexpnr,timeav_glob,btime,tres
+  use modglobal,   only : i1,i2,nsv, ifnamopt, fname_options, ifoutput, cexpnr,timeav_glob,btime,tres
   use modmpi,      only : myid, mpi_logical, mpi_integer, my_real, comm3d, mpierr
   use modsurfdata, only : lCHon
-=======
-  use modglobal, only : i1,j1, nsv, ifnamopt, fname_options, ifoutput, cexpnr,timeav_glob,btime,tres
-  use modmpi,    only : myid, mpi_logical, mpi_integer, my_real, comm3d, mpierr
->>>>>>> ada0334d
   implicit none
 
   integer i, ierr
@@ -999,13 +994,8 @@
 !-----------------------------------------------------------------------------------------
 
 SUBROUTINE read_chem(chem_name)
-<<<<<<< HEAD
-  use modglobal,   only : nsv
   use modmpi,      only : myid
   use modsurfdata, only : CO2loc
-=======
-  use modmpi,    only : myid
->>>>>>> ada0334d
 
   implicit none
 
@@ -1096,11 +1086,7 @@
 SUBROUTINE twostep()     !(t,te,y)   (timee, timee+dt, sv0)
 use modglobal, only : rk3step,timee
 use modfields, only: svm
-<<<<<<< HEAD
-use modmpi, only: myid
 use modsurfdata, only: lrsAgs
-=======
->>>>>>> ada0334d
 implicit none
 
   if ((.not. lchem) .and. lrsAgs) then
@@ -1149,11 +1135,7 @@
 !c                                                                 |
 !c-----------------------------------------------------------------|
 !c
-<<<<<<< HEAD
-use modglobal, only : ih,i1,jh,j1,i2,j2,k1,kmax,nsv,xtime,rtimee,rdt,timee,timeav_glob,xday,xlat,xlon,zf,dzf,ifoutput,cexpnr,dz,ijtot
-=======
-use modglobal, only : ih,i1,jh,j1,k1,kmax,rtimee,rdt,timee,timeav_glob,ifoutput,cexpnr,dz,rslabs
->>>>>>> ada0334d
+use modglobal, only : ih,i1,jh,j1,k1,kmax,rtimee,rdt,timee,timeav_glob,ifoutput,cexpnr,dz,ijtot
 use modfields, only : qt0
 use modmpi, only: comm3d, mpierr,mpi_max,mpi_min,mpi_sum,my_real,myid,nprocs
 use modtimestat, only: we, zi, ziold, calcblheight
@@ -1802,18 +1784,11 @@
 !-----------------------------------------------------------------
 !
 
-<<<<<<< HEAD
-  use modglobal, only : i1,i2,ih, j1,j2,jh, k1,kmax,pi,xtime,timee,rtimee,tres,xday,xlat,xlon, &
-                        zf,dzf, iexpnr,ijtot,ifoutput,cexpnr
-  use modfields, only : sv0, qt0, ql0 ,rhof
-  use modmpi,    only : myid, comm3d, mpierr, mpi_max, my_real, mpi_integer, mpi_sum
-  use modsurfdata,only: taufield, lrsAgs
-=======
-  use modglobal, only : i1,j1,kmax,pi,xtime,timee,rtimee,xday,xlat,xlon, &
-                        zf,dzf,rslabs,ifoutput,cexpnr
+  use modglobal, only : i1,i2,kmax,pi,xtime,timee,rtimee,xday,xlat,xlon, &
+                        zf,dzf,ijtot,ifoutput,cexpnr
   use modfields, only : qt0, ql0 ,rhof
   use modmpi,    only : myid, comm3d, mpierr, mpi_max, my_real, mpi_sum
->>>>>>> ada0334d
+  use modsurfdata,only: taufield, lrsAgs
   implicit none
 
   real  sza
