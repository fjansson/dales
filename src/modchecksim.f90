!> \file modchecksim.f90
!!  Monitors Courant and Peclet numbers, and divergence.

!>
!!  Monitors Courant and Peclet numbers, and divergence.
!>
!!  These numbers are put out to screen either every tcheck seconds, or every time step (if tcheck=0).
!!  \author Thijs Heus,MPI-M
!!  \author Hans Cuijpers, KNMI
!!  \par Revision list
!  This file is part of DALES.
!
! DALES is free software; you can redistribute it and/or modify
! it under the terms of the GNU General Public License as published by
! the Free Software Foundation; either version 3 of the License, or
! (at your option) any later version.
!
! DALES is distributed in the hope that it will be useful,
! but WITHOUT ANY WARRANTY; without even the implied warranty of
! MERCHANTABILITY or FITNESS FOR A PARTICULAR PURPOSE.  See the
! GNU General Public License for more details.
!
! You should have received a copy of the GNU General Public License
! along with this program.  If not, see <http://www.gnu.org/licenses/>.
!
!  Copyright 1993-2009 Delft University of Technology, Wageningen University, Utrecht University, KNMI
!
!
module modchecksim
  use modglobal, only : longint

  implicit none
  private
  public initchecksim,checksim

  real    :: tcheck = 0.
  integer(kind=longint) :: tnext = 3600.,itcheck
  real    :: dtmn =0.,ndt =0.

  save
contains
!> Initializing Checksim. Read out the namelist, initializing the variables
  subroutine initchecksim
    use modglobal, only : ifnamopt, fname_options,dtmax,ladaptive,btime,tres
    use modmpi,    only : myid,my_real,comm3d,mpierr
    implicit none
    integer :: ierr
    namelist/NAMCHECKSIM/ &
    tcheck

    if(myid==0)then
      open(ifnamopt,file=fname_options,status='old',iostat=ierr)
      read (ifnamopt,NAMCHECKSIM,iostat=ierr)
      if (ierr > 0) then
        print *, 'Problem in namoptions NAMCHECKSIM'
        print *, 'iostat error: ', ierr
        stop 'ERROR: Problem in namoptions NAMCHECKSIM'
      endif
      write(6 ,NAMCHECKSIM)
      close(ifnamopt)

      if (.not. ladaptive .and. tcheck < dtmax) then
        tcheck = dtmax
      end if
    end if

    call MPI_BCAST(tcheck     ,1,MY_REAL   ,0,comm3d,mpierr)
    itcheck = floor(tcheck/tres)
    tnext = itcheck+btime


  end subroutine initchecksim
!>Run checksim. Timekeeping, and output
  subroutine checksim
    use modglobal, only : timee,rtimee, rk3step, rdt
    use modmpi,    only : myid
    implicit none
    character(20) :: timeday
    if (timee ==0) return
    if (rk3step/=3) return
    dtmn = dtmn +rdt; ndt =ndt+1.
    if(timee<tnext) return
    tnext = tnext+itcheck
    dtmn  = dtmn / ndt
    if (myid==0) then
      call date_and_time(time=timeday)
      write (*,*) '================================================================='
      write (*,'(3A,F9.2,A,F12.9)') 'Time of Day: ', timeday(1:10),'    Time of Simulation: ', rtimee, '    dt: ',dtmn
    end if
    call calccourant
    call calcpeclet
    call chkdiv
    dtmn  = 0.
    ndt   = 0.

  end subroutine checksim
!>      Calculates the courant number as in max(w)*deltat/deltaz
  subroutine calccourant
<<<<<<< HEAD
    use modglobal, only : i1,j1,kmax,dx,dy,dzh,dt,timee
=======
    use modglobal, only : i1,j1,kmax,k1,dx,dy,dzh
>>>>>>> ada0334d
    use modfields, only : u0,v0,w0
    use modmpi,    only : myid,comm3d,mpierr,mpi_max,my_real
    implicit none

    real, allocatable, dimension (:) :: courxl,courx,couryl,coury,courzl,courz,courtotl,courtot
    integer       :: k

    allocate(courxl(kmax),courx(kmax),couryl(kmax),coury(kmax),courzl(kmax),courz(kmax),courtotl(kmax),courtot(kmax))
    courxl = 0.0
    courx  = 0.0
    couryl = 0.0
    coury  = 0.0
    courzl = 0.0
    courz  = 0.0
    courtot  = 0.0
    do k=1,kmax
      courxl(k)=maxval(abs(u0(2:i1,2:j1,k)))*dtmn/dx
      couryl(k)=maxval(abs(v0(2:i1,2:j1,k)))*dtmn/dy
      courzl(k)=maxval(abs(w0(2:i1,2:j1,k)))*dtmn/dzh(k)
      courtotl(k)=maxval(u0(2:i1,2:j1,k)*u0(2:i1,2:j1,k)/(dx*dx)+v0(2:i1,2:j1,k)*v0(2:i1,2:j1,k)/(dy*dy)+&
      w0(2:i1,2:j1,k)*w0(2:i1,2:j1,k)/(dzh(k)*dzh(k)))*dtmn*dtmn
    end do
    call MPI_ALLREDUCE(courxl,courx,kmax,MY_REAL,MPI_MAX,comm3d,mpierr)
    call MPI_ALLREDUCE(couryl,coury,kmax,MY_REAL,MPI_MAX,comm3d,mpierr)
    call MPI_ALLREDUCE(courzl,courz,kmax,MY_REAL,MPI_MAX,comm3d,mpierr)
    call MPI_ALLREDUCE(courtotl,courtot,kmax,MY_REAL,MPI_MAX,comm3d,mpierr)
    if (myid==0) then
      write(*,'(A,3ES10.2,I5,ES10.2,I5)') 'Courant numbers (x,y,z,tot):',&
      maxval(courx(1:kmax)),maxval(coury(1:kmax)),maxval(courz(1:kmax)),maxloc(courz(1:kmax)),sqrt(maxval(courtot(1:kmax))),maxloc(courtot(1:kmax))
    end if

    deallocate(courxl,courx,couryl,coury,courzl,courz,courtotl,courtot)

    return
  end subroutine calccourant
!> Calculates the cell peclet number as max(ekm) *deltat/deltax**2
  subroutine calcpeclet

    use modglobal, only : i1,j1,k1,kmax,dx,dy,dzh
    use modsubgrid,only : ekm
    use modmpi,    only : myid,comm3d,mpierr,mpi_max,my_real
    implicit none


    real, allocatable, dimension (:) :: peclettotl,peclettot
    integer       :: k

    allocate(peclettotl(k1),peclettot(k1))
    peclettotl = 0.
    peclettot  = 0.
    do k=1,kmax
      peclettotl(k)=maxval(ekm(2:i1,2:j1,k))*dtmn/minval((/dzh(k),dx,dy/))**2
    end do

    call MPI_ALLREDUCE(peclettotl,peclettot,k1,MY_REAL,MPI_MAX,comm3d,mpierr)
    if (myid==0) then
      write(6,'(A,ES10.2,I5)') 'Cell Peclet number:',maxval(peclettot(1:kmax)),maxloc(peclettot(1:kmax))
    end if

    deallocate(peclettotl,peclettot)

    return
  end subroutine calcpeclet
!> Checks local and total divergence
  subroutine chkdiv

    use modglobal, only : i1,j1,kmax,dx,dy,dzf
    use modfields, only : um,vm,wm
    use modmpi,    only : myid,comm3d,mpi_sum,mpi_max,my_real,mpierr
    implicit none



    real div, divmax, divtot
    real divmaxl, divtotl
    integer i, j, k

    divmax = 0.
    divtot = 0.
    divmaxl= 0.
    divtotl= 0.

    do k=1,kmax
    do j=2,j1
    do i=2,i1
      div = &
                (um(i+1,j,k) - um(i,j,k) )/dx + &
                (vm(i,j+1,k) - vm(i,j,k) )/dy + &
                (wm(i,j,k+1) - wm(i,j,k) )/dzf(k)
      divmaxl = max(divmaxl,abs(div))
      divtotl = divtotl + div*dx*dy*dzf(k)
    end do
    end do
    end do

    call MPI_ALLREDUCE(divtotl, divtot, 1,    MY_REAL, &
                          MPI_SUM, comm3d,mpierr)
    call MPI_ALLREDUCE(divmaxl, divmax, 1,    MY_REAL, &
                          MPI_MAX, comm3d,mpierr)

    if(myid==0)then
      write(6,'(A,2ES11.2)')'divmax, divtot = ', divmax, divtot
    end if

    return
  end subroutine chkdiv

end module modchecksim
<|MERGE_RESOLUTION|>--- conflicted
+++ resolved
@@ -96,11 +96,7 @@
   end subroutine checksim
 !>      Calculates the courant number as in max(w)*deltat/deltaz
   subroutine calccourant
-<<<<<<< HEAD
-    use modglobal, only : i1,j1,kmax,dx,dy,dzh,dt,timee
-=======
-    use modglobal, only : i1,j1,kmax,k1,dx,dy,dzh
->>>>>>> ada0334d
+    use modglobal, only : i1,j1,kmax,dx,dy,dzh
     use modfields, only : u0,v0,w0
     use modmpi,    only : myid,comm3d,mpierr,mpi_max,my_real
     implicit none
