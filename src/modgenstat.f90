!> \file modgenstat.f90
!!  Genstat calculates slab averages of several variables

!>
!!  Genstat calculates slab averages of several variables
!>
!!  Written to fields.expnr, moments.expnr and flux1.expnr and flux2.expnr
!! If netcdf is true, this module leads the profiles.expnr.nc output
!!  \author Hans Cuijpers, K.N.M.I.
!!  \author Pier Siebesma, K.N.M.I.
!!  \author Stephan de Roode,TU Delft
!!  \author Chiel van Heerwaarden, Wageningen U.R.
!!  \author Thijs Heus,MPI-M
!!  \par Revision list
!!  \todo Documentation
!  This file is part of DALES.
!
! DALES is free software; you can redistribute it and/or modify
! it under the terms of the GNU General Public License as published by
! the Free Software Foundation; either version 3 of the License, or
! (at your option) any later version.
!
! DALES is distributed in the hope that it will be useful,
! but WITHOUT ANY WARRANTY; without even the implied warranty of
! MERCHANTABILITY or FITNESS FOR A PARTICULAR PURPOSE.  See the
! GNU General Public License for more details.
!
! You should have received a copy of the GNU General Public License
! along with this program.  If not, see <http://www.gnu.org/licenses/>.
!
!  Copyright 1993-2009 Delft University of Technology, Wageningen University, Utrecht University, KNMI
!



module modgenstat

    !-----------------------------------------------------------------|
    !                                                                 |
    !*** *stattend*  calculates generic slabaveraged statistics       |
    !                                                                 |
    !      Pier Siebesma   K.N.M.I.     12/05/1995                    |
    !      Hans Cuijpers   I.M.A.U.     21/06/1995                    |
    !                                                                 |
    !     purpose.                                                    |
    !     --------                                                    |
    !                                                                 |
    !     stattend.f calculates:                                      |
    !                                                                 |
    !     * time averaged fieldsof theta_l, theta, theta_v, qt, qv   |
    !        ql, u and v                                              |
    !     * time averaged tendencies  of theta_l, theta, qt, qv, ql,  |
    !        u and v                                                  |
    !     * time averaged turbulent fluxes of theta_l, theta_v,       |
    !       theta, qt, qv, ql, u and v                                |
    !     * variances of qt, w, u, theta_l and theta_v                |
    !     * skewness of qt and w                                      |
    !*** *genstat*  calculates timeseries of several variables       |
    !                                                                 |
    !____________________SETTINGS_AND_SWITCHES________________________|
    !                     IN &NAMTIMESTAT                             |
    !                                                                 |
    !    dtav           SAMPLING INTERVAL                             |
    !                                                                 |
    !    timeav         INTERVAL OF WRITING                           |
    !                                                                 |
    !    lstat      SWITCH TO ENABLE TIMESERIES                       |
    !-----------------------------------------------------------------|
  use modglobal, only : longint

implicit none
! private
PUBLIC :: initgenstat, genstat, exitgenstat
save

!NetCDF variables
  integer :: nvar = 37
  integer :: ncid,nrec = 0
  character(80) :: fname = 'profiles.xxx.nc'
  character(80),allocatable, dimension(:,:) :: ncname
  character(80),dimension(1,4) :: tncname

  real    :: dtav, timeav
  integer(kind=longint) :: idtav,itimeav,tnext,tnextwrite
  logical :: lstat= .false. ! switch for conditional sampling cloud (on/off)
  integer :: nsamples
!     ----  total fields  ---

  real, allocatable  :: umn   (:)       ,vmn   (:)
  real, allocatable  :: thlmn (:)       ,thvmn (:)
  real, allocatable  :: qtmn  (:)       ,qlmn  (:),  qlhmn(:),cfracmn(:)

! real, allocatable  ::     --- fluxes (resolved, subgrid and total) ---
  real, allocatable  :: wtlsmn (:),wtlrmn (:),wtltmn(:)
  real, allocatable  :: wtvsmn (:),wtvrmn (:),wtvtmn(:)
  real, allocatable  :: wqlsmn (:),wqlrmn (:),wqltmn(:)
  real, allocatable  :: wqtsmn (:),wqtrmn (:),wqttmn(:)
  real, allocatable  :: wsvsmn (:,:),wsvrmn(:,:),wsvtmn(:,:)
  real, allocatable  :: uwtmn  (:),vwtmn  (:) !total    uw, vw
  real, allocatable  :: uwsmn  (:),vwsmn  (:) !resolved uw, vw
  real, allocatable  :: uwrmn  (:),vwrmn  (:) !subgrid  uw, vw
! real, allocatable  ::     --- various moments ---

!   real, allocatable  :: rmn        (:), r2mn   (:), r3mn (:), rhmn (:)
  real, allocatable  :: w2mn       (:), skewmn (:)
  real, allocatable  :: w2submn    (:)
  real, allocatable  :: u2mn       (:), v2mn  (:),     qt2mn(:)
  real, allocatable  :: thl2mn     (:), thv2mn(:),     th2mn(:),     ql2mn(:)
!   real, allocatable  :: qs2mn      (:), qsmn  (:)
  real, allocatable  :: svmmn(:,:),svptmn(:,:),svplsmn(:,:),svpmn(:,:)
  real, allocatable  :: sv2mn(:,:)

 real, allocatable :: umav (:)     ! slab averaged ql_0    at full level
 real, allocatable :: vmav (:)     ! slab averaged ql_0    at full level
 real, allocatable :: thlmav (:)     ! slab averaged ql_0    at full level
 real, allocatable :: thmav (:)     ! slab averaged ql_0    at full level
 real, allocatable :: qtmav (:)     ! slab averaged ql_0    at full level
 real, allocatable :: qlmav (:)     ! slab averaged ql_0    at full level
 real, allocatable :: cfracav (:)     ! slab averaged ql_0    at full level
 real, allocatable :: svmav (:,:)     ! slab averaged ql_0    at full level
  real, allocatable :: svpav(:,:)                  !  slab average total tendency of sv(n)
  real, allocatable :: svptav(:,:)                 !  slab average tendency of sv(n) due to turb.

  real, allocatable :: uptav(:)                      !  slab averaged tendency for u
  real, allocatable :: vptav(:)                      !  slab averaged tendency for v

 real, allocatable :: thptav(:)     ! slab averaged turbulence tendency of theta
 real, allocatable :: qlptav(:)     ! slab averaged turbulence tendency of q_liq
 real, allocatable :: uwtot (:)     ! slab averaged tot w-u flux at half levels
 real, allocatable :: vwtot (:)     ! slab averaged tot w-v flux at half levels
 real, allocatable :: uwsub (:)     ! slab averaged sgs w-u flux at half levels
 real, allocatable :: vwsub (:)     ! slab averaged sgs w-v flux at half levels
 real, allocatable :: uwres (:)     ! slab averaged res w-u flux at half levels
 real, allocatable :: vwres (:)     ! slab averaged res w-v flux at half levels


  real, allocatable :: thvhav(:)
  real, allocatable :: th0av(:)
 real, allocatable :: wtlsub(:)     ! slab averaged sub w-theta_l flux at half levels
 real, allocatable :: wtlres(:)     ! slab averaged res w-theta_l flux at half levels
 real, allocatable :: wtltot(:)     ! slab averaged tot w-theta_l flux at half levels

 real, allocatable :: wqtsub(:)    ! slab averaged sub w-qtot    flux at half levels
 real, allocatable :: wqtres(:)    ! slab averaged res w-qtot    flux at half levels
 real, allocatable :: wqttot(:)    ! slab averaged tot w-qtot    flux at half levels

 real, allocatable :: wqlsub(:)    ! slab averaged sub w-ql      flux at half levels
 real, allocatable :: wqlres(:)    ! slab averaged tot w-ql      flux at half levels
 real, allocatable :: wqltot(:)    ! slab averaged tot w-ql      flux at half levels

 real, allocatable :: wtvtot(:)    !  slab averaged total wthv-flux
 real, allocatable :: wtvres(:)    !  slab averaged res   wthv-flux
 real, allocatable :: wtvsub(:)    !  slab averaged sub   wthv-flux

 real, allocatable :: wsvsub(:,:)! slab averaged sub w-sv(n)  flux
 real, allocatable :: wsvres(:,:)! slab averaged res w-sv(n)  flux
 real, allocatable :: wsvtot(:,:)! slab averaged tot w-sv(n)  flux

 real, allocatable :: cszmn(:)    ! Smagorinsky constant
 real, allocatable :: cszav(:)    ! Smagorinsky constant
contains

  subroutine initgenstat
    use modmpi,    only : myid,mpierr, comm3d,my_real, mpi_logical
    use modglobal, only : dtmax, kmax,k1, nsv,ifnamopt,fname_options, ifoutput, cexpnr,dtav_glob,timeav_glob,ladaptive,dt_lim,btime,tres
    use modstat_nc, only : lnetcdf, open_nc,define_nc,redefine_nc,ncinfo,writestat_dims_nc
    use modsurfdata, only : isurf,ksoilmax

    implicit none

    integer n, ierr
    character(40) :: name
    character(3) :: csvname
    namelist/NAMGENSTAT/ &
    dtav,timeav,lstat

    dtav=dtav_glob;timeav=timeav_glob

    if(myid==0)then
      open(ifnamopt,file=fname_options,status='old',iostat=ierr)
      read (ifnamopt,NAMGENSTAT,iostat=ierr)
      if (ierr > 0) then
        print *, 'Problem in namoptions NAMGENSTAT'
        print *, 'iostat error: ', ierr
        stop 'ERROR: Problem in namoptions NAMGENSTAT'
      endif
      write(6 ,NAMGENSTAT)
      close(ifnamopt)
    end if

    call MPI_BCAST(timeav     ,1,MY_REAL   ,0,comm3d,mpierr)
    call MPI_BCAST(dtav       ,1,MY_REAL   ,0,comm3d,mpierr)
    call MPI_BCAST(lstat   ,1,MPI_LOGICAL,0,comm3d,mpierr)
    idtav = dtav/tres
    itimeav = timeav/tres

    tnext      = idtav   +btime
    tnextwrite = itimeav +btime
    nsamples = itimeav/idtav
    if(.not.(lstat)) return
    dt_lim = min(dt_lim,tnext)

    if (abs(timeav/dtav-nsamples)>1e-4) then
      stop 'timeav must be a integer multiple of dtav'
    end if

    allocate(umn(k1)       ,vmn   (k1))
    allocate(thlmn (k1)       ,thvmn (k1))
    allocate(qtmn  (k1)       ,qlmn  (k1),  qlhmn(k1),cfracmn(k1))
    allocate(wtlsmn (k1),wtlrmn (k1),wtltmn(k1))
    allocate(wtvsmn (k1),wtvrmn (k1),wtvtmn(k1))
    allocate(wqlsmn (k1),wqlrmn (k1),wqltmn(k1))
    allocate(wqtsmn (k1),wqtrmn (k1),wqttmn(k1))
    allocate(wsvsmn (k1,nsv),wsvrmn(k1,nsv),wsvtmn(k1,nsv))
    allocate(uwtmn  (k1),vwtmn  (k1),uwrmn  (k1),  vwrmn(k1),uwsmn(k1),vwsmn(k1))
!     allocate(rmn(k1), r2mn   (k1), r3mn (k1), rhmn (k1))
    allocate(w2mn       (k1), skewmn (k1))
    allocate(w2submn    (k1))
    allocate(u2mn       (k1), v2mn  (k1),     qt2mn(k1))
    allocate(thl2mn     (k1), thv2mn(k1),     th2mn(k1),     ql2mn(k1))
!     allocate(qs2mn      (k1), qsmn  (k1))
    allocate(svmmn(k1,nsv),svptmn(k1,nsv),svplsmn(k1,nsv),svpmn(k1,nsv))
    allocate(sv2mn(k1,nsv))

    allocate(umav (k1))
    allocate(vmav (k1))
    allocate(thlmav (k1))
    allocate(thmav (k1))
    allocate(qtmav (k1))
    allocate(qlmav (k1))
    allocate(cfracav(k1))
    allocate(svmav (k1,nsv))
    allocate(uptav(k1))
    allocate(vptav(k1))

    allocate(thptav(k1))
    allocate(qlptav(k1))
    allocate(uwtot (k1))
    allocate(vwtot (k1))
    allocate(uwsub (k1))
    allocate(vwsub (k1))
    allocate(uwres (k1))
    allocate(vwres (k1))
    allocate(wtlsub(k1))
    allocate(wtlres(k1))
    allocate(wtltot(k1))
    allocate(wqtsub(k1))
    allocate(wqtres(k1))
    allocate(wqttot(k1))
    allocate(wqlsub(k1))
    allocate(wqlres(k1))
    allocate(wqltot(k1))
    allocate(wtvtot(k1))
    allocate(wtvres(k1))
    allocate(wtvsub(k1))
    allocate(wsvsub(k1,nsv))
    allocate(wsvres(k1,nsv))
    allocate(wsvtot(k1,nsv))
    allocate(thvhav(k1))
    allocate(th0av(k1))
    allocate(svptav(k1,nsv))
    allocate(svpav(k1,nsv))

    allocate(cszmn(k1), cszav(k1))

      umn      = 0.
      vmn      = 0.
      thlmn    = 0.
      thvmn    = 0.
      qtmn     = 0.
      qlmn     = 0.
      qlhmn    = 0.
      cfracmn  = 0.

      wtlsmn =  0.
      wtlrmn =  0.
      wtltmn =  0.

      wtvsmn =  0.
      wtvrmn =  0.
      wtvtmn =  0.

      wqtsmn =  0.
      wqtrmn =  0.
      wqttmn =  0.

      wqlsmn =  0.
      wqlrmn =  0.
      wqltmn =  0.

      uwtmn  = 0.
      vwtmn  = 0.
      uwrmn  = 0.
      vwrmn  = 0.
      uwsmn  = 0.
      vwsmn  = 0.


      u2mn     = 0.
      v2mn     = 0.
      w2mn     = 0.
      w2submn  = 0.
      skewmn   = 0.
      qt2mn    = 0.
      thl2mn   = 0.
      thv2mn   = 0.
      th2mn    = 0.
      ql2mn    = 0.
!       qs2mn    = 0.
!       qsmn     = 0.
!       rhmn     = 0.
!       rmn      = 0.
!       r2mn     = 0.
!       r3mn     = 0.

      svmmn   = 0.
      svpmn   = 0.
      svpav   = 0.
!       svplsmn = 0.
      svptmn  = 0.
      svptav  = 0.

      sv2mn = 0.

      wsvsmn = 0.
      wsvrmn = 0.
      wsvtmn = 0.

      cszav = 0.
      cszmn = 0.

      if(myid==0)then
        open (ifoutput,file='field.'//cexpnr,status='replace')
        close (ifoutput)
        open (ifoutput,file='flux1.'//cexpnr,status='replace')
        close (ifoutput)
        open (ifoutput,file='flux2.'//cexpnr,status='replace')
        close (ifoutput)
        open (ifoutput,file='moments.'//cexpnr,status='replace')
        close (ifoutput)
        do n=1,nsv
            name = 'svnnnfld.'//cexpnr
            write (name(3:5),'(i3.3)') n
            open (ifoutput,file=name,status='replace')
            close (ifoutput)
        end do
        do n=1,nsv
            name = 'svnnnflx.'//cexpnr
            write (name(3:5),'(i3.3)') n
            open (ifoutput,file=name,status='replace')
            close (ifoutput)
        end do
      if (lnetcdf) then
        fname(10:12) = cexpnr
        nvar = nvar + 7*nsv
        allocate(ncname(nvar,4))
        call ncinfo(tncname(1,:),'time','Time','s','time')
        call ncinfo(ncname( 1,:),'dn0','Base-state density','kg/m^3','tt')
        call ncinfo(ncname( 2,:),'presh','Pressure at cell center','Pa','tt')
        call ncinfo(ncname( 3,:),'u','West-East velocity','m/s','tt')
        call ncinfo(ncname( 4,:),'v','South-North velocity','m/s','tt')
        call ncinfo(ncname( 5,:),'thl','Liquid water potential temperature','K','tt')
        call ncinfo(ncname( 6,:),'thv','Virtual potential temperature','K','tt')
        call ncinfo(ncname( 7,:),'qt','Total water mixing ratio','kg/kg','tt')
        call ncinfo(ncname( 8,:),'ql','Liquid water mixing ratio','kg/kg','tt')
        call ncinfo(ncname( 9,:),'wtls','SFS-Theta_l flux','Km/s','mt')
        call ncinfo(ncname(10,:),'wtlr','Resolved Theta_l flux','Km/s','mt')
        call ncinfo(ncname(11,:),'wtlt','Total Theta_l flux','Km/s','mt')
        call ncinfo(ncname(12,:),'wtvs','SFS-buoyancy flux','Km/s','mt')
        call ncinfo(ncname(13,:),'wtvr','Resolved buoyancy flux','Km/s','mt')
        call ncinfo(ncname(14,:),'wtvt','Total buoyancy flux','Km/s','mt')
        call ncinfo(ncname(15,:),'wqts','SFS-moisture flux','kg/kg m/s','mt')
        call ncinfo(ncname(16,:),'wqtr','Resolved moisture flux','kg/kg m/s','mt')
        call ncinfo(ncname(17,:),'wqtt','Total moisture flux','kg/kg m/s','mt')
        call ncinfo(ncname(18,:),'wqls','SFS-liquid water flux','kg/kg m/s','mt')
        call ncinfo(ncname(19,:),'wqlr','Resolved liquid water flux','kg/kg m/s','mt')
        call ncinfo(ncname(20,:),'wqlt','Total liquid water flux','kg/kg m/s','mt')
        call ncinfo(ncname(21,:),'uws','SFS-momentum flux (uw)','m^2/s^2','mt')
        call ncinfo(ncname(22,:),'uwr','Resolved momentum flux (uw)','m^2/s^2','mt')
        call ncinfo(ncname(23,:),'uwt','Total momentum flux (vw)','m^2/s^2','mt')
        call ncinfo(ncname(24,:),'vws','SFS-momentum flux (vw)','m^2/s^2','mt')
        call ncinfo(ncname(25,:),'vwr','Resolved momentum flux (vw)','m^2/s^2','mt')
        call ncinfo(ncname(26,:),'vwt','Total momentum flux (vw)','m^2/s^2','mt')
        call ncinfo(ncname(27,:),'w2s','SFS-TKE','m^2/s^2','mt')
        call ncinfo(ncname(28,:),'w2r','Resolved vertical velocity variance','m^2/s^2','mt')
        !call ncinfo(ncname(29,:),'w2t','Total vertical velocity variance','m^2/s^2','mt')
        call ncinfo(ncname(29,:),'skew','vertical velocity skewness','-','mt')
        call ncinfo(ncname(30,:),'u2r','Resolved horizontal velocity variance (u)','m^2/s^2','tt')
        call ncinfo(ncname(31,:),'v2r','Resolved horizontal velocity variance (v)','m^2/s^2','tt')
        call ncinfo(ncname(32,:),'thl2r','Resolved theta_l variance','K^2','tt')
        call ncinfo(ncname(33,:),'thv2r','Resolved buoyancy variance','K^2','tt')
        call ncinfo(ncname(34,:),'th2r','Resolved theta variance','K^2','tt')
        call ncinfo(ncname(35,:),'qt2r','Resolved total water variance','(kg/kg)^2','tt')
        call ncinfo(ncname(36,:),'ql2r','Resolved liquid water variance','(kg/kg)^2','tt')
        call ncinfo(ncname(37,:),'cs','Smagorinsky constant','-','tt')
        do n=1,nsv
          write (csvname(1:3),'(i3.3)') n
<<<<<<< HEAD
          call ncinfo(ncname(37+7*(n-1)+1,:),'sv'//csvname,'Scalar '//csvname//' mixing ratio','(kg/kg)','tt')
          call ncinfo(ncname(37+7*(n-1)+2,:),'svp'//csvname,'Scalar '//csvname//' tendency','(kg/kg/s)','tt')
          call ncinfo(ncname(37+7*(n-1)+3,:),'svpt'//csvname,'Scalar '//csvname//' turbulence tendency','(kg/kg/s)','tt')
          call ncinfo(ncname(37+7*(n-1)+4,:),'sv'//csvname//'2r','Resolved scalar '//csvname//' variance','(kg/kg)^2','tt')
          call ncinfo(ncname(37+7*(n-1)+5,:),'wsv'//csvname//'s','SFS scalar '//csvname//' flux','kg/kg m/s','mt')
          call ncinfo(ncname(37+7*(n-1)+6,:),'wsv'//csvname//'r','Resolved scalar '//csvname//' flux','kg/kg m/s','mt')
          call ncinfo(ncname(37+7*(n-1)+7,:),'wsv'//csvname//'t','Total scalar '//csvname//' flux','kg/kg m/s','mt')
=======
          call ncinfo(ncname(37+7*(n-1),:),'sv'//csvname,'Scalar '//csvname//' mixing ratio','(kg/kg)','tt')
          call ncinfo(ncname(37+7*(n-1)+1,:),'svp'//csvname,'Scalar '//csvname//' tendency','(kg/kg/s)','tt')
          call ncinfo(ncname(37+7*(n-1)+2,:),'svpt'//csvname,'Scalar '//csvname//' turbulence tendency','(kg/kg/s)','tt')
          call ncinfo(ncname(37+7*(n-1)+3,:),'sv'//csvname//'2r','Resolved scalar '//csvname//' variance','(kg/kg)^2','tt')
          call ncinfo(ncname(37+7*(n-1)+4,:),'wsv'//csvname//'s','SFS scalar '//csvname//' flux','kg/kg m/s','mt')
          call ncinfo(ncname(37+7*(n-1)+5,:),'wsv'//csvname//'r','Resolved scalar '//csvname//' flux','kg/kg m/s','mt')
          call ncinfo(ncname(37+7*(n-1)+6,:),'wsv'//csvname//'t','Total scalar '//csvname//' flux','kg/kg m/s','mt')
>>>>>>> 37f9856d
        end do

        if (isurf==1) then
          call open_nc(fname,  ncid,nrec,n3=kmax,ns=ksoilmax)
        else
          call open_nc(fname,  ncid,nrec,n3=kmax)
        endif
        if (nrec == 0) then
          call define_nc( ncid, 1, tncname)
          call writestat_dims_nc(ncid)
        end if
        call redefine_nc(ncid)
        call define_nc( ncid, NVar, ncname)
      end if


      end if

  end subroutine initgenstat
!!!!!!!!!!!!!!!!!!!!!!!!!!!!!!!!!!!!!!!!!!!!!!!!!!!!!!!!!!!!!!!!!!!!!
  subroutine genstat

    use modglobal, only : rk3step,timee,dt_lim
    implicit none
    if (.not. lstat) return
    if (rk3step/=3) return

    if(timee<tnext .and. timee<tnextwrite) then
      dt_lim = minval((/dt_lim,tnext-timee,tnextwrite-timee/))
      return
    end if
    if (timee>=tnext) then
      tnext = tnext+idtav
      call do_genstat
    end if
    if (timee>=tnextwrite) then
      tnextwrite = tnextwrite+itimeav
      call writestat
    end if
    dt_lim = minval((/dt_lim,tnext-timee,tnextwrite-timee/))
  end subroutine genstat
!!!!!!!!!!!!!!!!!!!!!!!!!!!!!!!!!!!!!!!!!!!!!!!!!!!!!!!!!!!!!!!!!!!!!!!!
  subroutine do_genstat

    use modfields, only : u0,v0,w0,um,vm,wm,qtm,thlm,thl0,qt0,qt0h, &
                          ql0,ql0h,thl0h,thv0h,sv0, svm, e12m,exnf,exnh
    use modsurfdata,only: thls,qts,svs,ustar,thlflux,qtflux,svflux
    use modsubgriddata,only : ekm, ekh, csz
    use modglobal, only : i1,ih,j1,jh,k1,kmax,nsv,dzf,dzh,rlv,rv,rd,cp, &
                          rslabs,cu,cv,iadv_thl,iadv_kappa,eps1,dxi,dyi
    use modmpi,    only : nprocs,comm3d,nprocs,my_real,mpi_sum,mpierr,slabsum
    implicit none



    real cthl,cqt,den

    real,allocatable, dimension(:) :: &
        qlhavl , & ! slab averaged ql_0 at half level &
        u2avl    , &
        v2avl    , &
        w2avl    , &
        w3avl    , &
        w2subavl , &
        qt2avl   , &
        thl2avl  , &
        thv2avl  , &
        ql2avl   , &
        th2avl
    real,allocatable, dimension(:,:) :: &
        wsvsubl,&   ! slab averaged sub w-sv(n)  flux &
        wsvresl,&   ! slab averaged res w-sv(n)  flux &
        sv2avl,&
        sv2av

    real,allocatable, dimension(:) :: wqlsubl
    real,allocatable, dimension(:) :: wqlresl

    real,allocatable, dimension(:):: wtlsubl
    real,allocatable, dimension(:):: wtlresl

    real,allocatable, dimension(:):: wqtsubl
    real,allocatable, dimension(:):: wqtresl

    real,allocatable, dimension(:):: wtvsubl
    real,allocatable, dimension(:) ::wtvresl

    real,allocatable, dimension(:):: cfracavl ! cloudfraction    at full level


    real,allocatable, dimension(:):: qlptavl   ! slab averaged turbulence tendency of q_liq
    real,allocatable, dimension(:):: uwsubl
    real,allocatable, dimension(:):: vwsubl
    real,allocatable, dimension(:):: uwresl
    real,allocatable, dimension(:):: vwresl
    real,allocatable, dimension(:):: qlhav
    real,allocatable, dimension(:):: u2av    , &
              v2av    , &
              w2av    , &
              w3av    , &
              w2subav , &
              qt2av   , &
              thl2av  , &
              thv2av  , &
              th2av   , &
              ql2av
    real,allocatable, dimension(:,:,:)::  thv0
    real,allocatable, dimension(:)::   thvmav
    real ,allocatable, dimension(:,:,:):: sv0h

    integer i, j, k, n, km
    real    tsurf, qsat, c1, c2
    real    qs0h, t0h, ekhalf, euhalf, evhalf
    real    wtls, wtlr, wqts, wqtr, wqls, wqlr, wtvs, wtvr
    real    uws,vws,uwr,vwr
    real    upcu, vpcv
    real    qls
    allocate( &
        qlhavl (k1), & ! slab averaged ql_0 at half level &
        wsvsubl(k1,nsv),&   ! slab averaged sub w-sv(n)  flux &
        wsvresl(k1,nsv),&   ! slab averaged res w-sv(n)  flux &
        u2avl    (k1), &
        v2avl    (k1), &
        w2avl    (k1), &
        w3avl    (k1), &
        w2subavl (k1), &
        qt2avl   (k1), &
        thl2avl  (k1), &
        thv2avl  (k1), &
        th2avl   (k1))
    allocate( &
        ql2avl   (k1), &
        sv2avl   (k1,nsv))


    allocate( wqlsubl    (k1))
    allocate( wqlresl    (k1))

    allocate( wtlsubl    (k1))
    allocate( wtlresl    (k1))

    allocate( wqtsubl    (k1))
    allocate( wqtresl    (k1))

    allocate( wtvsubl    (k1))
    allocate( wtvresl    (k1))

    allocate( cfracavl(k1))  ! slab averaged cloud fraction


    allocate( qlptavl(k1))   ! slab averaged turbulence tendency of q_liq
    allocate( uwsubl(k1))
    allocate( vwsubl(k1))
    allocate( uwresl(k1))
    allocate( vwresl(k1))
    allocate( qlhav(k1))
    allocate( u2av    (k1), &
              v2av    (k1), &
              w2av    (k1), &
              w3av    (k1), &
              w2subav (k1), &
              qt2av   (k1), &
              thl2av  (k1), &
              thv2av  (k1), &
              th2av   (k1), &
              ql2av   (k1), &
              sv2av   (k1,nsv))
    allocate(thv0(2-ih:i1+ih,2-jh:j1+jh,k1))
    allocate(thvmav(k1))
    allocate(sv0h(2-ih:i1+ih,2-jh:j1+jh,k1))



  !-----------------------------------------------------------------------
  !     1.    INITIALISE LOCAL CONSTANTS
  !     --    --------------------------

  !     --------------------------------------------------------
  !     3.0    RESET ARRAYS FOR SLAB AVERAGES
  !     ---    ------------------------------
  !     --------------------------------------------------------
    qlhavl      = 0.0
    cfracavl    = 0.0


    qlptavl     = 0.0

    wqlsubl     = 0.0
    wqlresl     = 0.0
    wqltot      = 0.0

    wtlsubl     = 0.0
    wtlresl     = 0.0
    wtltot      = 0.0

    wqtsubl     = 0.0
    wqtresl     = 0.0
    wqttot      = 0.0

    wtvsubl     = 0.0
    wtvresl     = 0.0
    wtvtot      = 0.0


    wsvsubl = 0.
    wsvresl = 0.
    sv2avl  = 0.

    uwresl  = 0.
    vwresl  = 0.
    uwtot   = 0.
    uwsubl  = 0.
    vwsubl  = 0.
    vwtot   = 0.

    u2avl     = 0.0
    v2avl     = 0.0
    w2avl     = 0.0
    w3avl     = 0.0
    w2subavl  = 0.0
    qt2avl    = 0.0
    thl2avl   = 0.0
    thv2avl   = 0.0
    th2avl    = 0.0
    ql2avl    = 0.0
    thvmav    = 0.0

    sv2av   = 0.0

    umav = 0.0
    vmav = 0.0
    thlmav = 0.0
    thmav  = 0.0
    qtmav  = 0.0
    qlmav  = 0.0
    cfracav= 0.0
    svmav = 0.

    cszav = 0.

    do  k=1,k1
      do  j=2,j1
        do  i=2,i1
          thv0(i,j,k) = (thl0(i,j,k)+rlv*ql0(i,j,k)/(cp*exnf(k))) &
                        *(1+(rv/rd-1)*qt0(i,j,k)-rv/rd*ql0(i,j,k))
        enddo
      enddo
    enddo

    do k=1,k1
      cfracavl(k)    = cfracavl(k)+count(ql0(2:i1,2:j1,k)>0)
    end do

    call MPI_ALLREDUCE(cfracavl,cfracav,k1,MY_REAL,MPI_SUM,comm3d,mpierr)

    call slabsum(umav  ,1,k1,um  ,2-ih,i1+ih,2-jh,j1+jh,1,k1,2,i1,2,j1,1,k1)
    call slabsum(vmav  ,1,k1,vm  ,2-ih,i1+ih,2-jh,j1+jh,1,k1,2,i1,2,j1,1,k1)
    call slabsum(thlmav,1,k1,thlm,2-ih,i1+ih,2-jh,j1+jh,1,k1,2,i1,2,j1,1,k1)
    call slabsum(qtmav ,1,k1,qtm ,2-ih,i1+ih,2-jh,j1+jh,1,k1,2,i1,2,j1,1,k1)
    call slabsum(qlmav ,1,k1,ql0 ,2-ih,i1+ih,2-jh,j1+jh,1,k1,2,i1,2,j1,1,k1)
    call slabsum(thvmav,1,k1,thv0,2-ih,i1+ih,2-jh,j1+jh,1,k1,2,i1,2,j1,1,k1)

    umav  = umav  /rslabs + cu
    vmav  = vmav  /rslabs + cv
    thlmav = thlmav/rslabs
    qtmav = qtmav /rslabs
    qlmav = qlmav /rslabs
    cfracav = cfracav / rslabs
    thmav  = thlmav + (rlv/cp)*qlmav/exnf
    thvmav = thvmav/rslabs

    cszav  = csz
  !

    do n=1,nsv
      call slabsum(svmav(1,n),1,k1,svm(1,1,1,n),2-ih,i1+ih,2-jh,j1+jh,1,k1,2,i1,2,j1,1,k1)
    enddo
    svmav = svmav/rslabs
  !------------------------------------------------------------------
  !     4     CALCULATE SLAB AVERAGED OF FLUXES AND SEVERAL MOMENTS
  !     -------------------------------------------------------------
!         4.1 special treatment for lowest level
  !     -------------------------------------------------

    qls   = 0.0 ! hj: no liquid water at the surface
    tsurf = thls*exnh(1)+(rlv/cp)*qls
    qsat  = qts - qls
    if (qls==0) then
      c1  = 1.+(rv/rd-1)*qts
      c2  = (rv/rd-1)
    else
      c1    = (1.-qts+rv/rd*qsat*(1.+rd/(rv*tsurf))) &
                /(1.+rlv/(rv*tsurf)*rlv/(cp*tsurf)*qsat)
      c2    = c1*rlv/(tsurf*cp)-1.
    end if
    den   = 1. + (rlv**2)*qsat/(rv*cp*(tsurf**2))
    cthl  = (exnh(1)*cp/rlv)*((1-den)/den)
    cqt   = 1./den
    do j=2,j1
    do i=2,i1
      qlhavl(1) = qlhavl(1) + ql0h(i,j,1)
  !     thv(1) = thlm(i,j,1) * (1.+(rv/rd-1)*qtm(i,j,1))

      wtlsubl(1) = wtlsubl(1) + thlflux(i,j)
      wqtsubl(1) = wqtsubl(1) + qtflux (i,j)
      wqlsubl(1) = 0
      wtvsubl(1) = wtvsubl(1) + ( c1*thlflux(i,j)+c2*thls*qtflux(i,j) ) !hj: thv0 replaced by thls

      !Momentum flux
      if (abs(um(i,j,1)+cu)<eps1) then
        upcu = sign(eps1,um(i,j,1)+cu)
      else
        upcu = um(i,j,1)+cu
      end if
      uwsubl(1) = uwsubl(1) - ( 0.5*( ustar(i,j)+ustar(i-1,j) ) )**2  * &
                upcu/sqrt(upcu**2  + &
          ((vm(i,j,1)+vm(i-1,j,1)+vm(i,j+1,1)+vm(i-1,j+1,1))/4.+cv)**2)

      if (abs(vm(i,j,1)+cv)<eps1) then
        vpcv = sign(eps1,vm(i,j,1)+cv)
      else
        vpcv = vm(i,j,1)+cv
      end if
      vwsubl(1) = vwsubl(1) - ( 0.5*( ustar(i,j)+ustar(i,j-1) ) )**2  * &
                vpcv/sqrt(vpcv**2  + &
          ((um(i,j,1)+um(i+1,j,1)+um(i,j-1,1)+um(i+1,j-1,1))/4.+cu)**2)


      !Higher order moments
      u2avl    (1) = u2avl    (1) + (um (i,j,1)+cu - umav(1))**2
      v2avl    (1) = v2avl    (1) + (vm (i,j,1)+cv - vmav(1))**2
      w2avl    (1) = w2avl    (1) + (wm  (i,j,1)**2)
      w3avl    (1) = w3avl    (1) + (wm  (i,j,1)**3)
      w2subavl (1) = w2subavl (1) + (e12m(i,j,1)**2)
      qt2avl   (1) = qt2avl   (1) + (qtm (i,j,1) - qtmav (1))**2
      thl2avl  (1) = thl2avl  (1) + (thlm(i,j,1) - thlmav(1))**2
      thv2avl  (1) = thv2avl  (1) + (thv0(i,j,1) - thvmav(1))**2
      th2avl   (1) = th2avl   (1) + (thlm(i,j,1) - thmav (1))**2
      ql2avl   (1) = ql2avl   (1) + (ql0(i,j,1)  - qlmav (1))**2
!       qs2avl   (1) = qs2avl   (1) + qs0**2
!       qsavl    (1) = qsavl    (1) + qs0
!       rhavl    (1) = rhavl    (1) + qtm (i,j,1)/qs0
!       ravl     (1) = ravl     (1) + ((qt0(i,j,1) - qs0))
!       r2avl    (1) = r2avl    (1) + ((qt0(i,j,1) - qs0)**2)
!       r3avl    (1) = r3avl    (1) + ((qt0(i,j,1) - qs0)**3)

      do n=1,nsv
        wsvsubl(1,n) = wsvsubl(1,n) + svflux(i,j,n)
        sv2avl(1,n)  = sv2avl(1,n) + (svm(i,j,1,n)-svmav(1,n))**2
      end do
    end do
    end do

  !      --------------------------
  !      4.2 higher levels
  !      --------------------------

    do j=2,j1
    do i=2,i1

  !     --------------------------------------------------------
  !      Calculate half level fields for thl and qt consistent
  !      with the used advection scheme ( kappa or cent. diff.)
  !     ---------------

  !     --------------------------------------------------------

      do k=2,kmax
        km = k-1


    !     ------------------------------------------------------
    !     calculate ql and thv at time t0 at full and half level
    !      ----------------------------------------------------
        qlhavl(k) = qlhavl(k)  + ql0h(i,j,k)

    !     -----------------------------------------------------------
    !     calculate prefactors for subgrid wthv and wql fluxes
    !      at half levels
    !     -----------------------------------------------------------
        qs0h  =  (qt0h(i,j,k) - ql0h(i,j,k))
        t0h   =  exnh(k)*thl0h(i,j,k) + (rlv/cp)*ql0h(i,j,k)

        den   = 1. + (rlv**2)*qs0h/(rv*cp*(t0h**2))
        cthl  = (exnh(k)*cp/rlv)*((1-den)/den)
        cqt   =  (1./den)
        if (ql0h(i,j,k)>0) then
          c1    = (1.-qt0h(i,j,k)+rv/rd*qs0h &
                  * (1.+rd/rv*rlv/(rd*t0h)))/den
          c2    =  c1*rlv/(t0h*cp)-1.
        else
          c1 = 1. + (rv/rd-1)*qt0h(i,j,k)
          c2 = (rv/rd-1)
        end if

    !     -----------------------------------------------------------
    !     calculate resolved and subgrid fluxes at half levels
    !     -----------------------------------------------------------

        ekhalf  = (ekh(i,j,k)*dzf(km)+ekh(i,j,km)*dzf(k))/(2*dzh(k))
        euhalf = ( dzf(km) * ( ekm(i,j,k)  + ekm(i-1,j,k)  )  + &
                      dzf(k)  * ( ekm(i,j,km) + ekm(i-1,j,km) ) ) / &
                    ( 4.   * dzh(k) )
        evhalf = ( dzf(km) * ( ekm(i,j,k)  + ekm(i,j-1,k)  )  + &
                      dzf(k)  * ( ekm(i,j,km) + ekm(i,j-1,km) ) ) / &
                    ( 4.   * dzh(k) )

        wtls    = -ekhalf*(thl0(i,j,k)-thl0(i,j,km))/dzh(k)
        wtlr    = w0(i,j,k)*thl0h(i,j,k)

        wqts    = -ekhalf*(qt0(i,j,k)-qt0(i,j,km))/dzh(k)
        wqtr    = w0(i,j,k)*qt0h(i,j,k)

        wqls    = cthl*wtls+ cqt*wqts
        wqlr    = w0(i,j,k)*ql0h(i,j,k)

        wtvs    = c1*wtls + c2*thl0h(i,j,k)*wqts
        wtvr    = w0(i,j,k)*thv0h(i,j,k)

        uwr     = (w0(i,j,k)+w0(i-1,j,k)) &
                  *((u0(i,j,k-1)+cu)*dzf(k)+(u0(i,j,k)+cu)*dzf(k-1))/(4*dzh(k))
        vwr     = (w0(i,j,k)+w0(i,j-1,k)) &
                  *((v0(i,j,k-1)+cv)*dzf(k)+(v0(i,j,k)+cv)*dzf(k-1))/(4*dzh(k))
        uws     = -euhalf &
                  *((u0(i,j,k)-u0(i,j,k-1))/dzh(k)+(w0(i,j,k)-w0(i-1,j,k))*dxi)
        vws     = -evhalf &
                  *((v0(i,j,k)-v0(i,j,k-1))/dzh(k)+(w0(i,j,k)-w0(i,j-1,k))*dyi)


        if (ql0h(i,j,k)>0) then
          wqlsubl(k) = wqlsubl(k) + wqls
        end if

        wqlresl(k) = wqlresl(k) + wqlr

        wtlsubl(k) = wtlsubl(k) + wtls
        wtlresl(k) = wtlresl(k) + wtlr

        wtvsubl(k) = wtvsubl(k) + wtvs
        wtvresl(k) = wtvresl(k) + wtvr

        wqtsubl(k) = wqtsubl(k) + wqts
        wqtresl(k) = wqtresl(k) + wqtr

        uwresl(k) = uwresl(k) + uwr
        vwresl(k) = vwresl(k) + vwr
        uwsubl(k) = uwsubl(k) + uws
        vwsubl(k) = vwsubl(k) + vws
    !     -----------------------------------------------------------
    !     calculate various moments
    !     -----------------------------------------------------------

        u2avl    (k) = u2avl    (k) + (um (i,j,k)+cu - umav(k))**2
        v2avl    (k) = v2avl    (k) + (vm (i,j,k)+cv - vmav(k))**2
        w2avl    (k) = w2avl    (k) + (wm  (i,j,k)**2)
        w3avl    (k) = w3avl    (k) + (wm  (i,j,k)**3)
        w2subavl (k) = w2subavl (k) + (e12m(i,j,k)**2)
        qt2avl   (k) = qt2avl   (k) + (qtm (i,j,k) - qtmav (k))**2
        thl2avl  (k) = thl2avl  (k) + (thlm(i,j,k) - thlmav(k))**2
        thv2avl  (k) = thv2avl  (k) + (thv0(i,j,k) - thvmav(k))**2
        th2avl   (k) = th2avl   (k) + (thlm(i,j,k) - thmav (k))**2 !thlm, no thm !?!
        ql2avl   (k) = ql2avl   (k) + (ql0(i,j,k)  - qlmav (k))**2
!         qs2avl   (k) = qs2avl   (k) + qs0**2
!         qsavl    (k) = qsavl    (k) + qs0
!         rhavl    (k) = rhavl    (k) + qtm (i,j,k)/qs0
!         ravl     (k) = ravl     (k) + (qt0(i,j,k) - qs0)
!         r2avl    (k) = r2avl    (k) + (qt0(i,j,k) - qs0)**2
!         r3avl    (k) = r3avl    (k) + (qt0(i,j,k) - qs0)**3

      end do
    end do
    end do
  !     -------------------

    do n=1,nsv
      do k=2,kmax
      do j=2,j1
      do i=2,i1
        sv2avl(k,n)  = sv2avl(k,n) + (svm(i,j,k,n)-svmav(k,n))**2
      end do
      end do
      end do
    end do

    do n=1,nsv
      if (iadv_thl==iadv_kappa) then
         call halflev_kappa(sv0(2-ih:i1+ih,2-jh:j1+jh,1:k1,n),sv0h)
      else
        do  j=2,j1
        do  i=2,i1
        do  k=2,k1
          sv0h(i,j,k) = (sv0(i,j,k,n)*dzf(k-1)+sv0(i,j,k-1,n)*dzf(k))/(2*dzh(k))
        enddo
        enddo
        enddo
        sv0h(2:i1,2:j1,1) = svs(n)

      end if
      do  j=2,j1
      do  i=2,i1
      do  k=2,kmax
        wsvresl(k,n) = wsvresl(k,n) + w0(i,j,k)*sv0h(i,j,k)
      end do
      end do
      end do

      do k=2,kmax
        km = k-1
      do j=2,j1
      do i=2,i1
        ekhalf      = (ekh(i,j,k)*dzf(km)+ekh(i,j,km)*dzf(k))/(2*dzh(k))
        wsvsubl(k,n)= wsvsubl(k,n)-ekhalf*(sv0(i,j,k,n)-sv0(i,j,km,n)) &
                                                        /dzh(k)
      end do
      end do
      end do

    end do


  !     -------------------------------
  !     5   CALCULATE MOMENTUM FLUXES
  !     -------------------------------

  !     5.1 special treatment for lowest level
  !     -------------------------------------------------
  !      DEPRECATED


  !     5.2 higher levels by vert. integr. of the mom. tendencies
  !     ---------------------------------------------------------
  !         DEPRECATED

  ! MPI communication
    call MPI_ALLREDUCE(qlhavl, qlhav, k1,    MY_REAL, &
                      MPI_SUM, comm3d,mpierr)
    call MPI_ALLREDUCE(wqlsubl, wqlsub, k1,    MY_REAL, &
                      MPI_SUM, comm3d,mpierr)
    call MPI_ALLREDUCE(wqlresl, wqlres, k1,    MY_REAL, &
                      MPI_SUM, comm3d,mpierr)
    call MPI_ALLREDUCE(wtlsubl, wtlsub, k1,    MY_REAL, &
                      MPI_SUM, comm3d,mpierr)
    call MPI_ALLREDUCE(wtlresl, wtlres, k1,    MY_REAL, &
                      MPI_SUM, comm3d,mpierr)
    call MPI_ALLREDUCE(wqtsubl, wqtsub, k1,    MY_REAL, &
                      MPI_SUM, comm3d,mpierr)
    call MPI_ALLREDUCE(wqtresl, wqtres, k1,    MY_REAL, &
                      MPI_SUM, comm3d,mpierr)
    call MPI_ALLREDUCE(wtvsubl, wtvsub, k1,    MY_REAL, &
                      MPI_SUM, comm3d,mpierr)
    call MPI_ALLREDUCE(wtvresl, wtvres, k1,    MY_REAL, &
                      MPI_SUM, comm3d,mpierr)
    call MPI_ALLREDUCE(uwsubl, uwsub, k1,    MY_REAL, &
                      MPI_SUM, comm3d,mpierr)
    call MPI_ALLREDUCE(vwsubl, vwsub, k1,    MY_REAL, &
                      MPI_SUM, comm3d,mpierr)
    call MPI_ALLREDUCE(uwresl, uwres, k1,    MY_REAL, &
                      MPI_SUM, comm3d,mpierr)
    call MPI_ALLREDUCE(vwresl, vwres, k1,    MY_REAL, &
                      MPI_SUM, comm3d,mpierr)
    call MPI_ALLREDUCE(u2avl, u2av, k1,    MY_REAL, &
                      MPI_SUM, comm3d,mpierr)
    call MPI_ALLREDUCE(v2avl, v2av, k1,    MY_REAL, &
                      MPI_SUM, comm3d,mpierr)
    call MPI_ALLREDUCE(w2avl, w2av, k1,    MY_REAL, &
                      MPI_SUM, comm3d,mpierr)
    call MPI_ALLREDUCE(w3avl, w3av, k1,    MY_REAL, &
                      MPI_SUM, comm3d,mpierr)
    call MPI_ALLREDUCE(w2subavl, w2subav, k1,    MY_REAL, &
                      MPI_SUM, comm3d,mpierr)
    call MPI_ALLREDUCE(qt2avl, qt2av, k1,    MY_REAL, &
                      MPI_SUM, comm3d,mpierr)
    call MPI_ALLREDUCE(thl2avl, thl2av, k1,    MY_REAL, &
                      MPI_SUM, comm3d,mpierr)
    call MPI_ALLREDUCE(thv2avl, thv2av, k1,    MY_REAL, &
                      MPI_SUM, comm3d,mpierr)
    call MPI_ALLREDUCE(th2avl, th2av, k1,    MY_REAL, &
                      MPI_SUM, comm3d,mpierr)
    call MPI_ALLREDUCE(ql2avl, ql2av, k1,    MY_REAL, &
                      MPI_SUM, comm3d,mpierr)
!     call MPI_ALLREDUCE(qs2avl, qs2av, k1,    MY_REAL, &
!                       MPI_SUM, comm3d,mpierr)
!     call MPI_ALLREDUCE(qsavl, qsav, k1,    MY_REAL, &
!                       MPI_SUM, comm3d,mpierr)
!     call MPI_ALLREDUCE(rhavl, rhav, k1,    MY_REAL, &
!                       MPI_SUM, comm3d,mpierr)
!     call MPI_ALLREDUCE(ravl, rav, k1,    MY_REAL, &
!                       MPI_SUM, comm3d,mpierr)
!     call MPI_ALLREDUCE(r2avl, r2av, k1,    MY_REAL, &
!                       MPI_SUM, comm3d,mpierr)
!     call MPI_ALLREDUCE(r3avl, r3av, k1,    MY_REAL, &
!                       MPI_SUM, comm3d,mpierr)
    call MPI_ALLREDUCE(qlptavl, qlptav, k1,    MY_REAL, &
                      MPI_SUM, comm3d,mpierr)

    do n=1,nsv
  call MPI_ALLREDUCE(sv2avl(:,n),sv2av(:,n),k1,MY_REAL, &
                        MPI_SUM, comm3d,mpierr)
  call MPI_ALLREDUCE(wsvsubl(:,n),wsvsub(:,n), k1,    MY_REAL, &
      MPI_SUM, comm3d,mpierr)
  call MPI_ALLREDUCE(wsvresl(:,n),wsvres(:,n), k1,    MY_REAL, &
      MPI_SUM, comm3d,mpierr)
    end do

  !     -----------------------------------------------
  !     6   NORMALIZATION OF THE FIELDS AND FLUXES
  !     -----------------------------------------------

      qlhav   = qlhav  /rslabs

      wqlsub  = wqlsub /rslabs
      wqlres  = wqlres /rslabs

      wtlsub  = wtlsub /rslabs
      wtlres  = wtlres /rslabs

      wqtsub  = wqtsub /rslabs
      wqtres  = wqtres /rslabs

      wtvsub  = wtvsub /rslabs
      wtvres  = wtvres /rslabs

      wqttot  = wqtres + wqtsub
      wqltot  = wqlres + wqlsub
      wtltot  = wtlres + wtlsub
      wtvtot  = wtvres + wtvsub


        wsvsub = wsvsub /rslabs
        wsvres = wsvres /rslabs
        wsvtot = wsvsub + wsvres

      uwres    = uwres    /rslabs
      vwres    = vwres    /rslabs
      uwsub    = uwsub    /rslabs
      vwsub    = vwsub    /rslabs
      uwtot    = uwres + uwsub
      vwtot    = vwres + vwsub

      u2av     = u2av     /rslabs
      v2av     = v2av     /rslabs
      w2av     = w2av     /rslabs
      w3av     = w3av     /rslabs
      w2subav  = w2subav  /rslabs
      qt2av    = qt2av    /rslabs
      thl2av   = thl2av   /rslabs
      thv2av   = thv2av   /rslabs
      th2av    = th2av    /rslabs
      ql2av    = ql2av    /rslabs
!       qs2av    = qs2av    /rslabs
!       qsav     = qsav     /rslabs
!       qs2av    = qs2av    - qsav**2
!       rhav     = rhav     /rslabs
!       rav      = rav      /rslabs
!       r2av     = r2av     /rslabs
!       r3av     = r3av     /rslabs


        sv2av = sv2av/rslabs

  !********************************************************************

  !     4.0   ADD SLAB AVERAGES TO TIME MEAN
  !           ------------------------------
      umn    = umn   + umav
      vmn    = vmn   + vmav
      thvmn  = thvmn + thvmav
      thlmn  = thlmn + thlmav
      qtmn   = qtmn  + qtmav
      qlmn   = qlmn  + qlmav
      cfracmn= cfracmn+cfracav
      qlhmn  = qlhmn + qlhav

      wtlsmn = wtlsmn + wtlsub
      wtlrmn = wtlrmn + wtlres
      wtltmn = wtltmn + wtltot
      wtvsmn = wtvsmn + wtvsub
      wtvrmn = wtvrmn + wtvres
      wtvtmn = wtvtmn + wtvtot
      wqtsmn = wqtsmn + wqtsub
      wqtrmn = wqtrmn + wqtres
      wqttmn = wqttmn + wqttot
      wqlsmn = wqlsmn + wqlsub
      wqlrmn = wqlrmn + wqlres
      wqltmn = wqltmn + wqltot
      uwtmn  = uwtmn + uwtot
      vwtmn  = vwtmn + vwtot
      uwrmn  = uwrmn + uwres
      vwrmn  = vwrmn + vwres
      uwsmn  = uwsmn + uwsub
      vwsmn  = vwsmn + vwsub
      u2mn     = u2mn     + u2av
      v2mn     = v2mn     + v2av
      w2mn     = w2mn     + w2av
      w2submn  = w2submn  + w2subav
      qt2mn    = qt2mn    + qt2av
      thl2mn   = thl2mn   + thl2av
      thv2mn   = thv2mn   + thv2av
      th2mn    = th2mn    + th2av
!       ql2mn    = ql2mn    + ql2av
!       qs2mn    = qs2mn    + qs2av
!       qsmn     = qsmn     + qsav
!       rhmn     = rhmn     + rhav
!       rmn      = rmn      + rav
!       r2mn     = r2mn     + r2av
!       r3mn     = r3mn     + r3av

        svmmn   = svmmn  + svmav
        svpmn   = svpmn  + svpav
!         svplsmn = svplsmn+ svplsav
        svptmn  = svptmn + svptav

        sv2mn  = sv2mn + sv2av

        wsvsmn = wsvsmn + wsvsub
        wsvrmn = wsvrmn + wsvres
        wsvtmn = wsvtmn + wsvtot
      skewmn   = skewmn   + w3av/max(w2av**1.5,epsilon(w2av(1)))

      cszmn = cszmn + cszav
      
    deallocate( &
        qlhavl , & ! slab averaged ql_0 at half level &
        wsvsubl,&   ! slab averaged sub w-sv(n)  flux &
        wsvresl,&   ! slab averaged res w-sv(n)  flux &
        u2avl    , &
        v2avl    , &
        w2avl    , &
        w3avl    , &
        w2subavl , &
        qt2avl   , &
        thl2avl  , &
        thv2avl  , &
        th2avl   )
    deallocate( &
        ql2avl   , &
        sv2avl   )


    deallocate( wqlsubl    )
    deallocate( wqlresl    )

    deallocate( wtlsubl    )
    deallocate( wtlresl    )

    deallocate( wqtsubl    )
    deallocate( wqtresl    )

    deallocate( wtvsubl    )
    deallocate( wtvresl    )

    deallocate( cfracavl )


    deallocate( qlptavl)   ! slab averaged turbulence tendency of q_liq
    deallocate( uwsubl)
    deallocate( vwsubl)
    deallocate( uwresl)
    deallocate( vwresl)

    deallocate( qlhav)
    deallocate( u2av    , &
              v2av    , &
              w2av    , &
              w3av    , &
              w2subav , &
              qt2av   , &
              thl2av  , &
              thv2av  , &
              th2av   , &
              ql2av   , &
              sv2av   )
    deallocate(thv0)
    deallocate(thvmav)
    deallocate(sv0h)
  end subroutine do_genstat

!!!!!!!!!!!!!!!!!!!!!!!!!!!!!!!!!!!!!!!!!!!!!!!!!!!!!!!!!!!!!!!!!!
  subroutine writestat
      use modglobal, only : kmax,k1,nsv, zh,zf,rtimee,rlv,cp,cexpnr,ifoutput
      use modfields, only : presf,presh,exnf,exnh,rhof
      use modsubgriddata, only : csz
      use modmpi,    only : myid
      use modstat_nc, only: lnetcdf, writestat_nc
      implicit none


      real,dimension(k1,nvar) :: vars

      real,allocatable, dimension(:) :: tmn, thmn
      integer nsecs, nhrs, nminut,k,n
      real convt, convq
      character(20) :: name
      nsecs   = nint(rtimee)
      nhrs    = int(nsecs/3600)
      nminut  = int(nsecs/60)-nhrs*60
      nsecs   = mod(nsecs,60)
      convt   = 86400.
      convq   = 86400*1000.
      allocate(tmn   (k1), thmn  (k1))

      umn    = umn    /nsamples
      vmn    = vmn    /nsamples
      thvmn  = thvmn  /nsamples
      thlmn  = thlmn  /nsamples
      qtmn   = qtmn   /nsamples
      qlmn   = qlmn   /nsamples
      cfracmn= cfracmn/nsamples
      qlhmn  = qlhmn  /nsamples


      wtlsmn = wtlsmn/nsamples
      wtlrmn = wtlrmn/nsamples
      wtltmn = wtltmn/nsamples

      wqtsmn = wqtsmn/nsamples
      wqtrmn = wqtrmn/nsamples
      wqttmn = wqttmn/nsamples

      wqlsmn = wqlsmn/nsamples
      wqlrmn = wqlrmn/nsamples
      wqltmn = wqltmn/nsamples

      wtvsmn = wtvsmn/nsamples
      wtvrmn = wtvrmn/nsamples
      wtvtmn = wtvtmn/nsamples

      uwtmn  = uwtmn /nsamples
      vwtmn  = vwtmn /nsamples
      uwrmn  = uwrmn /nsamples
      vwrmn  = vwrmn /nsamples
      uwsmn  = uwsmn /nsamples
      vwsmn  = vwsmn /nsamples

!       rmn      = rmn    /nsamples
!       r2mn     = r2mn   /nsamples
!       rhmn     = rhmn   /nsamples
      w2mn     = w2mn   /nsamples
      skewmn   = skewmn /nsamples
      w2submn  = w2submn/nsamples
      qt2mn    = qt2mn  /nsamples
      v2mn     = v2mn   /nsamples
      u2mn     = u2mn   /nsamples
      thl2mn   = thl2mn /nsamples
      thv2mn   = thv2mn /nsamples
      th2mn    = th2mn  /nsamples
      ql2mn    = ql2mn  /nsamples
!       qs2mn    = qs2mn  /nsamples
!       qsmn     = qsmn   /nsamples


        svmmn   = svmmn  /nsamples
        svpmn   = svpmn  /nsamples
!         svplsmn = svplsmn/nsamples
        svptmn  = svptmn /nsamples

        sv2mn = sv2mn/nsamples

        wsvsmn = wsvsmn/nsamples
        wsvrmn = wsvrmn/nsamples
        wsvtmn = wsvtmn/nsamples

        cszmn = cszmn / nsamples


  !     ------------------------------------------
  !     2.0  Construct other time averaged fields
  !     ------------------------------------------


      thmn = thlmn + (rlv/cp)*qlmn/exnf
      tmn  = thmn*exnf

  !     ----------------------
  !     2.0  write the fields
  !           ----------------

    if(myid==0)then
      open (ifoutput,file='field.'//cexpnr,position='append')
      write(ifoutput,'(//A,/A,F5.0,A,I4,A,I2,A,I2,A)') &
      '#--------------------------------------------------------'      &
      ,'#',(timeav),'--- AVERAGING TIMESTEP --- '      &
      ,nhrs,':',nminut,':',nsecs      &
      ,'   HRS:MIN:SEC AFTER INITIALIZATION '
      write (ifoutput,'(A/2A/2A)') &
          '#--------------------------------------------------------' &
          ,'#LEV  HGHT    PRES    TEMP       TH_L     THETA      TH_V     ' &
          ,'  QT_AV      QL_AV      U       V   CLOUD FRACTION  CS' &
          ,'#      (M)    (MB)   (----------- (KELVIN) ---------------)    ' &
          ,'(----(G/KG)------)  (--- (M/S ---)   (-----------)  (---)'
      do k=1,kmax
        write(ifoutput,'(I3,F8.2,F7.1,5F10.4,F12.5,3F11.4,F11.5)') &
            k, &
            zf    (k), &
            presf (k)/100., &
            tmn   (k), &
            thlmn (k), &
            thmn  (k), &
            thvmn (k), &
            qtmn  (k)*1000., &
            qlmn  (k)*1000., &
            umn   (k), &
            vmn   (k), &
            cfracmn(k), &
            cszmn(k)
      end do
      close (ifoutput)

  !     -------------------------
  !     6.5   write the fluxes
  !     -----------------------------------------------------------------------

      open (ifoutput,file='flux1.'//cexpnr,position='append')

      write(ifoutput,'(//2A,/A,F5.0,A,I4,A,I2,A,I2,A)') &
            '#-------------------------------------------------------------' &
          ,'---------------------------------)' &
            ,'#',(timeav),'--- AVERAGING TIMESTEP --- ' &
            ,nhrs,':',nminut,':',nsecs &
            ,'   HRS:MIN:SEC AFTER INITIALIZATION '
      write (ifoutput,'(2A/A/2A/2A/2A/2A)') &
            '#---------------------------------------------------------------' &
          ,'---------------------------------)' &
          ,'#                                                               ' &
          ,'#                  |                                  TURBULENT ' &
          ,'FLUXES                           |                             ' &
          ,'#LEV HEIGHT  PRES  |   WTL_SUB     WTL_RES     WTL_TOT         WQ' &
          ,'T_SUB      WQT_RES     WQT_TOT   ' &
          ,'#     (M)    (MB) | (----------   (K M/S)   --------------)     ' &
          ,'(---------- (M/S)   -------------)                             ' &
          ,'#---------------------------------------------------------------' &
          ,'---------------------------------)'

      write(ifoutput,'(I3,F8.2,F7.1,6E13.5)') &
            (k, &
            zh       (k), &
            presh     (k)/100., &
            wtlsmn   (k)                              , &
            wtlrmn   (k)                              , &
            wtltmn   (k)                              , &
            wqtsmn   (k)                              , &
            wqtrmn   (k)                              , &
            wqttmn   (k),&
             k=1,kmax)



      close(ifoutput)

      open (ifoutput,file='flux2.'//cexpnr,position='append')

      write(ifoutput,'(//A,/A,F5.0,A,I4,A,I2,A,I2,A)') &
            '#--------------------------------------------------------' &
            ,'#',(timeav),'--- AVERAGING TIMESTEP --- ' &
            ,nhrs,':',nminut,':',nsecs &
            ,'   HRS:MIN:SEC AFTER INITIALIZATION '
      write (ifoutput,'(A/A/A/3A/4A/2A)') &
            '#(------------------------------------------------------------)' &
          ,'#                                                             ' &
          ,'                                      TURBULENT FLUXES        ' &
          ,'#LEV HEIGHT  PRES  |    UW_TOT      VW_TOT       UW_SGS   ' &
          ,'   VW_SGS       UW_RES       VW_RES ' &
          ,'      WTH_TOT       WQ_L       WTHV_SUB     WTHV_RES     WTHV_TOT' &
          ,'#     (M)    (MB) |   ' &
          ,'(---------------------------- (M/S)^2  ---------------------------------)' &
          ,'   (-(K M/S)-)   (-(' &
          ,'M/S)-)     (----------  (K M/S)  -----------)' &
          ,'#(------------------------------------------------------------' &
          ,'-----------------------------------------)'

      write(ifoutput,'(I3,F8.2,F7.1,11E13.5)') &
          (k, &
            zh       (k), &
            presh     (k)/100., &
            uwtmn    (k)                              , &
            vwtmn    (k)                              , &
            uwsmn    (k)                              , &
            vwsmn    (k)                              , &
            uwrmn    (k)                              , &
            vwrmn    (k)                              , &
            wtltmn   (k) + wqltmn(k)*(rlv/cp)/exnh(k) , &
            wqltmn   (k)                              , &
            wtvsmn   (k)                              , &
            wtvrmn   (k)                              , &
            wtvtmn   (k)                              , &
            k=1,kmax)


      close(ifoutput)

      open (ifoutput,file='moments.'//cexpnr,position='append')

      write(ifoutput,'(//A,/A,F5.0,A,I4,A,I2,A,I2,A)') &
        '#--------------------------------------------------------'      &
        ,'#',(timeav),'--- AVERAGING TIMESTEP --- '      &
        ,nhrs,':',nminut,':',nsecs      &
        ,'   HRS:MIN:SEC AFTER INITIALIZATION '

      write (ifoutput,'(3A/3A/3A)') &
            '#----------------------------------------------------' &
            ,'---------------------------------------------------' &
            ,'------------------------------' &
            ,'#  LEV   HGHT   PRES     THL**2       THV**2         ' &
            ,'TH**2       QT**2       U*U    ' &
            ,'  V*V     HGHT     W*W     SKEWW     SFS-TKE' &
            ,'#        (M)   (MB)     (--------------(K*K)--------' &
            ,'------)     (G/KG)^2     (-(M/S)' &
            ,'^2)-)      (M)     (M/S)^2  ()        (M/S)^2'

      write(ifoutput,'(I5,F8.2,F7.1,4E13.5,2F9.4,F8.2,3F9.4)') &
            (k, &
            zf    (k), &
            presf (k)/100., &
            thl2mn(k), &
            thv2mn(k), &
            th2mn (k), &
            qt2mn (k)*1e6, &
!             qs2mn (k)*1e6, &
            u2mn  (k), &
            v2mn  (k), &
            zh    (k), &
            w2mn  (k), &
            skewmn(k), &
            w2submn(k), &
            k=1,kmax)

      close(ifoutput)


  !----   Write information about scalar field and its tendencies ------

      do n=1,nsv
        name = 'svnnnfld.'//cexpnr
        write (name(3:5),'(i3.3)') n
        open (ifoutput,file=name,position='append')

        write(ifoutput,'(//2A,/A,F5.0,A,I4,A,I2,A,I2,A)') &
            '#-------------------------------------------------------------' &
            ,'---------------------------------)' &
            ,'#',(timeav),'--- AVERAGING TIMESTEP --- ' &
            ,nhrs,':',nminut,':',nsecs &
            ,'   HRS:MIN:SEC AFTER INITIALIZATION '

        write (ifoutput,'(2A/A/A/A,I1,A,/A/A/2A)') &
            '#--------------------------------------------------------- ' &
            ,'--------------' &
            ,'#               --FIELD &  T E N D E N C I E S  --------    ' &
            ,'#                                                           ' &
            ,'#                  |        SCALAR(' &
            ,n &
            ,')                  |' &
            ,'# LEV HEIGHT  PRES      SV(1)      TURB    TOTAL  |' &
            ,'#      (M)   (MB)  |       -----  (KG/KG/DAY) ----- |' &
            ,'#----------------------------------------------------------' &
            ,'-------------'
        write(ifoutput,'(I4,2F8.2,E14.5e3,2F8.2,E14.5E3)') &
            (k, &
              zf       (k), &
              presf    (k)/100., &
              svmmn    (k,n), &
              svptmn   (k,n)  *convt, &
              svpmn    (k,n)  *convt, &
              sv2mn    (k,n), &
              k=1,kmax)

        close(ifoutput)



  !        -----------------------
  !        Write the scalar fluxes
  !        -----------------------
        name = 'svnnnflx.'//cexpnr
        write (name(3:5),'(i3.3)') n
        open (ifoutput,file=name,position='append')

        write(ifoutput,'(//2A,/A,F5.0,A,I4,A,I2,A,I2,A)') &
            '#-------------------------------------------------------------' &
            ,'---------------------------------)' &
            ,'#',(timeav),'--- AVERAGING TIMESTEP --- ' &
            ,nhrs,':',nminut,':',nsecs &
            ,'   HRS:MIN:SEC AFTER INITIALIZATION '
        write (ifoutput,'(2A/A/A,I1,A,/A/A/2A)') &
            '#---------------------------------------------------------------' &
            ,'---------------------------------)' &
            ,'#                                                               ' &
            ,'#                 |         TURBULENT FLUXES (SV=',n,')       |' &
            ,'#LEV HEIGHT  PRES       WSV_SUB     WSV_RES     WSV_TOT' &
            ,'#     (M)    (MB) | (----------   (KG/KG M/S)   --------------) ' &
            ,'#---------------------------------------------------------------' &
            ,'---------------------------------)'

        write(ifoutput,'(I3,2F8.2,3E14.5E3)') &
            (k, &
              zh       (k), &
              presh    (k)/100., &
              wsvsmn   (k,n)                            , &
              wsvrmn   (k,n)                            , &
              wsvtmn   (k,n)                            , &
              k=1,kmax)

         close(ifoutput)

      end do
      if (lnetcdf) then
        vars(:, 1)=rhof
        vars(:, 2)=presh
        vars(:, 3)=umn
        vars(:, 4)=vmn
        vars(:, 5)=thlmn
        vars(:, 6)=thvmn
        vars(:, 7)=qtmn
        vars(:, 8)=qlmn
        vars(:, 9)=wtlsmn
        vars(:,10)=wtlrmn
        vars(:,11)=wtltmn
        vars(:,12)=wtvsmn
        vars(:,13)=wtvrmn
        vars(:,14)=wtvtmn
        vars(:,15)=wqtsmn
        vars(:,16)=wqtrmn
        vars(:,17)=wqttmn
        vars(:,18)=wqlsmn
        vars(:,19)=wqlrmn
        vars(:,20)=wqltmn
        vars(:,21)=uwsmn
        vars(:,22)=uwrmn
        vars(:,23)=uwtmn
        vars(:,24)=vwsmn
        vars(:,25)=vwrmn
        vars(:,26)=vwtmn
        vars(:,27)=w2submn
        vars(:,28)=w2mn
        !vars(:,29)=w2submn+w2mn
        vars(:,29)=skewmn
        vars(:,30)=u2mn
        vars(:,31)=v2mn
        vars(:,32)=thl2mn
        vars(:,33)=thv2mn
        vars(:,34)=th2mn
        vars(:,35)=qt2mn
        vars(:,36)=ql2mn
        vars(:,37)=csz
        do n=1,nsv
<<<<<<< HEAD
          vars(:,37+7*(n-1)+1)=svmmn(:,n)
          vars(:,37+7*(n-1)+2)=svpmn(:,n)
          vars(:,37+7*(n-1)+3)=svptmn(:,n)
          vars(:,37+7*(n-1)+4)=sv2mn(:,n)
          vars(:,37+7*(n-1)+5)=wsvsmn(:,n)
          vars(:,37+7*(n-1)+6)=wsvrmn(:,n)
          vars(:,37+7*(n-1)+7)=wsvtmn(:,n)
=======
          write (csvname(1:3),'(i3.3)') n
          vars(:,37+7*(n-1)  )=svmmn(:,n)
          vars(:,37+7*(n-1)+1)=svpmn(:,n)
          vars(:,37+7*(n-1)+2)=svptmn(:,n)
          vars(:,37+7*(n-1)+3)=sv2mn(:,n)
          vars(:,37+7*(n-1)+4)=wsvsmn(:,n)
          vars(:,37+7*(n-1)+5)=wsvrmn(:,n)
          vars(:,37+7*(n-1)+6)=wsvtmn(:,n)
>>>>>>> 37f9856d
        end do
        call writestat_nc(ncid,1,tncname,(/rtimee/),nrec,.true.)
        call writestat_nc(ncid,nvar,ncname,vars(1:kmax,:),nrec,kmax)
      end if


    end if ! end if(myid==0)
      umn      = 0.
      vmn      = 0.
      thlmn    = 0.
      thvmn    = 0.
      qtmn     = 0.
      qlmn     = 0.
      qlhmn    = 0.
      cfracmn  = 0.

      wtlsmn =  0.
      wtlrmn =  0.
      wtltmn =  0.

      wtvsmn =  0.
      wtvrmn =  0.
      wtvtmn =  0.

      wqtsmn =  0.
      wqtrmn =  0.
      wqttmn =  0.

      wqlsmn =  0.
      wqlrmn =  0.
      wqltmn =  0.

      uwtmn  =  0.
      vwtmn  =  0.
      uwrmn  =  0.
      vwrmn  =  0.
      uwsmn  =  0.
      vwsmn  =  0.


      u2mn     = 0.
      v2mn     = 0.
      w2mn     = 0.
      w2submn  = 0.
      skewmn   = 0.
      qt2mn    = 0.
      thl2mn   = 0.
      thv2mn   = 0.
      th2mn    = 0.
      ql2mn    = 0.
!       qs2mn    = 0.
!       qsmn     = 0.
!       rhmn     = 0.
!       rmn      = 0.
!       r2mn     = 0.
!       r3mn     = 0.

      svmmn   = 0.
      svpmn   = 0.
!       svplsmn = 0.
      svptmn  = 0.

      sv2mn = 0.

      wsvsmn = 0.
      wsvrmn = 0.
      wsvtmn = 0.

      cszmn  = 0.

      deallocate(tmn, thmn)


  end subroutine writestat
  subroutine exitgenstat
    use modmpi, only : myid
    use modstat_nc, only : exitstat_nc,lnetcdf
    implicit none

    if(.not.(lstat)) return

    if(lnetcdf .and. myid==0) call exitstat_nc(ncid)

    deallocate(umn       ,vmn   )
    deallocate(thlmn        ,thvmn )
    deallocate(qtmn         ,qlmn  ,  qlhmn, cfracmn)
    deallocate(wtlsmn ,wtlrmn ,wtltmn)
    deallocate(wtvsmn ,wtvrmn ,wtvtmn)
    deallocate(wqlsmn ,wqlrmn ,wqltmn)
    deallocate(wqtsmn ,wqtrmn ,wqttmn)
    deallocate(wsvsmn ,wsvrmn,wsvtmn)
    deallocate(uwtmn,vwtmn,uwrmn,vwrmn,uwsmn,vwsmn )
!     deallocate(rmn, r2mn   , r3mn , rhmn )
    deallocate(w2mn       , skewmn )
    deallocate(w2submn    )
    deallocate(u2mn       , v2mn  ,     qt2mn)
    deallocate(thl2mn     , thv2mn,     th2mn,     ql2mn)
!     deallocate(qs2mn      , qsmn  )
    deallocate(svmmn,svptmn,svplsmn,svpmn)
    deallocate(sv2mn)

    deallocate(umav )
    deallocate(vmav )
    deallocate(thlmav )
    deallocate(thmav )
    deallocate(qtmav )
    deallocate(qlmav )
    deallocate(cfracav )
    deallocate(svmav )
    deallocate(uptav)
    deallocate(vptav)

    deallocate(thptav)
    deallocate(qlptav)
    deallocate(uwtot )
    deallocate(vwtot )
    deallocate(uwres )
    deallocate(vwres )
    deallocate(uwsub )
    deallocate(vwsub )
    deallocate(wtlsub)
    deallocate(wtlres)
    deallocate(wtltot)
    deallocate(wqtsub)
    deallocate(wqtres)
    deallocate(wqttot)
    deallocate(wqlsub)
    deallocate(wqlres)
    deallocate(wqltot)
    deallocate(wtvtot)
    deallocate(wtvres)
    deallocate(wtvsub)
    deallocate(wsvsub)
    deallocate(wsvres)
    deallocate(wsvtot)
    deallocate(thvhav)
    deallocate(th0av)
    deallocate(svpav)
    deallocate(svptav)
    
    deallocate(cszmn)
    deallocate(cszav)

  end subroutine exitgenstat


end module modgenstat<|MERGE_RESOLUTION|>--- conflicted
+++ resolved
@@ -395,7 +395,6 @@
         call ncinfo(ncname(37,:),'cs','Smagorinsky constant','-','tt')
         do n=1,nsv
           write (csvname(1:3),'(i3.3)') n
-<<<<<<< HEAD
           call ncinfo(ncname(37+7*(n-1)+1,:),'sv'//csvname,'Scalar '//csvname//' mixing ratio','(kg/kg)','tt')
           call ncinfo(ncname(37+7*(n-1)+2,:),'svp'//csvname,'Scalar '//csvname//' tendency','(kg/kg/s)','tt')
           call ncinfo(ncname(37+7*(n-1)+3,:),'svpt'//csvname,'Scalar '//csvname//' turbulence tendency','(kg/kg/s)','tt')
@@ -403,15 +402,6 @@
           call ncinfo(ncname(37+7*(n-1)+5,:),'wsv'//csvname//'s','SFS scalar '//csvname//' flux','kg/kg m/s','mt')
           call ncinfo(ncname(37+7*(n-1)+6,:),'wsv'//csvname//'r','Resolved scalar '//csvname//' flux','kg/kg m/s','mt')
           call ncinfo(ncname(37+7*(n-1)+7,:),'wsv'//csvname//'t','Total scalar '//csvname//' flux','kg/kg m/s','mt')
-=======
-          call ncinfo(ncname(37+7*(n-1),:),'sv'//csvname,'Scalar '//csvname//' mixing ratio','(kg/kg)','tt')
-          call ncinfo(ncname(37+7*(n-1)+1,:),'svp'//csvname,'Scalar '//csvname//' tendency','(kg/kg/s)','tt')
-          call ncinfo(ncname(37+7*(n-1)+2,:),'svpt'//csvname,'Scalar '//csvname//' turbulence tendency','(kg/kg/s)','tt')
-          call ncinfo(ncname(37+7*(n-1)+3,:),'sv'//csvname//'2r','Resolved scalar '//csvname//' variance','(kg/kg)^2','tt')
-          call ncinfo(ncname(37+7*(n-1)+4,:),'wsv'//csvname//'s','SFS scalar '//csvname//' flux','kg/kg m/s','mt')
-          call ncinfo(ncname(37+7*(n-1)+5,:),'wsv'//csvname//'r','Resolved scalar '//csvname//' flux','kg/kg m/s','mt')
-          call ncinfo(ncname(37+7*(n-1)+6,:),'wsv'//csvname//'t','Total scalar '//csvname//' flux','kg/kg m/s','mt')
->>>>>>> 37f9856d
         end do
 
         if (isurf==1) then
@@ -1556,7 +1546,6 @@
         vars(:,36)=ql2mn
         vars(:,37)=csz
         do n=1,nsv
-<<<<<<< HEAD
           vars(:,37+7*(n-1)+1)=svmmn(:,n)
           vars(:,37+7*(n-1)+2)=svpmn(:,n)
           vars(:,37+7*(n-1)+3)=svptmn(:,n)
@@ -1564,16 +1553,6 @@
           vars(:,37+7*(n-1)+5)=wsvsmn(:,n)
           vars(:,37+7*(n-1)+6)=wsvrmn(:,n)
           vars(:,37+7*(n-1)+7)=wsvtmn(:,n)
-=======
-          write (csvname(1:3),'(i3.3)') n
-          vars(:,37+7*(n-1)  )=svmmn(:,n)
-          vars(:,37+7*(n-1)+1)=svpmn(:,n)
-          vars(:,37+7*(n-1)+2)=svptmn(:,n)
-          vars(:,37+7*(n-1)+3)=sv2mn(:,n)
-          vars(:,37+7*(n-1)+4)=wsvsmn(:,n)
-          vars(:,37+7*(n-1)+5)=wsvrmn(:,n)
-          vars(:,37+7*(n-1)+6)=wsvtmn(:,n)
->>>>>>> 37f9856d
         end do
         call writestat_nc(ncid,1,tncname,(/rtimee/),nrec,.true.)
         call writestat_nc(ncid,nvar,ncname,vars(1:kmax,:),nrec,kmax)
