!> \file modsurface.f90
!!  Surface parameterization
!  This file is part of DALES.
!
! DALES is free software; you can redistribute it and/or modify
! it under the terms of the GNU General Public License as published by
! the Free Software Foundation; either version 3 of the License, or
! (at your option) any later version.
!
! DALES is distributed in the hope that it will be useful,
! but WITHOUT ANY WARRANTY; without even the implied warranty of
! MERCHANTABILITY or FITNESS FOR A PARTICULAR PURPOSE.  See the
! GNU General Public License for more details.
!
! You should have received a copy of the GNU General Public License
! along with this program.  If not, see <http://www.gnu.org/licenses/>.
!
!  Copyright 1993-2009 Delft University of Technology, Wageningen University, Utrecht University, KNMI
!

!>
!! Surface routine including a land-surface scheme
!>
!! This module provides an interactive surface parameterization
!!
!! \par Revision list
!! \par Chiel van Heerwaarden
!! \todo documentation
!! \todo implement water reservoir at land surface for dew and interception water
!! \todo add moisture transport between soil layers
!! \deprecated Modsurface replaces the old modsurf.f90
!! \todo: implement fRs[t] based on the tiles.
!
!  Note that rootf should add up to 1 over all layers
!
!Able to handle heterogeneous surfaces using the switch lhetero
!In case of heterogeneity an input file is needed
!EXAMPLE of the old surface.inp.xxx for isurf = 3,4 (use switch loldtable for compatibility):

!#Surface input file - the standard land cover should be listed below. It is marked by typenr = 0
!#typenr    name       z0mav  z0hav    thls   ps    ustin  wtsurf  wqsurf  wsvsurf(01)  wsvsurf(02)  wsvsurf(03)  wsvsurf(04)
!    0   "standard  "  0.035  0.035   300.0  1.0e5   0.1    0.15   0.1e-3          1.0          0.0          0.0       0.0005
!    1   "forest    "  0.500  0.500   300.0  1.0e5   0.1    0.15   0.2e-3          1.0          0.0          0.0       0.0005
!    2   "grass     "  0.035  0.035   300.0  1.0e5   0.1    0.30   0.1e-3          1.0          0.0          0.0       0.0005

!EXAMPLE of surface.interactive.inp.xxx for isurf = 1:

!#Surface input file - the standard land cover should be listed below. It is marked by typenr = 0
!#typenr    name       z0mav  z0hav   ps    albedo  tsoil1 tsoil2 tsoil3 tsoil4 tsoildeep phiw1 phiw2 phiw3 phiw4 rootf1 rootf2 rootf3 rootf4 Cskin  lambdaskin  Qnet  cveg  Wlav   rsmin  LAI     gD    wsvsurf(01)  wsvsurf(02)  wsvsurf(03)  wsvsurf(04)
!    0   "standard  "  0.035  0.035  1.0e5   0.20      290    287    285    283       283   0.3   0.3   0.3   0.3   0.35   0.38   0.23   0.04 20000         5.0   450   0.9   0.0     110  4.0     0.            1.0          0.0          0.0       0.0005
!    1   "forest    "  0.500  0.500  1.0e5   0.15      290    287    285    283       283   0.3   0.3   0.3   0.3   0.35   0.38   0.23   0.04 20000         5.0   450   0.9   0.0     110  6.0     0.            1.0          0.0          0.0       0.0005
!    2   "grass     "  0.035  0.035  1.0e5   0.25      290    287    285    283       283   0.3   0.3   0.3   0.3   0.35   0.38   0.23   0.04 20000         5.0   450   0.9   0.0     110  2.0     0.            1.0          0.0          0.0       0.0005

!EXAMPLE of surface.prescribed.inp.xxx for isurf = 2,3,4:

!#Surface input file - the standard land cover should be listed below. It is marked by typenr = 0
!#typenr    name       z0mav  z0hav    thls   ps    albedo  rsi_s2  ustin  wtsurf  wqsurf  wsvsurf(01)  wsvsurf(02)  wsvsurf(03)  wsvsurf(04)
!    0   "standard  "  0.035  0.035   300.0  1.0e5   0.20     50.0   0.1    0.15   0.1e-3          1.0          0.0          0.0       0.0005
!    1   "forest    "  0.500  0.500   300.0  1.0e5   0.15     50.0   0.1    0.15   0.2e-3          1.0          0.0          0.0       0.0005
!    2   "grass     "  0.035  0.035   300.0  1.0e5   0.25     50.0   0.1    0.30   0.1e-3          1.0          0.0          0.0       0.0005


module modsurface
  use modsurfdata
  implicit none
  !public  :: initsurface, surface, exitsurface

save

contains
!> Reads the namelists and initialises the soil.
  subroutine initsurface

    use modglobal,  only : i2, j2, itot, jtot, nsv, ifnamopt, fname_options, ifinput, cexpnr
    use modraddata, only : iradiation,rad_shortw
    use modmpi,     only : myid, comm3d, mpierr, my_real, mpi_logical, mpi_integer

    implicit none

    integer   :: i,j,k, landindex, ierr, defined_landtypes, landtype_0 = -1
    integer   :: tempx,tempy
 character(len=1500) :: readbuffer
    namelist/NAMSURFACE/ & !< Soil related variables
      isurf,tsoilav, tsoildeepav, phiwav, rootfav, &
      ! Land surface related variables
      lmostlocal, lsmoothflux, lneutral, z0mav, z0hav, rsisurf2, Cskinav, lambdaskinav, albedoav, Qnetav, cvegav, Wlav, &
      ! Jarvis-Steward related variables
      rsminav, rssoilminav, LAIav, gDav, &
      ! Prescribed values for isurf 2, 3, 4
      z0, thls, ps, ustin, wtsurf, wqsurf, wsvsurf,lidealised, &
      ! Heterogeneous variables
      lhetero, xpatches, ypatches, land_use, loldtable, &
      ! AGS variables
      lrsAgs, lCO2Ags,planttype, &
      ! Delay plant response in Ags
      lrelaxgc, kgc, lrelaxci, kci, &
      ! Soil properties
      phi, phifc, phiwp, R10


    ! 1    -   Initialize soil

    !if (isurf == 1) then

    ! 1.0  -   Read LSM-specific namelist

    if(myid==0)then
      open(ifnamopt,file=fname_options,status='old',iostat=ierr)
      read (ifnamopt,NAMSURFACE,iostat=ierr)
      if (ierr > 0) then
        print *, 'Problem in namoptions NAMSURFACE'
        print *, 'iostat error: ', ierr
        stop 'ERROR: Problem in namoptions NAMSURFACE'
      endif
      write(6 ,NAMSURFACE)
      close(ifnamopt)
    end if

    call MPI_BCAST(isurf        , 1       , MPI_INTEGER, 0, comm3d, mpierr)
    call MPI_BCAST(tsoilav      , ksoilmax, MY_REAL, 0, comm3d, mpierr)
    call MPI_BCAST(tsoildeepav  , 1       , MY_REAL, 0, comm3d, mpierr)
    call MPI_BCAST(phiwav       , ksoilmax, MY_REAL, 0, comm3d, mpierr)
    call MPI_BCAST(rootfav      , ksoilmax, MY_REAL, 0, comm3d, mpierr)

    call MPI_BCAST(lmostlocal   , 1, MPI_LOGICAL, 0, comm3d, mpierr)
    call MPI_BCAST(lsmoothflux  , 1, MPI_LOGICAL, 0, comm3d, mpierr)
    call MPI_BCAST(lneutral     , 1, MPI_LOGICAL, 0, comm3d, mpierr)
    call MPI_BCAST(z0mav        , 1, MY_REAL, 0, comm3d, mpierr)
    call MPI_BCAST(z0hav        , 1, MY_REAL, 0, comm3d, mpierr)
    call MPI_BCAST(rsisurf2     , 1, MY_REAL, 0, comm3d, mpierr)
    call MPI_BCAST(Cskinav      , 1, MY_REAL, 0, comm3d, mpierr)
    call MPI_BCAST(lambdaskinav , 1, MY_REAL, 0, comm3d, mpierr)
    call MPI_BCAST(albedoav     , 1, MY_REAL, 0, comm3d, mpierr)
    call MPI_BCAST(Qnetav       , 1, MY_REAL, 0, comm3d, mpierr)
    call MPI_BCAST(lidealised   , 1, MY_REAL, 0, comm3d, mpierr)

    call MPI_BCAST(rsminav      , 1, MY_REAL, 0, comm3d, mpierr)
    call MPI_BCAST(rssoilminav  , 1, MY_REAL, 0, comm3d, mpierr)
    call MPI_BCAST(cvegav       , 1, MY_REAL, 0, comm3d, mpierr)
    call MPI_BCAST(Wlav         , 1, MY_REAL, 0, comm3d, mpierr)
    call MPI_BCAST(LAIav        , 1, MY_REAL, 0, comm3d, mpierr)
    call MPI_BCAST(gDav         , 1, MY_REAL, 0, comm3d, mpierr)

    call MPI_BCAST(z0         ,1,MY_REAL   ,0,comm3d,mpierr)
    call MPI_BCAST(ustin      ,1,MY_REAL   ,0,comm3d,mpierr)
    call MPI_BCAST(wtsurf     ,1,MY_REAL   ,0,comm3d,mpierr)
    call MPI_BCAST(wqsurf     ,1,MY_REAL   ,0,comm3d,mpierr)
    call MPI_BCAST(wsvsurf(1:nsv),nsv,MY_REAL   ,0,comm3d,mpierr)
    call MPI_BCAST(ps         ,1,MY_REAL   ,0,comm3d,mpierr)
    call MPI_BCAST(thls       ,1,MY_REAL   ,0,comm3d,mpierr)

    call MPI_BCAST(lhetero                    ,            1, MPI_LOGICAL, 0, comm3d, mpierr)
    call MPI_BCAST(loldtable                  ,            1, MPI_LOGICAL, 0, comm3d, mpierr)
    call MPI_BCAST(lrsAgs                     ,            1, MPI_LOGICAL, 0, comm3d, mpierr)
    call MPI_BCAST(lCO2Ags                    ,            1, MPI_LOGICAL, 0, comm3d, mpierr)
    call MPI_BCAST(xpatches                   ,            1, MPI_INTEGER, 0, comm3d, mpierr)
    call MPI_BCAST(ypatches                   ,            1, MPI_INTEGER, 0, comm3d, mpierr)
    call MPI_BCAST(planttype                  ,            1, MPI_INTEGER, 0, comm3d, mpierr)
    call MPI_BCAST(lrelaxgc                   ,            1, MPI_LOGICAL, 0, comm3d, mpierr)
    call MPI_BCAST(lrelaxci                   ,            1, MPI_LOGICAL, 0, comm3d, mpierr)
    call MPI_BCAST(kgc                        ,            1, MY_REAL    , 0, comm3d, mpierr)
    call MPI_BCAST(kci                        ,            1, MY_REAL    , 0, comm3d, mpierr)
    call MPI_BCAST(phi                        ,            1, MY_REAL    , 0, comm3d, mpierr)
    call MPI_BCAST(phifc                      ,            1, MY_REAL    , 0, comm3d, mpierr)
    call MPI_BCAST(phiwp                      ,            1, MY_REAL    , 0, comm3d, mpierr)
    call MPI_BCAST(R10                        ,            1, MY_REAL    , 0, comm3d, mpierr)

    call MPI_BCAST(land_use(1:mpatch,1:mpatch),mpatch*mpatch, MPI_INTEGER, 0, comm3d, mpierr)

    if(lCO2Ags .and. (.not. lrsAgs)) then
      if(myid==0) print *,"WARNING::: You set lCO2Ags to .true., but lrsAgs to .false."
      if(myid==0) print *,"WARNING::: Since AGS does not run, lCO2Ags will be set to .false. as well."
      lCO2Ags = .false.
    endif

    if(lrsAgs) then
      if(planttype==4) then !C4 plants, so standard settings for C3 plants are replaced
        CO2comp298 =    4.3 !<  CO2 compensation concentration
        Q10CO2     =    1.5 !<  Parameter to calculate the CO2 compensation concentration
        gm298      =   17.5 !<  Mesophyll conductance at 298 K
        Q10gm      =    2.0 !<  Parameter to calculate the mesophyll conductance
        T1gm       =  286.0 !<  Reference temperature to calculate the mesophyll conductance
        T2gm       =  309.0 !<  Reference temperature to calculate the mesophyll conductance
        f0         =   0.85 !<  Maximum value Cfrac
        ad         =   0.15 !<  Regression coefficient to calculate Cfrac
        Ammax298   =    1.7 !<  CO2 maximal primary productivity
        Q10am      =    2.0 !<  Parameter to calculate maximal primary productivity
        T1Am       =    286 !<  Reference temperature to calculate maximal primary productivity
        T2Am       =    311 !<  Reference temperature to calculate maximal primary productivity
        alpha0     =  0.014 !<  Initial low light conditions
      else
        if(planttype/=3) then
          if(myid==0) print *,"WARNING::: planttype should be either 3 or 4, corresponding to C3 or C4 plants. It now defaulted to 3."
        endif
      endif
    endif

    if(lhetero) then

      if(xpatches .gt. mpatch) then
        stop "NAMSURFACE: more xpatches defined than possible (change mpatch in modsurfdata to a higher value)"
      endif
      if(ypatches .gt. mpatch) then
        stop "NAMSURFACE: more ypatches defined than possible (change mpatch in modsurfdata to a higher value)"
      endif
      if (lsmoothflux .eqv. .true.) write(6,*) 'WARNING: You selected to use uniform heat fluxes (lsmoothflux) and ',&
      'heterogeneous surface conditions (lhetero) at the same time' 
      if (mod(itot,xpatches) .ne. 0) stop "NAMSURFACE: Not an integer amount of grid points per patch in the x-direction"
      if (mod(jtot,ypatches) .ne. 0) stop "NAMSURFACE: Not an integer amount of grid points per patch in the y-direction"

      allocate(z0mav_patch(xpatches,ypatches))
      allocate(z0hav_patch(xpatches,ypatches))
      allocate(thls_patch(xpatches,ypatches))
      allocate(qts_patch(xpatches,ypatches))
      allocate(thvs_patch(xpatches,ypatches))
      allocate(ps_patch(xpatches,ypatches))
      allocate(ustin_patch(xpatches,ypatches))
      allocate(wt_patch(xpatches,ypatches))
      allocate(wq_patch(xpatches,ypatches))
      allocate(wsv_patch(100,xpatches,ypatches))
      allocate(rsisurf2_patch(xpatches,ypatches))
      allocate(albedo_patch(xpatches,ypatches))

      allocate(tsoil_patch(ksoilmax,xpatches,ypatches))
      allocate(tsoildeep_patch(xpatches,ypatches))
      allocate(phiw_patch(ksoilmax,xpatches,ypatches))
      allocate(rootf_patch(ksoilmax,xpatches,ypatches))
      allocate(Cskin_patch(xpatches,ypatches))
      allocate(lambdaskin_patch(xpatches,ypatches))
      allocate(Qnet_patch(xpatches,ypatches))
      allocate(cveg_patch(xpatches,ypatches))
      allocate(Wl_patch(xpatches,ypatches))
      allocate(rsmin_patch(xpatches,ypatches))
      allocate(LAI_patch(xpatches,ypatches))
      allocate(gD_patch(xpatches,ypatches))

      allocate(oblpatch(xpatches,ypatches))

      z0mav_patch = -1
      z0hav_patch = -1
      thls_patch  = -1
      qts_patch   = -1
      thvs_patch  = -1
      ps_patch    = -1
      ustin_patch = -1
      wt_patch    = -1
      wq_patch    = -1
      wsv_patch   = -1
      rsisurf2_patch = 0
      albedo_patch= -1

      tsoil_patch      = -1
      tsoildeep_patch  = -1
      phiw_patch       = -1
      rootf_patch      = -1
      Cskin_patch      = -1
      lambdaskin_patch = -1
      Qnet_patch       = -1
      cveg_patch       = -1
      Wl_patch         = -1
      rsmin_patch      = -1
      LAI_patch        = -1
      gD_patch         = -1

      oblpatch         = -0.1

      defined_landtypes = 0
      if(loldtable) then !Old input-file for heterogeneous surfaces: only valid w/o sw-radiation (due to albedo) and isurf = 3,4
        open (ifinput,file='surface.inp.'//cexpnr)
        ierr = 0
        do while (ierr == 0)  
          read(ifinput, '(A)', iostat=ierr) readbuffer
          if (ierr == 0) then                               !So no end of file is encountered
            if (readbuffer(1:1)=='#') then
              if (myid == 0)   print *,trim(readbuffer)
            else
              if (myid == 0)   print *,trim(readbuffer)
              defined_landtypes = defined_landtypes + 1
              i = defined_landtypes
              read(readbuffer, *, iostat=ierr) landtype(i), landname(i), z0mav_land(i), z0hav_land(i), thls_land(i), &
                ps_land(i), ustin_land(i), wt_land(i), wq_land(i), wsv_land(1:nsv,i) 
  
              if (ustin_land(i) .lt. 0) then
                if (myid == 0) stop "NAMSURFACE: A ustin value in the surface input file is negative"
              endif
              if(isurf .ne. 3) then
                if(z0mav_land(i) .lt. 0) then
                  if (myid == 0) stop "NAMSURFACE: a z0mav value is not set or negative in the surface input file"
                end if
                if(z0hav_land(i) .lt. 0) then
                  if (myid == 0) stop "NAMSURFACE: a z0hav value is not set or negative in the surface input file"
                end if
              end if
  
              if (landtype(i) .eq. 0) landtype_0 = i
              do j = 1, (i-1)
                if (landtype(i) .eq. landtype(j)) stop "NAMSURFACE: Two land types have the same type number"
              enddo
                  
            endif
          endif
        enddo
        close(ifinput)
      else
        select case (isurf)
          case (1) ! Interactive land surface
            open (ifinput,file='surface.interactive.inp.'//cexpnr)
            ierr = 0
            do while (ierr == 0)  
              read(ifinput, '(A)', iostat=ierr) readbuffer
              if (ierr == 0) then                               !So no end of file is encountered
                if (readbuffer(1:1)=='#') then
                  if (myid == 0)   print *,trim(readbuffer)
                else
                  if (myid == 0)   print *,trim(readbuffer)
                  defined_landtypes = defined_landtypes + 1
                  i = defined_landtypes
                  read(readbuffer, *, iostat=ierr) landtype(i), landname(i), z0mav_land(i), z0hav_land(i), ps_land(i), &
                    albedo_land(i),tsoil_land(1:ksoilmax,i),tsoildeep_land(i),phiw_land(1:ksoilmax,i),rootf_land(1:ksoilmax,i),&
                    Cskin_land(i), lambdaskin_land(i), Qnet_land(i), cveg_land(i), Wl_land(i), rsmin_land(i), LAI_land(i), &
                    gD_land(i), wsv_land(1:nsv,i) 
  
                  if(z0mav_land(i) .lt. 0) then
                    if (myid == 0) stop "NAMSURFACE: a z0mav value is not set or negative in the surface input file"
                  end if
                  if(z0hav_land(i) .lt. 0) then
                    if (myid == 0) stop "NAMSURFACE: a z0hav value is not set or negative in the surface input file"
                  end if
                  if (albedo_land(i) .lt. 0) then
                    if (myid == 0) stop "NAMSURFACE: An albedo value in the surface input file is negative"
                  endif
                  if (albedo_land(i) .gt. 1) then
                    if (myid == 0) stop "NAMSURFACE: An albedo value in the surface input file is greater than 1"
                  endif
  
                  if (landtype(i) .eq. 0) landtype_0 = i
                  do j = 1, (i-1)
                    if (landtype(i) .eq. landtype(j)) stop "NAMSURFACE: Two land types have the same type number"
                  enddo
                      
                endif
              endif
            enddo
            close(ifinput)
            
          case default ! Prescribed land surfaces: isurf = 2, 3, 4 (& 10)
            open (ifinput,file='surface.prescribed.inp.'//cexpnr)
            ierr = 0
            do while (ierr == 0)  
              read(ifinput, '(A)', iostat=ierr) readbuffer
              if (ierr == -1) then
                if (myid == 0)  print *, "iostat = ",ierr,": No file ",'surface.prescribed.inp.'//cexpnr," found"
              endif
              if (ierr == 0) then                               !So no end of file is encountered
                if (readbuffer(1:1)=='#') then
                  if (myid == 0)   print *,trim(readbuffer)
                else
                  if (myid == 0)   print *,trim(readbuffer)
                  defined_landtypes = defined_landtypes + 1
                  i = defined_landtypes
                  read(readbuffer, *, iostat=ierr) landtype(i), landname(i), z0mav_land(i), z0hav_land(i), thls_land(i), &
                    ps_land(i), albedo_land(i), rsisurf2_land(i), ustin_land(i), wt_land(i), wq_land(i), wsv_land(1:nsv,i) 
  
                  if (ustin_land(i) .lt. 0) then
                    if (myid == 0) stop "NAMSURFACE: A ustin value in the surface input file is negative"
                  endif
                  if (albedo_land(i) .lt. 0) then
                    if (myid == 0) stop "NAMSURFACE: An albedo value in the surface input file is negative"
                  endif
                  if (albedo_land(i) .gt. 1) then
                    if (myid == 0) stop "NAMSURFACE: An albedo value in the surface input file is greater than 1"
                  endif
                  if(isurf .ne. 3) then
                    if(z0mav_land(i) .lt. 0) then
                      if (myid == 0) stop "NAMSURFACE: a z0mav value is not set or negative in the surface input file"
                    end if
                    if(z0hav_land(i) .lt. 0) then
                      if (myid == 0) stop "NAMSURFACE: a z0hav value is not set or negative in the surface input file"
                    end if
                  end if
  
                  if (landtype(i) .eq. 0) landtype_0 = i
                  do j = 1, (i-1)
                    if (landtype(i) .eq. landtype(j)) stop "NAMSURFACE: Two land types have the same type number"
                  enddo
                      
                endif
              endif
            enddo
            close(ifinput)
        end select
      endif

      if (myid == 0) then
        if (landtype_0 .eq. -1) then
          stop "NAMSURFACE: no standard land type (0) is defined"
        else
          print "(a,i2,a,i2)","There are ",defined_landtypes,&
          " land types defined in the surface input file. The standard land type is defined by line ",landtype_0
        endif
      endif

      select case (isurf)
        case (1) ! Interactive land surface
          tsoilav      = 0
          tsoildeepav  = 0
          phiwav       = 0
          rootfav      = 0
          Cskinav      = 0
          lambdaskinav = 0
          albedoav     = 0
          Qnetav       = 0
          cvegav       = 0
          rsminav      = 0
          LAIav        = 0
          gDav         = 0
          Wlav         = 0

          z0mav        = 0
          z0hav        = 0
          ps           = 0
          thls         = 300

          do i = 1, xpatches
            do j = 1, ypatches
              landindex = landtype_0
              do k = 1, defined_landtypes
                if (landtype(k) .eq. land_use(i,j)) then
                  landindex = k
                endif
              enddo
            
              tsoil_patch(:,i,j)    = tsoil_land(:,landindex)   
              tsoildeep_patch(i,j)  = tsoildeep_land(landindex) 
              phiw_patch(:,i,j)     = phiw_land(:,landindex)    
              rootf_patch(:,i,j)    = rootf_land(:,landindex)   
              Cskin_patch(i,j)      = Cskin_land(landindex)     
              lambdaskin_patch(i,j) = lambdaskin_land(landindex)
              albedo_patch(i,j)     = albedo_land(landindex)    
              Qnet_patch(i,j)       = Qnet_land(landindex)      
              cveg_patch(i,j)       = cveg_land(landindex)      
              rsmin_patch(i,j)      = rsmin_land(landindex)     
              LAI_patch(i,j)        = LAI_land(landindex)       
              gD_patch(i,j)         = gD_land(landindex)        
              Wl_patch(i,j)         = Wl_land(landindex)        

              z0mav_patch(i,j)     = z0mav_land(landindex)
              z0hav_patch(i,j)     = z0hav_land(landindex)
              ps_patch(i,j)        = ps_land(landindex)
               
              wsv_patch(1:nsv,i,j) = wsv_land(1:nsv,landindex)
            
              tsoilav(:)    = tsoilav(:)   +  ( tsoil_patch(:,i,j)    / ( xpatches * ypatches ) ) 
              tsoildeepav   = tsoildeepav  +  ( tsoildeep_patch(i,j)  / ( xpatches * ypatches ) )
              phiwav(:)     = phiwav(:)    +  ( phiw_patch(:,i,j)     / ( xpatches * ypatches ) )
              rootfav(:)    = rootfav(:)   +  ( rootf_patch(:,i,j)    / ( xpatches * ypatches ) )
              Cskinav       = Cskinav      +  ( Cskin_patch(i,j)      / ( xpatches * ypatches ) )
              lambdaskinav  = lambdaskinav +  ( lambdaskin_patch(i,j) / ( xpatches * ypatches ) )
              albedoav      = albedoav     +  ( albedo_patch(i,j)     / ( xpatches * ypatches ) )
              Qnetav        = Qnetav       +  ( Qnet_patch(i,j)       / ( xpatches * ypatches ) )
              cvegav        = cvegav       +  ( cveg_patch(i,j)       / ( xpatches * ypatches ) )
              rsminav       = rsminav      +  ( rsmin_patch(i,j)      / ( xpatches * ypatches ) )
              LAIav         = LAIav        +  ( LAI_patch(i,j)        / ( xpatches * ypatches ) )
              gDav          = gDav         +  ( gD_patch(i,j)         / ( xpatches * ypatches ) )
              Wlav          = Wlav         +  ( Wl_patch(i,j)         / ( xpatches * ypatches ) )
   
              z0mav         = z0mav        +  ( z0mav_patch(i,j)      / ( xpatches * ypatches ) ) 
              z0hav         = z0hav        +  ( z0hav_patch(i,j)      / ( xpatches * ypatches ) ) 
              ps            = ps           +  ( ps_patch(i,j)         / ( xpatches * ypatches ) ) 
            enddo
          enddo
        case default ! Prescribed land surfaces: isurf = 2, 3, 4 (& 10)
          thls   = 0
          ps     = 0
          ustin  = 0
          wtsurf = 0
          wqsurf = 0
          wsvsurf(1:nsv) = 0
          if (.not. loldtable) then
            albedoav  = 0
          endif

          z0mav        = 0
          z0hav        = 0
    
          do i = 1, xpatches
            do j = 1, ypatches
              landindex = landtype_0
              do k = 1, defined_landtypes
                if (landtype(k) .eq. land_use(i,j)) then
                  landindex = k
                endif
              enddo
            
              z0mav_patch(i,j)     = z0mav_land(landindex)
              z0hav_patch(i,j)     = z0hav_land(landindex)
              thls_patch(i,j)      = thls_land(landindex)
              ps_patch(i,j)        = ps_land(landindex)
              ustin_patch(i,j)     = ustin_land(landindex)
              wt_patch(i,j)        = wt_land(landindex)
              wq_patch(i,j)        = wq_land(landindex)
              wsv_patch(1:nsv,i,j) = wsv_land(1:nsv,landindex)
              if (.not. loldtable) then
                albedo_patch(i,j)  = albedo_land(landindex)
                rsisurf2_patch(i,j)= rsisurf2_land(landindex)
              endif
    
              thls   = thls   + ( thls_patch(i,j)  / ( xpatches * ypatches ) )
              ps     = ps     + ( ps_patch(i,j)    / ( xpatches * ypatches ) )
              ustin  = ustin  + ( ustin_patch(i,j) / ( xpatches * ypatches ) )
              wtsurf = wtsurf + ( wt_patch(i,j)    / ( xpatches * ypatches ) )
              wqsurf = wqsurf + ( wq_patch(i,j)    / ( xpatches * ypatches ) )
              wsvsurf(1:nsv) = wsvsurf(1:nsv) + ( wsv_patch(1:nsv,i,j) / ( xpatches * ypatches ) )
              if (.not. loldtable) then
                albedoav  = albedoav + ( albedo_patch(i,j) / ( xpatches * ypatches ) ) 
              endif
   
              z0mav  = z0mav  + ( z0mav_patch(i,j) / ( xpatches * ypatches ) ) 
              z0hav  = z0hav  + ( z0hav_patch(i,j) / ( xpatches * ypatches ) ) 
            enddo
          enddo
      end select
    else
      if((z0mav == -1 .and. z0hav == -1) .and. (z0 .ne. -1)) then
        z0mav = z0
        z0hav = z0
        write(6,*) "WARNING: z0m and z0h not defined, set equal to z0"
      end if

      if(isurf .ne. 3) then
        if(z0mav == -1) then
          stop "NAMSURFACE: z0mav is not set"
        end if
        if(z0hav == -1) then
          stop "NAMSURFACE: z0hav is not set"
        end if
      end if

    endif


    if(isurf == 1) then
      if(tsoilav(1) == -1 .or. tsoilav(2) == -1 .or. tsoilav(3) == -1 .or. tsoilav(4) == -1) then
        stop "NAMSURFACE: tsoil is not set"
      end if
      if(tsoildeepav == -1) then
        stop "NAMSURFACE: tsoildeep is not set"
      end if
      if(phiwav(1) == -1 .or. phiwav(2) == -1 .or. phiwav(3) == -1 .or. phiwav(4) == -1) then
        stop "NAMSURFACE: phiw is not set"
      end if
      if(rootfav(1) == -1 .or. rootfav(2) == -1 .or. rootfav(3) == -1 .or. rootfav(4) == -1) then
        stop "NAMSURFACE: rootf is not set"
      end if
      if(Cskinav == -1) then
        stop "NAMSURFACE: Cskinav is not set"
      end if
      if(lambdaskinav == -1) then
        stop "NAMSURFACE: lambdaskinav is not set"
      end if
      if(albedoav == -1) then
        stop "NAMSURFACE: albedoav is not set"
      end if
      if(Qnetav == -1) then
        stop "NAMSURFACE: Qnetav is not set"
      end if
      if(cvegav == -1) then
        stop "NAMSURFACE: cvegav is not set"
      end if
      if(rsminav == -1) then
        stop "NAMSURFACE: rsminav is not set"
      end if
      if(rssoilminav == -1) then
        print *,"WARNING: RSSOILMINAV is undefined... RSMINAV will be used as a proxy"
        rssoilminav = rsminav
      end if
      if(LAIav == -1) then
        stop "NAMSURFACE: LAIav is not set"
      end if
      if(gDav == -1) then
        stop "NAMSURFACE: gDav is not set"
      end if
      if(Wlav == -1) then
        stop "NAMSURFACE: Wlav is not set"
      end if
    end if

    if (isurf==1) then
      call initlsm
    end if
 
    allocate(rs(i2,j2))
    if(isurf <= 2) then
      allocate(ra(i2,j2))

      ! CvH set initial values for rs and ra to be able to compute qskin
      ra = 50.
      if(isurf == 1) then
        rs = 100.
      else
        rs = rsisurf2
      end if
    end if

    allocate(albedo(i2,j2))
    allocate(z0m(i2,j2))
    allocate(z0h(i2,j2))
    allocate(obl(i2,j2))
    allocate(tskin(i2,j2))
    allocate(qskin(i2,j2))
    allocate(Cm(i2,j2))
    allocate(Cs(i2,j2))

    if(rad_shortw .and. albedoav == -1) then
      stop "NAMSURFACE: albedoav is not set"
    end if
    if(iradiation == 1) then
      if(albedoav == -1) then
        stop "NAMSURFACE: albedoav is not set"
      end if
      allocate(swdavn(i2,j2,nradtime))
      allocate(swuavn(i2,j2,nradtime))
      allocate(lwdavn(i2,j2,nradtime))
      allocate(lwuavn(i2,j2,nradtime))
      swdavn =  0.
      swuavn =  0.
      lwdavn =  0.
      lwuavn =  0.
    end if

    albedo     = albedoav
    if(lhetero) then
      do j=1,j2
        tempy=patchynr(j)
        do i=1,i2
          tempx=patchxnr(i)
          z0m(i,j)   = z0mav_patch(tempx,tempy)
          z0h(i,j)   = z0hav_patch(tempx,tempy)
          if (.not. loldtable) then
            albedo(i,j) = albedo_patch(tempx,tempy)
            if(isurf .ne. 1) then
              rs(i,j)     = rsisurf2_patch(tempx,tempy)
            endif
          endif
        enddo
      enddo
    else
      z0m        = z0mav
      z0h        = z0hav
    endif

    ! 3. Initialize surface layer
    allocate(ustar   (i2,j2))

    allocate(dudz    (i2,j2))
    allocate(dvdz    (i2,j2))

    allocate(thlflux (i2,j2))
    allocate(qtflux  (i2,j2))
    allocate(dqtdz   (i2,j2))
    allocate(dthldz  (i2,j2))
    allocate(svflux  (i2,j2,nsv))
    allocate(svs(nsv))

    if (lrsAgs) then
      allocate(AnField   (2:i1,2:j1))
      allocate(RespField (2:i1,2:j1))
      allocate(wco2Field (2:i1,2:j1))
      allocate(rsco2Field(2:i1,2:j1))
      allocate(fstrField (2:i1,2:j1))
      allocate(gc_old    (2:i1,2:j1))
      allocate(ci_old    (2:i1,2:j1))
      allocate(tauField  (2:i1,2:j1))
      allocate(ciField   (2:i1,2:j1))
    endif
    return
  end subroutine initsurface

!> Calculates the interaction with the soil, the surface temperature and humidity, and finally the surface fluxes.
  subroutine surface
    use modglobal,  only : i1,i2,j1,j2,fkar,zf,cu,cv,nsv,ijtot,rd,rv!, boltz, rhow
    use modfields,  only : thl0, qt0, u0, v0, u0av, v0av
    use modmpi,     only : my_real, mpierr, comm3d, mpi_sum, excj, excjs, mpi_integer
    use moduser,    only : surf_user
    implicit none

    integer  :: i, j, n, patchx, patchy
    real     :: upcu, vpcv, horv, horvav, horvpatch(xpatches,ypatches)
    real     :: upatch(xpatches,ypatches), vpatch(xpatches,ypatches)
    real     :: Supatch(xpatches,ypatches), Svpatch(xpatches,ypatches)
    integer  :: Npatch(xpatches,ypatches), SNpatch(xpatches,ypatches)
    real     :: lthls_patch(xpatches,ypatches)
    real     :: lqts_patch(xpatches,ypatches)!, qts_patch(xpatches,ypatches)
    real     :: phimzf, phihzf
    real     :: thlsl, qtsl

    real     :: ust,ustl
    real     :: wtsurfl, wqsurfl

    patchx = 0
    patchy = 0

    if (isurf==10) then
      call surf_user
      return
    end if

    if(lhetero) then 
      upatch = 0
      vpatch = 0
      Npatch = 0

      do j = 2, j1
        do i = 2, i1
          patchx = patchxnr(i)
          patchy = patchynr(j) 
          upatch(patchx,patchy) = upatch(patchx,patchy) + 0.5 * (u0(i,j,1) + u0(i+1,j,1))
          vpatch(patchx,patchy) = vpatch(patchx,patchy) + 0.5 * (v0(i,j,1) + v0(i,j+1,1))
          Npatch(patchx,patchy) = Npatch(patchx,patchy) + 1
        enddo
      enddo

      call MPI_ALLREDUCE(upatch(1:xpatches,1:ypatches),Supatch(1:xpatches,1:ypatches),&
      xpatches*ypatches,    MY_REAL,MPI_SUM, comm3d,mpierr)
      call MPI_ALLREDUCE(vpatch(1:xpatches,1:ypatches),Svpatch(1:xpatches,1:ypatches),&
      xpatches*ypatches,    MY_REAL,MPI_SUM, comm3d,mpierr)
      call MPI_ALLREDUCE(Npatch(1:xpatches,1:ypatches),SNpatch(1:xpatches,1:ypatches),&
      xpatches*ypatches,MPI_INTEGER,MPI_SUM, comm3d,mpierr)
          
      horvpatch = sqrt(((Supatch/SNpatch) + cu) **2. + ((Svpatch/SNpatch) + cv) ** 2.)
      horvpatch = max(horvpatch, 0.1)
    endif 


    ! CvH start with computation of drag coefficients to allow for implicit solver
    if(isurf <= 2) then

      if(lneutral) then
        obl(:,:) = -1.e10
        oblav    = -1.e10
      else
        call getobl
      end if

      call MPI_BCAST(oblav ,1,MY_REAL ,0,comm3d,mpierr)

      do j = 2, j1
        do i = 2, i1
          if(lhetero) then
            patchx = patchxnr(i)
            patchy = patchynr(j) 
          endif

          ! 3     -   Calculate the drag coefficient and aerodynamic resistance
          Cm(i,j) = fkar ** 2. / (log(zf(1) / z0m(i,j)) - psim(zf(1) / obl(i,j)) + psim(z0m(i,j) / obl(i,j))) ** 2.
          Cs(i,j) = fkar ** 2. / (log(zf(1) / z0m(i,j)) - psim(zf(1) / obl(i,j)) + psim(z0m(i,j) / obl(i,j))) / &
          (log(zf(1) / z0h(i,j)) - psih(zf(1) / obl(i,j)) + psih(z0h(i,j) / obl(i,j)))

          if(lmostlocal) then
            upcu  = 0.5 * (u0(i,j,1) + u0(i+1,j,1)) + cu
            vpcv  = 0.5 * (v0(i,j,1) + v0(i,j+1,1)) + cv
            horv  = sqrt(upcu ** 2. + vpcv ** 2.)
            horv  = max(horv, 0.1)
            ra(i,j) = 1. / ( Cs(i,j) * horv )
          else
            if (lhetero) then
              ra(i,j) = 1. / ( Cs(i,j) * horvpatch(patchx,patchy) )
            else
              horvav  = sqrt(u0av(1) ** 2. + v0av(1) ** 2.)
              horvav  = max(horvav, 0.1)
              ra(i,j) = 1. / ( Cs(i,j) * horvav )
            endif
          end if

        end do
      end do
    end if

    ! Solve the surface energy balance and the heat and moisture transport in the soil
    if(isurf == 1) then
      call do_lsm

    elseif(isurf == 2) then
      do j = 2, j1
        do i = 2, i1
          if(lhetero) then
            tskin(i,j) = thls_patch(patchxnr(i),patchynr(j))
          else
            tskin(i,j) = thls
          endif
        end do
      end do

      call qtsurf

    end if

    ! 2     -   Calculate the surface fluxes
    if(isurf <= 2) then
      do j = 2, j1
        do i = 2, i1
          upcu   = 0.5 * (u0(i,j,1) + u0(i+1,j,1)) + cu
          vpcv   = 0.5 * (v0(i,j,1) + v0(i,j+1,1)) + cv
          horv   = sqrt(upcu ** 2. + vpcv ** 2.)
          horv   = max(horv, 0.1)
          horvav = sqrt(u0av(1) ** 2. + v0av(1) ** 2.)
          horvav = max(horvav, 0.1)
            
          if(lhetero) then
            patchx = patchxnr(i)
            patchy = patchynr(j) 
          endif
          
          if(lmostlocal) then 
            ustar  (i,j) = sqrt(Cm(i,j)) * horv 
          else
            if(lhetero) then
              ustar  (i,j) = sqrt(Cm(i,j)) * horvpatch(patchx,patchy) 
            else
              ustar  (i,j) = sqrt(Cm(i,j)) * horvav
            endif
          end if
          
          thlflux(i,j) = - ( thl0(i,j,1) - tskin(i,j) ) / ra(i,j) 
          qtflux(i,j) = - (qt0(i,j,1)  - qskin(i,j)) / ra(i,j)
          
          if(lhetero) then
            do n=1,nsv
              svflux(i,j,n) = wsv_patch(n,patchx,patchy) 
            enddo
          else
            do n=1,nsv
              svflux(i,j,n) = wsvsurf(n) 
            enddo
          endif

          if(lCO2Ags) svflux(i,j,indCO2) = CO2flux(i,j)

          if (obl(i,j) < 0.) then
            phimzf = (1.-16.*zf(1)/obl(i,j))**(-0.25)
            !phimzf = (1. + 3.6 * (-zf(1)/obl(i,j))**(2./3.))**(-0.5)
            phihzf = (1.-16.*zf(1)/obl(i,j))**(-0.50)
            !phihzf = (1. + 7.9 * (-zf(1)/obl(i,j))**(2./3.))**(-0.5)
          elseif (obl(i,j) > 0.) then
            phimzf = (1.+5.*zf(1)/obl(i,j))
            phihzf = (1.+5.*zf(1)/obl(i,j))
          else
            phimzf = 1.
            phihzf = 1.
          endif

          dudz  (i,j) = ustar(i,j) * phimzf / (fkar*zf(1))*(upcu/horv)
          dvdz  (i,j) = ustar(i,j) * phimzf / (fkar*zf(1))*(vpcv/horv)
          dthldz(i,j) = - thlflux(i,j) / ustar(i,j) * phihzf / (fkar*zf(1))
          dqtdz (i,j) = - qtflux(i,j)  / ustar(i,j) * phihzf / (fkar*zf(1))
        end do
      end do

      if(lsmoothflux) then

        ustl    = sum(ustar  (2:i1,2:j1))
        wtsurfl = sum(thlflux(2:i1,2:j1))
        wqsurfl = sum(qtflux (2:i1,2:j1))

        call MPI_ALLREDUCE(ustl, ust, 1,  MY_REAL,MPI_SUM, comm3d,mpierr)
        call MPI_ALLREDUCE(wtsurfl, wtsurf, 1,  MY_REAL,MPI_SUM, comm3d,mpierr)
        call MPI_ALLREDUCE(wqsurfl, wqsurf, 1,  MY_REAL,MPI_SUM, comm3d,mpierr)

        wtsurf = wtsurf / ijtot
        wqsurf = wqsurf / ijtot

        do j = 2, j1
          do i = 2, i1

            thlflux(i,j) = wtsurf 
            qtflux (i,j) = wqsurf 

            do n=1,nsv
              svflux(i,j,n) = wsvsurf(n)
            enddo

            if (obl(i,j) < 0.) then
              phimzf = (1.-16.*zf(1)/obl(i,j))**(-0.25)
              !phimzf = (1. + 3.6 * (-zf(1)/obl(i,j))**(2./3.))**(-0.5)
              phihzf = (1.-16.*zf(1)/obl(i,j))**(-0.50)
              !phihzf = (1. + 7.9 * (-zf(1)/obl(i,j))**(2./3.))**(-0.5)
            elseif (obl(i,j) > 0.) then
              phimzf = (1.+5.*zf(1)/obl(i,j))
              phihzf = (1.+5.*zf(1)/obl(i,j))
            else
              phimzf = 1.
              phihzf = 1.
            endif

            upcu  = 0.5 * (u0(i,j,1) + u0(i+1,j,1)) + cu
            vpcv  = 0.5 * (v0(i,j,1) + v0(i,j+1,1)) + cv
            horv  = sqrt(upcu ** 2. + vpcv ** 2.)
            horv  = max(horv, 0.1)

            dudz  (i,j) = ustar(i,j) * phimzf / (fkar*zf(1))*(upcu/horv)
            dvdz  (i,j) = ustar(i,j) * phimzf / (fkar*zf(1))*(vpcv/horv)
            dthldz(i,j) = - thlflux(i,j) / ustar(i,j) * phihzf / (fkar*zf(1))
            dqtdz (i,j) = - qtflux(i,j)  / ustar(i,j) * phihzf / (fkar*zf(1))
          end do
        end do

      end if

    else

      if(lneutral) then
        obl(:,:) = -1.e10
        oblav    = -1.e10
      else
        call getobl
      end if

      thlsl = 0.
      qtsl  = 0.
      
      if(lhetero) then
        lthls_patch = 0.0
        lqts_patch  = 0.0
        Npatch      = 0
      endif

      do j = 2, j1
        do i = 2, i1
          if(lhetero) then
            patchx = patchxnr(i)
            patchy = patchynr(j) 
          endif

          upcu   = 0.5 * (u0(i,j,1) + u0(i+1,j,1)) + cu
          vpcv   = 0.5 * (v0(i,j,1) + v0(i,j+1,1)) + cv
          horv   = sqrt(upcu ** 2. + vpcv ** 2.)
          horv   = max(horv, 0.1)
          horvav = sqrt(u0av(1) ** 2. + v0av(1) ** 2.)
          horvav = max(horvav, 0.1)
          if( isurf == 4) then
            if(lmostlocal) then
              ustar (i,j) = fkar * horv  / (log(zf(1) / z0m(i,j)) - psim(zf(1) / obl(i,j)) + psim(z0m(i,j) / obl(i,j)))
            else
              if(lhetero) then
                ustar (i,j) = fkar * horvpatch(patchx,patchy) / (log(zf(1) / z0m(i,j)) - psim(zf(1) / obl(i,j))&
                + psim(z0m(i,j) / obl(i,j)))
              else
                ustar (i,j) = fkar * horvav / (log(zf(1) / z0m(i,j)) - psim(zf(1) / obl(i,j)) + psim(z0m(i,j) / obl(i,j)))
              endif
            end if
          else
            if(lhetero) then
              ustar (i,j) = ustin_patch(patchx,patchy)
            else
              ustar (i,j) = ustin
            endif
          end if

          ustar  (i,j) = max(ustar(i,j), 1.e-2)
          if(lhetero) then
            thlflux(i,j) = wt_patch(patchx,patchynr(j)) 
            qtflux (i,j) = wq_patch(patchx,patchynr(j))
          else
            thlflux(i,j) = wtsurf
            qtflux (i,j) = wqsurf
          endif

          if(lhetero) then
            do n=1,nsv
              svflux(i,j,n) = wsv_patch(n,patchx,patchynr(j)) 
            enddo
          else
            do n=1,nsv
              svflux(i,j,n) = wsvsurf(n)
            enddo
          endif

          if (obl(i,j) < 0.) then
            phimzf = (1.-16.*zf(1)/obl(i,j))**(-0.25)
            !phimzf = (1. + 3.6 * (-zf(1)/obl(i,j))**(2./3.))**(-0.5)
            phihzf = (1.-16.*zf(1)/obl(i,j))**(-0.50)
            !phihzf = (1. + 7.9 * (-zf(1)/obl(i,j))**(2./3.))**(-0.5)
          elseif (obl(i,j) > 0.) then
            phimzf = (1.+5.*zf(1)/obl(i,j))
            phihzf = (1.+5.*zf(1)/obl(i,j))
          else
            phimzf = 1.
            phihzf = 1.
          endif

          dudz  (i,j) = ustar(i,j) * phimzf / (fkar*zf(1))*(upcu/horv)
          dvdz  (i,j) = ustar(i,j) * phimzf / (fkar*zf(1))*(vpcv/horv)
          dthldz(i,j) = - thlflux(i,j) / ustar(i,j) * phihzf / (fkar*zf(1))
          dqtdz (i,j) = - qtflux(i,j)  / ustar(i,j) * phihzf / (fkar*zf(1))

          Cs(i,j) = fkar ** 2. / ((log(zf(1) / z0m(i,j)) - psim(zf(1) / obl(i,j)) + psim(z0m(i,j) / obl(i,j))) * &
          (log(zf(1) / z0h(i,j)) - psih(zf(1) / obl(i,j)) + psih(z0h(i,j) / obl(i,j))))

          tskin(i,j) = min(max(thlflux(i,j) / (Cs(i,j) * horv),-10.),10.)  + thl0(i,j,1)
          qskin(i,j) = min(max( qtflux(i,j) / (Cs(i,j) * horv),-5e-2),5e-2) + qt0(i,j,1)

          thlsl      = thlsl + tskin(i,j)
          qtsl       = qtsl  + qskin(i,j)
          if (lhetero) then
            lthls_patch(patchx,patchy) = lthls_patch(patchx,patchy) + tskin(i,j)
            lqts_patch(patchx,patchy)  = lqts_patch(patchx,patchy)  + qskin(i,j)
            Npatch(patchx,patchy)      = Npatch(patchx,patchy)      + 1
          endif
        end do
      end do

      call MPI_ALLREDUCE(thlsl, thls, 1,  MY_REAL, MPI_SUM, comm3d,mpierr)
      call MPI_ALLREDUCE(qtsl, qts, 1,  MY_REAL, MPI_SUM, comm3d,mpierr)

      thls = thls / ijtot
      qts  = qts  / ijtot
      thvs = thls * (1. + (rv/rd - 1.) * qts)

      if (lhetero) then
        call MPI_ALLREDUCE(lthls_patch(1:xpatches,1:ypatches), thls_patch(1:xpatches,1:ypatches),&
        xpatches*ypatches,     MY_REAL, MPI_SUM, comm3d,mpierr)
        call MPI_ALLREDUCE(lqts_patch(1:xpatches,1:ypatches),  qts_patch(1:xpatches,1:ypatches),&
        xpatches*ypatches,     MY_REAL, MPI_SUM, comm3d,mpierr)
        call MPI_ALLREDUCE(Npatch(1:xpatches,1:ypatches)     , SNpatch(1:xpatches,1:ypatches),&
        xpatches*ypatches, MPI_INTEGER ,MPI_SUM, comm3d,mpierr)
        thls_patch = thls_patch / SNpatch
        qts_patch  = qts_patch  / SNpatch
        thvs_patch = thls_patch * (1. + (rv/rd - 1.) * qts_patch)
      endif

    !if (lhetero) then
    !  thvs_patch = thls_patch * (1. + (rv/rd - 1.) * qts_patch)
    !endif
      !call qtsurf

    end if

    ! Transfer ustar to neighbouring cells
    call excj( ustar  , 1, i2, 1, j2, 1,1)

    return

  end subroutine surface

!> Calculate the surface humidity assuming saturation.
  subroutine qtsurf
    use modglobal,   only : tmelt,bt,at,rd,rv,cp,es0,pref0,ijtot,i1,j1
    use modfields,   only : qt0
    !use modsurfdata, only : rs, ra
    use modmpi,      only : my_real,mpierr,comm3d,mpi_sum,mpi_integer

    implicit none
    real       :: exner, tsurf, qsatsurf, surfwet, es, qtsl
    integer    :: i,j, patchx, patchy
    integer    :: Npatch(xpatches,ypatches), SNpatch(xpatches,ypatches)
    real       :: lqts_patch(xpatches,ypatches)

    patchx = 0
    patchy = 0

    if(isurf <= 2) then
      qtsl = 0.
      do j = 2, j1
        do i = 2, i1
          exner      = (ps / pref0)**(rd/cp)
          tsurf      = tskin(i,j) * exner
          es         = es0 * exp(at*(tsurf-tmelt) / (tsurf-bt))
          qsatsurf   = rd / rv * es / ps
          surfwet    = ra(i,j) / (ra(i,j) + rs(i,j))
          qskin(i,j) = surfwet * qsatsurf + (1. - surfwet) * qt0(i,j,1)
          qtsl       = qtsl + qskin(i,j)
        end do
      end do

      call MPI_ALLREDUCE(qtsl, qts, 1,  MY_REAL, &
                         MPI_SUM, comm3d,mpierr)
      qts  = qts / ijtot
      thvs = thls * (1. + (rv/rd - 1.) * qts)

      if (lhetero) then 
        lqts_patch = 0.
        Npatch     = 0
        do j = 2, j1
          do i = 2, i1
            patchx     = patchxnr(i)
            patchy     = patchynr(j)
            exner      = (ps_patch(patchx,patchy) / pref0)**(rd/cp)
            tsurf      = tskin(i,j) * exner
            es         = es0 * exp(at*(tsurf-tmelt) / (tsurf-bt))
            qsatsurf   = rd / rv * es / ps_patch(patchx,patchy)
            surfwet    = ra(i,j) / (ra(i,j) + rs(i,j))
            qskin(i,j) = surfwet * qsatsurf + (1. - surfwet) * qt0(i,j,1)

            lqts_patch(patchx,patchy) = lqts_patch(patchx,patchy) + qskin(i,j)
            Npatch(patchx,patchy)     = Npatch(patchx,patchy)     + 1
          enddo
        enddo  
        call MPI_ALLREDUCE(lqts_patch(1:xpatches,1:ypatches), qts_patch(1:xpatches,1:ypatches),&
        xpatches*ypatches,     MY_REAL,MPI_SUM, comm3d,mpierr)
        call MPI_ALLREDUCE(Npatch(1:xpatches,1:ypatches)    , SNpatch(1:xpatches,1:ypatches)  ,&
        xpatches*ypatches,MPI_INTEGER ,MPI_SUM, comm3d,mpierr)
        qts_patch = qts_patch / SNpatch
        thvs_patch = thls_patch * (1. + (rv/rd - 1.) * qts_patch)
      endif
    end if

    return

  end subroutine qtsurf

!> Calculates the Obuhkov length iteratively.
  subroutine getobl
    use modglobal, only : zf, rv, rd, grav, i1, j1, i2, j2, cu, cv
    use modfields, only : thl0av, qt0av, u0, v0, thl0, qt0, u0av, v0av
    use modmpi,    only : my_real,mpierr,comm3d,mpi_sum,excj,mpi_integer
    implicit none

    integer             :: i,j,iter,patchx,patchy
    real                :: thv, thvsl, L, horv2, oblavl, thvpatch(xpatches,ypatches), horvpatch(xpatches,ypatches)
    real                :: Rib, Lstart, Lend, fx, fxdif, Lold
    real                :: upcu, vpcv
    real                :: upatch(xpatches,ypatches), vpatch(xpatches,ypatches)
    real                :: Supatch(xpatches,ypatches), Svpatch(xpatches,ypatches)
    integer             :: Npatch(xpatches,ypatches), SNpatch(xpatches,ypatches)
    real                :: lthlpatch(xpatches,ypatches), thlpatch(xpatches,ypatches),&
                           lqpatch(xpatches,ypatches), qpatch(xpatches,ypatches)
    real                :: loblpatch(xpatches,ypatches) 

    if(lmostlocal) then

      oblavl = 0.

      do i=2,i1
        do j=2,j1
          thv     =   thl0(i,j,1)  * (1. + (rv/rd - 1.) * qt0(i,j,1))
          thvsl   =   tskin(i,j)   * (1. + (rv/rd - 1.) * qskin(i,j))
          upcu    =   0.5 * (u0(i,j,1) + u0(i+1,j,1)) + cu
          vpcv    =   0.5 * (v0(i,j,1) + v0(i,j+1,1)) + cv
          horv2   =   upcu ** 2. + vpcv ** 2.
          horv2   =   max(horv2, 0.01)

          if(lhetero) then
            patchx = patchxnr(i)
            patchy = patchynr(j)
            Rib    = grav / thvs_patch(patchx,patchy) * zf(1) * (thv - thvsl) / horv2
          else
            Rib    = grav / thvs * zf(1) * (thv - thvsl) / horv2
          endif

          iter = 0
          L = obl(i,j)

          if(Rib * L < 0. .or. abs(L) == 1e5) then
            if(Rib > 0) L = 0.01
            if(Rib < 0) L = -0.01
          end if

          do while (.true.)
            iter    = iter + 1
            Lold    = L
            fx      = Rib - zf(1) / L * (log(zf(1) / z0h(i,j)) - psih(zf(1) / L) + psih(z0h(i,j) / L)) /&
            (log(zf(1) / z0m(i,j)) - psim(zf(1) / L) + psim(z0m(i,j) / L)) ** 2.
            Lstart  = L - 0.001*L
            Lend    = L + 0.001*L
            fxdif   = ( (- zf(1) / Lstart * (log(zf(1) / z0h(i,j)) - psih(zf(1) / Lstart) + psih(z0h(i,j) / Lstart)) /&
            (log(zf(1) / z0m(i,j)) - psim(zf(1) / Lstart) + psim(z0m(i,j) / Lstart)) ** 2.) - (-zf(1) / Lend * &
            (log(zf(1) / z0h(i,j)) - psih(zf(1) / Lend) + psih(z0h(i,j) / Lend)) / (log(zf(1) / z0m(i,j)) - psim(zf(1) / Lend)&
            + psim(z0m(i,j) / Lend)) ** 2.) ) / (Lstart - Lend)
            L = L - fx / fxdif
            if(Rib * L < 0. .or. abs(L) == 1e5) then
              if(Rib > 0) L = 0.01
              if(Rib < 0) L = -0.01
            end if
            if(abs((L - Lold)/L) < 1e-4) exit
            if(iter > 1000) stop 'Obukhov length calculation does not converge!'
          end do

          if (abs(L)>1e6) L = sign(1.0e6,L)
          obl(i,j) = L

        end do
      end do
    end if
    
    if(lhetero) then 
      upatch    = 0
      vpatch    = 0
      Npatch    = 0
      lthlpatch = 0
      lqpatch   = 0
      loblpatch = 0 

      do j = 2, j1
        do i = 2, i1
          patchx = patchxnr(i)
          patchy = patchynr(j)
          upatch(patchx,patchy)    = upatch(patchx,patchy)    + 0.5 * (u0(i,j,1) + u0(i+1,j,1))
          vpatch(patchx,patchy)    = vpatch(patchx,patchy)    + 0.5 * (v0(i,j,1) + v0(i,j+1,1))
          Npatch(patchx,patchy)    = Npatch(patchx,patchy)    + 1
          lthlpatch(patchx,patchy) = lthlpatch(patchx,patchy) + thl0(i,j,1)
          lqpatch(patchx,patchy)   = lqpatch(patchx,patchy)   + qt0(i,j,1)
          loblpatch(patchx,patchy) = loblpatch(patchx,patchy) + obl(i,j)
        enddo
      enddo

      call MPI_ALLREDUCE(upatch(1:xpatches,1:ypatches)   ,Supatch(1:xpatches,1:ypatches) ,xpatches*ypatches,&
      MY_REAL,MPI_SUM, comm3d,mpierr)
      call MPI_ALLREDUCE(vpatch(1:xpatches,1:ypatches)   ,Svpatch(1:xpatches,1:ypatches) ,xpatches*ypatches,&
      MY_REAL,MPI_SUM, comm3d,mpierr)
      call MPI_ALLREDUCE(Npatch(1:xpatches,1:ypatches)   ,SNpatch(1:xpatches,1:ypatches) ,xpatches*ypatches,&
      MPI_INTEGER,MPI_SUM, comm3d,mpierr)
      call MPI_ALLREDUCE(lthlpatch(1:xpatches,1:ypatches),thlpatch(1:xpatches,1:ypatches),xpatches*ypatches,&
      MY_REAL,MPI_SUM, comm3d,mpierr)
      call MPI_ALLREDUCE(lqpatch(1:xpatches,1:ypatches)  ,qpatch(1:xpatches,1:ypatches)  ,xpatches*ypatches,&
      MY_REAL,MPI_SUM, comm3d,mpierr)
      call MPI_ALLREDUCE(loblpatch(1:xpatches,1:ypatches),oblpatch(1:xpatches,1:ypatches),xpatches*ypatches,&
      MY_REAL,MPI_SUM, comm3d,mpierr)
          
      horvpatch = sqrt(((Supatch/SNpatch) + cu) **2. + ((Svpatch/SNpatch) + cv) ** 2.)
      horvpatch = max(horvpatch, 0.1)

      thlpatch  = thlpatch / SNpatch
      qpatch    = qpatch   / SNpatch
      oblpatch  = oblpatch / SNpatch
          
      thvpatch  = thlpatch * (1. + (rv/rd - 1.) * qpatch)

      do patchy = 1, ypatches
        do patchx = 1, xpatches
          Rib   = grav / thvs_patch(patchx,patchy) * zf(1) *&
          (thvpatch(patchx,patchy) - thvs_patch(patchx,patchy)) / (horvpatch(patchx,patchy) ** 2.)
          iter = 0
          L = oblpatch(patchx,patchy)

          if(Rib * L < 0. .or. abs(L) == 1e5) then
            if(Rib > 0) L = 0.01
            if(Rib < 0) L = -0.01
          end if

          do while (.true.)
            iter    = iter + 1
            Lold    = L
            fx      = Rib - zf(1) / L * (log(zf(1) / z0hav_patch(patchx,patchy)) - psih(zf(1) / L) +&
            psih(z0hav_patch(patchx,patchy) / L)) / (log(zf(1) / z0mav_patch(patchx,patchy)) - psim(zf(1) / L) &
            + psim(z0mav_patch(patchx,patchy) / L)) ** 2.
            Lstart  = L - 0.001*L
            Lend    = L + 0.001*L
            fxdif   = ( (- zf(1) / Lstart * (log(zf(1) / z0hav_patch(patchx,patchy)) - psih(zf(1) / Lstart) +&
            psih(z0hav_patch(patchx,patchy) / Lstart)) / (log(zf(1) / z0mav_patch(patchx,patchy)) - psim(zf(1) / Lstart) + &
            psim(z0mav_patch(patchx,patchy) / Lstart)) ** 2.) - (-zf(1) / Lend * (log(zf(1) / z0hav_patch(patchx,patchy)) &
            - psih(zf(1) / Lend) + psih(z0hav_patch(patchx,patchy) / Lend)) / &
            (log(zf(1) / z0mav_patch(patchx,patchy)) - psim(zf(1) / Lend) + psim(z0mav_patch(patchx,patchy) / Lend)) ** 2.) )&
            / (Lstart - Lend)
            L       = L - fx / fxdif
            if(Rib * L < 0. .or. abs(L) == 1e5) then
              if(Rib > 0) L = 0.01
              if(Rib < 0) L = -0.01
            end if
            if(abs((L - Lold)/L) < 1e-4) exit
          end do

          if (abs(L)>1e6) L = sign(1.0e6,L) 
          oblpatch(patchx,patchy) = L
        enddo
      enddo
      if(.not. lmostlocal) then
        do i=1,i2
          do j=1,j2
            obl(i,j) = oblpatch(patchxnr(i),patchynr(j))
          enddo
        enddo
      endif
    endif

    !CvH also do a global evaluation if lmostlocal = .true. to get an appropriate local mean
    thv    = thl0av(1) * (1. + (rv/rd - 1.) * qt0av(1))

    horv2 = u0av(1)**2. + v0av(1)**2.
    horv2 = max(horv2, 0.01)

    Rib   = grav / thvs * zf(1) * (thv - thvs) / horv2

    iter = 0
    L = oblav

    if(Rib * L < 0. .or. abs(L) == 1e5) then
      if(Rib > 0) L = 0.01
      if(Rib < 0) L = -0.01
    end if

    do while (.true.)
      iter    = iter + 1
      Lold    = L
      fx      = Rib - zf(1) / L * (log(zf(1) / z0hav) - psih(zf(1) / L) + psih(z0hav / L)) /&
      (log(zf(1) / z0mav) - psim(zf(1) / L) + psim(z0mav / L)) ** 2.
      Lstart  = L - 0.001*L
      Lend    = L + 0.001*L
      fxdif   = ( (- zf(1) / Lstart * (log(zf(1) / z0hav) - psih(zf(1) / Lstart) + psih(z0hav / Lstart)) /&
      (log(zf(1) / z0mav) - psim(zf(1) / Lstart) + psim(z0mav / Lstart)) ** 2.) - (-zf(1) / Lend * (log(zf(1) / z0hav) &
      - psih(zf(1) / Lend) + psih(z0hav / Lend)) / (log(zf(1) / z0mav) - psim(zf(1) / Lend) &
      + psim(z0mav / Lend)) ** 2.) ) / (Lstart - Lend)
      L       = L - fx / fxdif
      if(Rib * L < 0. .or. abs(L) == 1e5) then
        if(Rib > 0) L = 0.01
        if(Rib < 0) L = -0.01
      end if
      if(abs((L - Lold)/L) < 1e-4) exit
      if(iter > 1000) stop 'Obukhov length calculation does not converge!'
    end do

    if (abs(L)>1e6) L = sign(1.0e6,L)
    if(.not. lmostlocal) then
      if(.not. lhetero) then 
        obl(:,:) = L
      endif
    end if
    oblav = L

    return

  end subroutine getobl

  function psim(zeta)
    implicit none

    real             :: psim
    real, intent(in) :: zeta
    real             :: x

    if(zeta <= 0) then
      x     = (1. - 16. * zeta) ** (0.25)
      psim  = 3.14159265 / 2. - 2. * atan(x) + log( (1.+x) ** 2. * (1. + x ** 2.) / 8.)
      ! CvH use Wilson, 2001 rather than Businger-Dyer for correct free convection limit
      !x     = (1. + 3.6 * abs(zeta) ** (2./3.)) ** (-0.5)
      !psim = 3. * log( (1. + 1. / x) / 2.)
    else
      psim  = -2./3. * (zeta - 5./0.35)*exp(-0.35 * zeta) - zeta - (10./3.) / 0.35
    end if

    return
  end function psim

  function psih(zeta)

    implicit none

    real             :: psih
    real, intent(in) :: zeta
    real             :: x

    if(zeta <= 0) then
      x     = (1. - 16. * zeta) ** (0.25)
      psih  = 2. * log( (1. + x ** 2.) / 2. )
      ! CvH use Wilson, 2001
      !x     = (1. + 7.9 * abs(zeta) ** (2./3.)) ** (-0.5)
      !psih  = 3. * log( (1. + 1. / x) / 2.)
    else
      psih  = -2./3. * (zeta - 5./0.35)*exp(-0.35 * zeta) - (1. + (2./3.) * zeta) ** (1.5) - (10./3.) / 0.35 + 1.
    end if

    return
  end function psih

  function E1(x)
  implicit none
    real             :: E1
    real, intent(in) :: x
    real             :: E1sum!, factorial
    integer          :: k,t
  
    E1sum = 0.0
    do k=1,99
      E1sum = E1sum + (-1.0) ** (k + 0.0) * x ** (k + 0.0) / ( (k + 0.0) * factorial(k) )
    end do
    E1 = -0.57721566490153286060 - log(x) - E1sum

    return
  end function E1

  function factorial(k)
  implicit none
    real                :: factorial
    integer, intent(in) :: k
    integer             :: n
    factorial = 1.0
    do n = 2, k
      factorial = factorial * n
    enddo
  end function factorial

  function patchxnr(xpos)
    use modmpi,     only : myidx
    use modglobal,  only : imax,itot
    implicit none
    integer, intent(in) :: xpos

    integer             :: patchxnr
    integer             :: positionx
    
    ! Converting the j position to the real j position by taking the processor number into account
    ! First grid point lies at j = 2. Make position = 0 for first grid point

    positionx = xpos + (myidx * imax) - 2

    ! Account for border grid points
    if (positionx .lt. 0)    positionx = positionx + itot
    if (positionx .ge. itot) positionx = positionx - itot 

    ! Convert position to patch number
    patchxnr  = 1 + (positionx*xpatches)/itot 

    return
  end function

  function patchynr(ypos)
    use modmpi,     only : myidy
    use modglobal,  only : jmax,jtot
    implicit none
    integer, intent(in) :: ypos
    integer             :: patchynr
    integer             :: positiony
    
    ! Converting the j position to the real j position by taking the processor number into account
    ! First grid point lies at j = 2. Make position = 0 for first gridpoint
    positiony = ypos + (myidy * jmax) - 2

    ! Account for border grid points
    if (positiony .lt. 0)    positiony = positiony + jtot
    if (positiony .ge. jtot) positiony = positiony - jtot

    ! Convert position to patch number
    patchynr  = 1 + (positiony*ypatches)/jtot

    return
  end function
  
  subroutine exitsurface
    implicit none
    return
  end subroutine exitsurface

  subroutine initlsm
    use modglobal, only : i2,j2
    integer :: k,j,i,tempy,tempx

    ! 1.1  -   Allocate arrays
    allocate(zsoil(ksoilmax))
    allocate(zsoilc(ksoilmax))
    allocate(dzsoil(ksoilmax))
    allocate(dzsoilh(ksoilmax))

    allocate(lambda(i2,j2,ksoilmax))
    allocate(lambdah(i2,j2,ksoilmax))
    allocate(lambdas(i2,j2,ksoilmax))
    allocate(lambdash(i2,j2,ksoilmax))
    allocate(gammas(i2,j2,ksoilmax))
    allocate(gammash(i2,j2,ksoilmax))
    allocate(Dh(i2,j2,ksoilmax))
    allocate(phiw(i2,j2,ksoilmax))
    allocate(phiwm(i2,j2,ksoilmax))
    allocate(phifrac(i2,j2,ksoilmax))
    allocate(pCs(i2,j2,ksoilmax))
    allocate(rootf(i2,j2,ksoilmax))
    allocate(tsoil(i2,j2,ksoilmax))
    allocate(tsoilm(i2,j2,ksoilmax))
    allocate(tsoildeep(i2,j2))
    allocate(phitot(i2,j2))

    ! 1.2   -  Initialize arrays
    ! First test, pick ECMWF config
    dzsoil(1) = 0.07
    dzsoil(2) = 0.21
    dzsoil(3) = 0.72
    dzsoil(4) = 1.89

    !! 1.3   -  Calculate vertical layer properties
    zsoil(1)  = dzsoil(1)
    do k = 2, ksoilmax
      zsoil(k) = zsoil(k-1) + dzsoil(k)
    end do
    zsoilc = -(zsoil-0.5*dzsoil)
    do k = 1, ksoilmax-1
      dzsoilh(k) = 0.5 * (dzsoil(k+1) + dzsoil(k))
    end do
    dzsoilh(ksoilmax) = 0.5 * dzsoil(ksoilmax)

    phitot = 0.0
    ! Calculate conductivity saturated soil
    lambdasat = lambdasm ** (1. - phi) * lambdaw ** (phi)

    ! 2.1  -   Allocate arrays
    allocate(Qnet(i2,j2))
    allocate(LE(i2,j2))
    allocate(H(i2,j2))
    allocate(G0(i2,j2))
    allocate(CO2flux(i2,j2))

    allocate(rsveg(i2,j2))
    allocate(rsmin(i2,j2))
    allocate(rssoil(i2,j2))
    allocate(rssoilmin(i2,j2))
    allocate(cveg(i2,j2))
    allocate(cliq(i2,j2))
    allocate(tendskin(i2,j2))
    allocate(tskinm(i2,j2))
    allocate(Cskin(i2,j2))
    allocate(lambdaskin(i2,j2))
    allocate(LAI(i2,j2))
    allocate(gD(i2,j2))
    allocate(Wl(i2,j2))
    allocate(Wlm(i2,j2))

    if(lhetero) then
      do j=1,j2
        tempy=patchynr(j)
        do i=1,i2
          tempx=patchxnr(i)

          phiw( i,j,:)   = phiw_patch( :,  tempx,tempy)
          rootf(i,j,:)   = rootf_patch(:,  tempx,tempy)
          tsoil(i,j,:)   = tsoil_patch(:,  tempx,tempy)
          tsoildeep(i,j) = tsoildeep_patch(tempx,tempy)

          Qnet       (i,j) = Qnet_patch      (tempx,tempy)
          Cskin      (i,j) = Cskin_patch     (tempx,tempy)
          lambdaskin (i,j) = lambdaskin_patch(tempx,tempy)
          rsmin      (i,j) = rsmin_patch     (tempx,tempy)
          rssoilmin  (i,j) = rsmin_patch     (tempx,tempy)
          LAI        (i,j) = LAI_patch       (tempx,tempy)
          gD         (i,j) = gD_patch        (tempx,tempy)
          cveg       (i,j) = cveg_patch      (tempx,tempy)
          Wl         (i,j) = Wl_patch        (tempx,tempy)
        enddo
      enddo

      do k = 1, ksoilmax
        phitot(:,:) = phitot(:,:) + rootf(:,:,k)*phiw(:,:,k)
      end do

      do k = 1, ksoilmax
        phifrac(:,:,k) = rootf(:,:,k)*phiw(:,:,k) / phitot(:,:)
      end do

    else
      ! 1.4   -   Set evaporation related properties
      ! Set water content of soil - constant in this scheme
      phiw(:,:,1) = phiwav(1)
      phiw(:,:,2) = phiwav(2)
      phiw(:,:,3) = phiwav(3)
      phiw(:,:,4) = phiwav(4)

      do k = 1, ksoilmax
        phitot(:,:) = phitot(:,:) + rootfav(k)*phiw(:,:,k)
      end do

      do k = 1, ksoilmax
        phifrac(:,:,k) = rootfav(k)*phiw(:,:,k) / phitot(:,:)
      end do

      ! Set root fraction per layer for short grass
      rootf(:,:,1) = rootfav(1)
      rootf(:,:,2) = rootfav(2)
      rootf(:,:,3) = rootfav(3)
      rootf(:,:,4) = rootfav(4)

      tsoil(:,:,1)   = tsoilav(1)
      tsoil(:,:,2)   = tsoilav(2)
      tsoil(:,:,3)   = tsoilav(3)
      tsoil(:,:,4)   = tsoilav(4)
      tsoildeep(:,:) = tsoildeepav

      ! 2    -   Initialize land surface
      Qnet       = Qnetav
      Cskin      = Cskinav
      lambdaskin = lambdaskinav
      rsmin      = rsminav
      rssoilmin  = rssoilminav
      LAI        = LAIav
      gD         = gDav
      cveg       = cvegav
      Wl         = Wlav
    endif
    cliq       = 0.
  end subroutine initlsm


!> Calculates surface resistance, temperature and moisture using the Land Surface Model
  subroutine do_lsm
  
<<<<<<< HEAD
    use modglobal, only : pref0,boltz,cp,rd,rhow,rlv,i1,j1,rdt,ijtot,rk3step
    use modfields, only : ql0,qt0,thl0,rhof,presf
=======
    use modglobal, only : pref0,boltz,cp,rd,rhow,rlv,i1,j1,rdt,rslabs,rk3step,nsv
    use modfields, only : ql0,qt0,thl0,rhof,presf,svm
>>>>>>> ab0c2a2b
    use modraddata,only : iradiation,useMcICA,swd,swu,lwd,lwu
    use modmpi, only :comm3d,my_real,mpi_sum,mpierr,mpi_integer,myid

    real     :: f1, f2, f3, f4 ! Correction functions for Jarvis-Stewart
    integer  :: i, j, k
    integer  :: patchx, patchy
    real     :: rk3coef,thlsl

    real     :: swdav, swuav, lwdav, lwuav
    real     :: exner, exnera, tsurfm, Tatm, e,esat, qsat, desatdT, dqsatdT, Acoef, Bcoef
    real     :: fH, fLE, fLEveg, fLEsoil, fLEliq, LEveg, LEsoil, LEliq
    real     :: Wlmx

    real     :: CO2ags, CO2comp, gm, fmin0, fmin, esatsurf, Ds, D0, cfrac, co2abs, ci !Variables for AGS
    real     :: Ammax, betaw, fstr, Am, Rdark, PAR, alphac, tempy, An, AGSa1, Dstar, gcco2 !Variables for AGS
    real     :: rsAgs, rsCO2, fw, Resp, wco2 !Variables for AGS
    real     :: MW_Air = 28.97
    real     :: MW_CO2 = 44

    real     :: lthls_patch(xpatches,ypatches)
    integer  :: Npatch(xpatches,ypatches), SNpatch(xpatches,ypatches)

    real     :: local_wco2av
    real     :: local_Anav  
    real     :: local_Respav

    patchx = 0
    patchy = 0

    ! 1.X - Compute water content per layer
    do j = 2,j1
      do i = 2,i1
        phitot(i,j) = 0.0
        do k = 1, ksoilmax
          phitot(i,j) = phitot(i,j) + rootf(i,j,k) * max(phiw(i,j,k),phiwp)
        end do

        do k = 1, ksoilmax
          phifrac(i,j,k) = rootf(i,j,k) * max(phiw(i,j,k),phiwp) / phitot(i,j)
        end do
      end do
    end do

    thlsl = 0.0
    if(lhetero) then
      lthls_patch = 0.0
      Npatch      = 0
    endif

    wco2av       = 0.0
    Anav         = 0.0
    Respav       = 0.0
    local_wco2av = 0.0
    local_Anav   = 0.0
    local_Respav = 0.0

    if (lrsAgs) then
      AnField    = 0.0
      RespField  = 0.0
      wco2Field  = 0.0
      rsco2Field = 0.0
      fstrField  = 0.0
      ciField    = 0.0
    endif
    
    rk3coef = rdt / (4. - dble(rk3step))

    do j = 2, j1
      do i = 2, i1
        if(lhetero) then
          patchx = patchxnr(i)
          patchy = patchynr(j) 
        endif 

        ! 1.2   -   Calculate the skin temperature as the top boundary conditions for heat transport
        if(iradiation > 0) then
          if(iradiation == 1 .and. useMcICA) then
            if(rk3step == 1) then
              swdavn(i,j,2:nradtime) = swdavn(i,j,1:nradtime-1)
              swuavn(i,j,2:nradtime) = swuavn(i,j,1:nradtime-1)
              lwdavn(i,j,2:nradtime) = lwdavn(i,j,1:nradtime-1)
              lwuavn(i,j,2:nradtime) = lwuavn(i,j,1:nradtime-1)

              swdavn(i,j,1) = swd(i,j,1)
              swuavn(i,j,1) = swu(i,j,1)
              lwdavn(i,j,1) = lwd(i,j,1)
              lwuavn(i,j,1) = lwu(i,j,1)

            end if

            swdav = sum(swdavn(i,j,:)) / nradtime
            swuav = sum(swuavn(i,j,:)) / nradtime
            lwdav = sum(lwdavn(i,j,:)) / nradtime
            lwuav = sum(lwuavn(i,j,:)) / nradtime

            Qnet(i,j) = -(swdav + swuav + lwdav + lwuav)
          elseif(iradiation == 2 .or. iradiation == 10) then !  Delta-eddington approach (2)  .or. rad_user (10)
            swdav      = -swd(i,j,1)
            Qnet(i,j)  = (swd(i,j,1) - swu(i,j,1) + lwd(i,j,1) - lwu(i,j,1))
          else ! simple radiation scheme
            Qnet(i,j) = -(swd(i,j,1) + swu(i,j,1) + lwd(i,j,1) + lwu(i,j,1))
            swdav     = swd(i,j,1)
          end if
        else
          if(lhetero) then
            Qnet(i,j) = Qnet_patch(patchx,patchy)
          else
            Qnet(i,j) = Qnetav
          endif
        end if

        ! 2.1   -   Calculate the surface resistance
        ! Stomatal opening as a function of incoming short wave radiation
        if (iradiation > 0) then
          f1  = 1. / min(1., (0.004 * max(0.,-swdav) + 0.05) / (0.81 * (0.004 * max(0.,-swdav) + 1.)))
        else
          f1  = 1.
        end if

        ! Soil moisture availability
        f2  = (phifc - phiwp) / (phitot(i,j) - phiwp)
        ! Prevent f2 becoming less than 1
        f2  = max(f2, 1.)
        ! Put upper boundary on f2 for cases with very dry soils
        f2  = min(1.e8, f2)

        ! Response of stomata to vapor deficit of atmosphere
        esat = 0.611e3 * exp(17.2694 * (thl0(i,j,1) - 273.16) / (thl0(i,j,1) - 35.86))
        if(lhetero) then
          e    = qt0(i,j,1) * ps_patch(patchx,patchy) / 0.622
        else
          e    = qt0(i,j,1) * ps / 0.622
        endif

        f3   = 1. / exp(-gD(i,j) * (esat - e) / 100.)

        ! Response to temperature
        exnera  = (presf(1) / pref0) ** (rd/cp)
        Tatm    = exnera * thl0(i,j,1) + (rlv / cp) * ql0(i,j,1)
        f4      = 1./ (1. - 0.0016 * (298.0 - Tatm) ** 2.)

        rsveg(i,j)  = rsmin(i,j) / LAI(i,j) * f1 * f2 * f3! * f4 Not considered anymore

        ! 2.1a  - Recalculate vegetation resistance using AGS

        if (lrsAgs) then
          if (.not. linags) then !initialize AGS
            if(nsv .le. 0) then
              if (myid == 0) then
                print *, 'Problem in namoptions NAMSURFACE'
                print *, 'You enabled AGS (with switch lrsAgs), but there are no scalars (and thus no CO2 as needed for AGS) '
                stop 'ERROR: Problem in namoptions NAMSURFACE - AGS'
              endif
            endif
            if(lCHon) then !Chemistry is on
              if (CO2loc .lt. 1) then !No CO2 in chemistry
                if (myid == 0) then
                  print *, 'WARNING ::: There is no CO2 defined in the chemistry scheme'
                  print *, 'WARNING ::: Scalar 1 might be considered to be CO2 '
                  stop 'ERROR: Problem in namoptions NAMSURFACE - AGS'
                endif
                indCO2 = 1
              else  !CO2 present in chemistry
                indCO2 = CO2loc
              endif !Is CO2 present?
            else !Chemistry is not on
              if (myid == 0) then
                print *, 'WARNING ::: There is no CO2 defined due to the absence of a chemistry scheme'
                print *, 'WARNING ::: Scalar 1 is considered to be CO2 '
              endif
              indCO2 = 1
            endif !Is chemistry on?
            linags = .true.
          endif !linags

          CO2ags  = svm(i,j,1,indCO2)/1000.0  !From ppb (usual DALES standard) to ppm

          ! Calculate surface resistances using the plant physiological (A-gs) model
          ! Calculate the CO2 compensation concentration
          CO2comp = rhof(1) * CO2comp298 * Q10CO2 ** (0.1 * ( thl0(i,j,1) - 298.0 ) )

          ! Calculate the mesophyll conductance
          gm       = gm298 * Q10gm ** (0.1 * ( thl0(i,j,1) - 298.0) ) / ( (1. + exp(0.3 * ( T1gm - thl0(i,j,1) ))) * (1. + exp(0.3 * (thl0(i,j,1) - T2gm))))
          gm       = gm / 1000   ! conversion from mm s-1 to m s-1

          ! calculate CO2 concentration inside the leaf (ci)
          fmin0    = gmin/nuco2q - (1.0/9.0) * gm
          fmin     = (-fmin0 + ( fmin0 ** 2.0 + 4 * gmin/nuco2q * gm ) ** (0.5)) / (2. * gm)

          esatsurf = 0.611e3 * exp(17.2694 * (tskin(i,j) - 273.16) / (tskin(i,j) - 35.86))
          Ds       = (esatsurf - e) / 1000.0 ! In kPa 
          D0       = (f0 - fmin) / ad

          cfrac    = f0 * (1.0 - Ds/D0) + fmin * (Ds/D0)
          co2abs   = CO2ags * (MW_CO2/MW_Air) * rhof(1)

          if (lrelaxci) then
            if (ci_old_set) then
              ci_inf        = cfrac * (co2abs - CO2comp) + CO2comp
              ci            = ci_old(i,j) + min(kci*rk3coef, 1.0) * (ci_inf - ci_old(i,j))
              if (rk3step  == 3) then
                ci_old(i,j) = ci
              endif
            else
              ci            = cfrac * (co2abs - CO2comp) + CO2comp
              ci_old(i,j)   = ci
            endif
          else
            ci              = cfrac * (co2abs - CO2comp) + CO2comp
          endif

          ! Calculate maximal gross primary production in high light conditions (Ag)
          Ammax    = Ammax298 * Q10Am ** ( 0.1 * ( thl0(i,j,1) - 298.0) ) / ( (1.0 + exp(0.3 * ( T1Am - thl0(i,j,1) ))) * (1. + exp(0.3 * (thl0(i,j,1) - T2Am))) )

          ! Calculate the effect of soil moisture stress on gross assimilation rate
          betaw    = max(1.0e-3,min(1.0,(phitot(i,j)-phiwp)/(phifc-phiwp)))

          ! Calculate stress function
          fstr     = betaw

          ! Calculate gross assimilation rate (Am)
          Am       = Ammax * (1 - exp( -(gm * (ci - CO2comp) / Ammax) ) )

          Rdark    = (1.0/9) * Am

          !PAR      = 0.40 * max(0.1,-swdav * cveg(i,j))
          PAR      = 0.50 * max(0.1,-swdav) !Increase PAR to 50 SW

          ! Calculate the light use efficiency
          alphac   = alpha0 * (co2abs  - CO2comp) / (co2abs + 2 * CO2comp)

          ! Calculate upscaling from leaf to canopy: net flow CO2 into the plant (An)
          tempy    = alphac * Kx * PAR / (Am + Rdark)
          An       = (Am + Rdark) * (1 - 1.0 / (Kx * LAI(i,j)) * (E1(tempy * exp(-Kx*LAI(i,j))) - E1(tempy)))

          ! Calculate upscaling from leaf to canopy: CO2 conductance at canopy level
          AGSa1    = 1.0 / (1 - f0)
          Dstar    = D0 / (AGSa1 * (f0 - fmin))

          if (lrelaxgc) then
            if (gc_old_set) then
              gc_inf      = LAI(i,j) * (gmin/nuco2q + AGSa1 * fstr * An / ((co2abs - CO2comp) * (1 + Ds / Dstar)))
              gcco2       = gc_old(i,j) + min(kgc*rk3coef, 1.0) * (gc_inf - gc_old(i,j))
              if (rk3step ==3) then
                gc_old(i,j) = gcco2
              endif
            else
              gcco2       = LAI(i,j) * (gmin/nuco2q + AGSa1 * fstr * An / ((co2abs - CO2comp) * (1 + Ds / Dstar)))
              gc_old(i,j) = gcco2
            endif
          else
            gcco2  = LAI(i,j) * (gmin/nuco2q + AGSa1 * fstr * An / ((co2abs - CO2comp) * (1 + Ds / Dstar)))
          endif

          ! Calculate surface resistances for moisture and carbon dioxide
          rsAgs    = 1.0 / (1.6 * gcco2)
          rsCO2    = 1.0 / gcco2

          rsveg(i,j) = rsAgs

          ! Calculate net flux of CO2 into the plant (An)
          An       = - (co2abs - ci) / (ra(i,j) + rsCO2)

          ! CO2 soil respiraion surface flux
          fw       = Cw * wsmax / (phitot(i,j) + wsmin)

!          Resp     = R10 * (1 - fw)*(1+ustar(i,j)) * exp( Eact0 / (283.15 * 8.314) * (1.0 - 283.15 / ( thl0(i,j,1) )))
          Resp     = R10 * (1 - fw)* exp( Eact0 / (283.15 * 8.314) * (1.0 - 283.15 / ( tsoil(i,j,1) )))

          wco2     = (An + Resp) * (MW_Air/MW_CO2) * (1.0/rhof(1)) ! In ppm m/s

          CO2flux(i,j) = wco2 * 1000.0 ! In ppb m/s


          local_wco2av = local_wco2av + wco2
          local_Anav   = local_Anav   + An
          local_Respav = local_Respav + Resp

          AnField   (i,j) = An
          RespField (i,j) = Resp
          wco2Field (i,j) = wco2
          rsco2Field(i,j) = rsCO2
          fstrField (i,j) = fstr
          ciField   (i,j) = ci
        endif !lrsAgs

        ! 2.2   - Calculate soil resistance based on ECMWF method

        f2  = (phifc - phiwp) / (phiw(i,j,1) - phiwp)
        f2  = max(f2, 1.)
        f2  = min(1.e8, f2)
        rssoil(i,j) = rssoilmin(i,j) * f2
        ! 1.1   -   Calculate the heat transport properties of the soil
        ! CvH I put it in the init function, as we don't have prognostic soil moisture at this stage

        ! CvH solve the surface temperature implicitly including variations in LWout
        if(rk3step == 1) then
          tskinm(i,j) = tskin(i,j)
          Wlm(i,j)    = Wl(i,j)
        end if

        if(lhetero) then
          exner   = (ps_patch(patchx,patchy) / pref0) ** (rd/cp)
        else
          exner   = (ps / pref0) ** (rd/cp)
        endif
        tsurfm  = tskinm(i,j) * exner

        esat    = 0.611e3 * exp(17.2694 * (tsurfm - 273.16) / (tsurfm - 35.86))
        if(lhetero) then
          qsat    = 0.622 * esat / ps_patch(patchx,patchy)
        else
          qsat    = 0.622 * esat / ps
        endif
        desatdT = esat * (17.2694 / (tsurfm - 35.86) - 17.2694 * (tsurfm - 273.16) / (tsurfm - 35.86)**2.)
        if(lhetero) then
          dqsatdT = 0.622 * desatdT / ps_patch(patchx,patchy)
        else
          dqsatdT = 0.622 * desatdT / ps
        endif

        ! First, remove LWup from Qnet calculation
        Qnet(i,j) = Qnet(i,j) + boltz * tsurfm ** 4.

        ! Calculate coefficients for surface fluxes
        fH      = rhof(1) * cp / ra(i,j)

        ! Allow for dew fall
        if(qsat - qt0(i,j,1) < 0.) then
          rsveg(i,j)  = 0.
          rssoil(i,j) = 0.
        end if

        Wlmx      = LAI(i,j) * Wmax
        Wl(i,j)   = min(Wl(i,j), Wlmx)
        cliq(i,j) = Wl(i,j) / Wlmx

        fLEveg  = (1. - cliq(i,j)) * cveg(i,j) * rhof(1) * rlv / (ra(i,j) + rsveg(i,j))
        fLEsoil = (1. - cveg(i,j))             * rhof(1) * rlv / (ra(i,j) + rssoil(i,j))
        fLEliq  = cliq(i,j) * cveg(i,j)        * rhof(1) * rlv /  ra(i,j)

        fLE     = fLEveg + fLEsoil + fLEliq

        exnera  = (presf(1) / pref0) ** (rd/cp)
        Tatm    = exnera * thl0(i,j,1) + (rlv / cp) * ql0(i,j,1)

        Acoef   = Qnet(i,j) - boltz * tsurfm ** 4. + 4. * boltz * tsurfm ** 4. + fH * Tatm + fLE *&
        (dqsatdT * tsurfm - qsat + qt0(i,j,1)) + lambdaskin(i,j) * tsoil(i,j,1)
!\todo  Acoef   = Qnet(i,j) - boltz * tsurfm ** 4. + 4. * boltz * tsurfm ** 4. + fH * Tatm + fLE *&
!       (dqsatdT * tsurfm - qsat + qt0(i,j,1)) + lambdaskin(i,j) * tsoil(i,j,1)- fRs[t]*(1.0 - albedoav(i,j))*swdown
        Bcoef   = 4. * boltz * tsurfm ** 3. + fH + fLE * dqsatdT + lambdaskin(i,j)

        if (Cskin(i,j) == 0.) then
          tskin(i,j) = Acoef * Bcoef ** (-1.) / exner
        else
          tskin(i,j) = (1. + rk3coef / Cskin(i,j) * Bcoef) ** (-1.) * (tsurfm + rk3coef / Cskin(i,j) * Acoef) / exner
        end if

        Qnet(i,j)     = Qnet(i,j) - (boltz * tsurfm ** 4. + 4. * boltz * tsurfm ** 3. * (tskin(i,j) * exner - tsurfm))
        G0(i,j)       = lambdaskin(i,j) * ( tskin(i,j) * exner - tsoil(i,j,1) )
        LE(i,j)       = - fLE * ( qt0(i,j,1) - (dqsatdT * (tskin(i,j) * exner - tsurfm) + qsat))

        LEveg         = - fLEveg  * ( qt0(i,j,1) - (dqsatdT * (tskin(i,j) * exner - tsurfm) + qsat))
        LEsoil        = - fLEsoil * ( qt0(i,j,1) - (dqsatdT * (tskin(i,j) * exner - tsurfm) + qsat))
        LEliq         = - fLEliq  * ( qt0(i,j,1) - (dqsatdT * (tskin(i,j) * exner - tsurfm) + qsat))

        if(LE(i,j) == 0.) then
          rs(i,j)     = 1.e8
        else
          rs(i,j)     = - rhof(1) * rlv * (qt0(i,j,1) - (dqsatdT * (tskin(i,j) * exner - tsurfm) + qsat)) / LE(i,j) - ra(i,j)
        end if

        H(i,j)        = - fH  * ( Tatm - tskin(i,j) * exner )
        tskin(i,j)    = max(min(tskin(i,j),tskinm(i,j)+10.),tskinm(i,j)-10.)
        tendskin(i,j) = Cskin(i,j) * (tskin(i,j) - tskinm(i,j)) * exner / rk3coef

        ! In case of dew formation, allow all water to enter skin reservoir Wl
        if(qsat - qt0(i,j,1) < 0.) then
          Wl(i,j)       =  Wlm(i,j) - rk3coef * ((LEliq + LEsoil + LEveg) / (rhow * rlv))
        else
          Wl(i,j)       =  Wlm(i,j) - rk3coef * (LEliq / (rhow * rlv))
        end if

        thlsl = thlsl + tskin(i,j)
        if (lhetero) then
          lthls_patch(patchx,patchy) = lthls_patch(patchx,patchy) + tskin(i,j)
          Npatch(patchx,patchy)      = Npatch(patchx,patchy)      + 1
        endif

        ! Solve the soil
        if(rk3step == 1) then
          tsoilm(i,j,:) = tsoil(i,j,:)
          phiwm(i,j,:)  = phiw(i,j,:)
        end if

        ! Calculate the soil heat capacity and conductivity based on water content
        do k = 1, ksoilmax
          pCs(i,j,k)    = (1. - phi) * pCm + phiw(i,j,k) * pCw
          Ke            = log10(phiw(i,j,k) / phi) + 1.
          lambda(i,j,k) = Ke * (lambdasat - lambdadry) + lambdadry
        end do

        do k = 1, ksoilmax-1
          lambdah(i,j,k) = (lambda(i,j,k) * dzsoil(k+1) + lambda(i,j,k+1) * dzsoil(k)) / (dzsoil(k+1)+dzsoil(k))
        end do

        lambdah(i,j,ksoilmax) = lambda(i,j,ksoilmax)

        do k = 1, ksoilmax
          gammas(i,j,k)  = gammasat * (phiw(i,j,k) / phi) ** (2. * bc + 3.)
          lambdas(i,j,k) = bc * gammasat * (-1.) * psisat / phi * (phiw(i,j,k) / phi) ** (bc + 2.)
        end do

        do k = 1, ksoilmax-1
          lambdash(i,j,k) = (lambdas(i,j,k) * dzsoil(k+1) + lambdas(i,j,k+1) * dzsoil(k)) / (dzsoil(k+1)+dzsoil(k))
          gammash(i,j,k)  = (gammas(i,j,k)  * dzsoil(k+1) + gammas(i,j,k+1)  * dzsoil(k)) / (dzsoil(k+1)+dzsoil(k))
        end do

        lambdash(i,j,ksoilmax) = lambdas(i,j,ksoilmax)

        ! 1.4   -   Solve the diffusion equation for the heat transport
        tsoil(i,j,1) = tsoilm(i,j,1) + rk3coef / pCs(i,j,1) * ( lambdah(i,j,1) &
        * (tsoil(i,j,2) - tsoil(i,j,1)) / dzsoilh(1) + G0(i,j) ) / dzsoil(1)
        do k = 2, ksoilmax-1
          tsoil(i,j,k) = tsoilm(i,j,k) + rk3coef / pCs(i,j,k) * ( lambdah(i,j,k) * (tsoil(i,j,k+1) - tsoil(i,j,k))&
          / dzsoilh(k) - lambdah(i,j,k-1) * (tsoil(i,j,k) - tsoil(i,j,k-1)) / dzsoilh(k-1) ) / dzsoil(k)
        end do
        tsoil(i,j,ksoilmax) = tsoilm(i,j,ksoilmax) + rk3coef / pCs(i,j,ksoilmax) * ( lambda(i,j,ksoilmax) * &
        (tsoildeep(i,j) - tsoil(i,j,ksoilmax)) / dzsoil(ksoilmax) - lambdah(i,j,ksoilmax-1) * &
        (tsoil(i,j,ksoilmax) - tsoil(i,j,ksoilmax-1)) / dzsoil(ksoilmax-1) ) / dzsoil(ksoilmax)
        ! 1.5   -   Solve the diffusion equation for the moisture transport
        phiw(i,j,1) = phiwm(i,j,1) + rk3coef * ( lambdash(i,j,1) * (phiw(i,j,2) - phiw(i,j,1)) / &
        dzsoilh(1) - gammash(i,j,1) - (phifrac(i,j,1) * LEveg + LEsoil) / (rhow*rlv)) / dzsoil(1)
        do k = 2, ksoilmax-1
          phiw(i,j,k) = phiwm(i,j,k) + rk3coef * ( lambdash(i,j,k) * (phiw(i,j,k+1) - phiw(i,j,k)) / &
          dzsoilh(k) - gammash(i,j,k) - lambdash(i,j,k-1) * (phiw(i,j,k) - phiw(i,j,k-1)) / dzsoilh(k-1) + &
          gammash(i,j,k-1) - (phifrac(i,j,k) * LEveg) / (rhow*rlv)) / dzsoil(k)
        end do
        ! closed bottom for now
        phiw(i,j,ksoilmax) = phiwm(i,j,ksoilmax) + rk3coef * (- lambdash(i,j,ksoilmax-1) * &
        (phiw(i,j,ksoilmax) - phiw(i,j,ksoilmax-1)) / dzsoil(ksoilmax-1) + gammash(i,j,ksoilmax-1) & 
        - (phifrac(i,j,ksoilmax) * LEveg) / (rhow*rlv) ) / dzsoil(ksoilmax)
      end do
    end do

    if (lrelaxgc .and. (.not. gc_old_set) ) then
      if (rk3step == 3) then
        gc_old_set = .true.
      endif
    endif

    if (lrelaxci .and. (.not. ci_old_set) ) then
      if (rk3step == 3) then
        ci_old_set = .true.
      endif
    endif

    call MPI_ALLREDUCE(local_wco2av, wco2av, 1,    MY_REAL, MPI_SUM, comm3d,mpierr)
    call MPI_ALLREDUCE(local_Anav  , Anav  , 1,    MY_REAL, MPI_SUM, comm3d,mpierr)
    call MPI_ALLREDUCE(local_Respav, Respav, 1,    MY_REAL, MPI_SUM, comm3d,mpierr)

    Anav   = Anav/rslabs
    wco2av = wco2av/rslabs
    Respav = Respav/rslabs
    

    call MPI_ALLREDUCE(thlsl, thls, 1,  MY_REAL, MPI_SUM, comm3d,mpierr)
    thls = thls / ijtot
    if (lhetero) then
      call MPI_ALLREDUCE(lthls_patch(1:xpatches,1:ypatches), thls_patch(1:xpatches,1:ypatches),&
      xpatches*ypatches,     MY_REAL, MPI_SUM, comm3d,mpierr)
      call MPI_ALLREDUCE(Npatch(1:xpatches,1:ypatches)     , SNpatch(1:xpatches,1:ypatches)   ,&
      xpatches*ypatches, MPI_INTEGER ,MPI_SUM, comm3d,mpierr)
      thls_patch = thls_patch / SNpatch
    endif

    call qtsurf

  end subroutine do_lsm

end module modsurface<|MERGE_RESOLUTION|>--- conflicted
+++ resolved
@@ -1587,13 +1587,8 @@
 !> Calculates surface resistance, temperature and moisture using the Land Surface Model
   subroutine do_lsm
   
-<<<<<<< HEAD
-    use modglobal, only : pref0,boltz,cp,rd,rhow,rlv,i1,j1,rdt,ijtot,rk3step
-    use modfields, only : ql0,qt0,thl0,rhof,presf
-=======
-    use modglobal, only : pref0,boltz,cp,rd,rhow,rlv,i1,j1,rdt,rslabs,rk3step,nsv
+    use modglobal, only : pref0,boltz,cp,rd,rhow,rlv,i1,j1,rdt,ijtot,rk3step,nsv
     use modfields, only : ql0,qt0,thl0,rhof,presf,svm
->>>>>>> ab0c2a2b
     use modraddata,only : iradiation,useMcICA,swd,swu,lwd,lwu
     use modmpi, only :comm3d,my_real,mpi_sum,mpierr,mpi_integer,myid
 
