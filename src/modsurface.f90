!> \file modsurface.f90
!!  Surface parameterization
!  This file is part of DALES.
!
! DALES is free software; you can redistribute it and/or modify
! it under the terms of the GNU General Public License as published by
! the Free Software Foundation; either version 3 of the License, or
! (at your option) any later version.
!
! DALES is distributed in the hope that it will be useful,
! but WITHOUT ANY WARRANTY; without even the implied warranty of
! MERCHANTABILITY or FITNESS FOR A PARTICULAR PURPOSE.  See the
! GNU General Public License for more details.
!
! You should have received a copy of the GNU General Public License
! along with this program.  If not, see <http://www.gnu.org/licenses/>.
!
!  Copyright 1993-2009 Delft University of Technology, Wageningen University, Utrecht University, KNMI
!

!>
!! Surface routine including a land-surface scheme
!>
!! This module provides an interactive surface parameterization
!!
!! \par Revision list
!! \par Chiel van Heerwaarden
!! \todo documentation
!! \todo implement water reservoir at land surface for dew and interception water
!! \todo add moisture transport between soil layers
!! \deprecated Modsurface replaces the old modsurf.f90
!! \todo: implement fRs[t] based on the tiles.
!
!Able to handle heterogeneous surfaces using the switch lhetero
!In case of heterogeneity an input file is needed
!EXAMPLE of the old surface.inp.xxx for isurf = 3,4 (use switch loldtable for compatibility):

!#Surface input file - the standard land cover should be listed below. It is marked by typenr = 0
!#typenr    name       z0mav  z0hav    thls   ps    ustin  wtsurf  wqsurf  wsvsurf(01)  wsvsurf(02)  wsvsurf(03)  wsvsurf(04)
!    0   "standard  "  0.035  0.035   300.0  1.0e5   0.1    0.15   0.1e-3          1.0          0.0          0.0       0.0005
!    1   "forest    "  0.500  0.500   300.0  1.0e5   0.1    0.15   0.2e-3          1.0          0.0          0.0       0.0005
!    2   "grass     "  0.035  0.035   300.0  1.0e5   0.1    0.30   0.1e-3          1.0          0.0          0.0       0.0005

!EXAMPLE of surface.interactive.inp.xxx for isurf = 1:

!#Surface input file - the standard land cover should be listed below. It is marked by typenr = 0
!#typenr    name       z0mav  z0hav   ps    albedo  tsoil1 tsoil2 tsoil3 tsoil4 tsoildeep phiw1 phiw2 phiw3 phiw4 rootf1 rootf2 rootf3 rootf4 Cskin  lambdaskin  Qnet  cveg  Wlav   rsmin  LAI     gD    wsvsurf(01)  wsvsurf(02)  wsvsurf(03)  wsvsurf(04)
!    0   "standard  "  0.035  0.035  1.0e5   0.20      290    287    285    283       283   0.3   0.3   0.3   0.3   0.35   0.38   0.23   0.04 20000         5.0   450   0.9   0.0     110  4.0     0.            1.0          0.0          0.0       0.0005
!    1   "forest    "  0.500  0.500  1.0e5   0.15      290    287    285    283       283   0.3   0.3   0.3   0.3   0.35   0.38   0.23   0.04 20000         5.0   450   0.9   0.0     110  6.0     0.            1.0          0.0          0.0       0.0005
!    2   "grass     "  0.035  0.035  1.0e5   0.25      290    287    285    283       283   0.3   0.3   0.3   0.3   0.35   0.38   0.23   0.04 20000         5.0   450   0.9   0.0     110  2.0     0.            1.0          0.0          0.0       0.0005

!EXAMPLE of surface.prescribed.inp.xxx for isurf = 2,3,4:

!#Surface input file - the standard land cover should be listed below. It is marked by typenr = 0
!#typenr    name       z0mav  z0hav    thls   ps    albedo  rsi_s2  ustin  wtsurf  wqsurf  wsvsurf(01)  wsvsurf(02)  wsvsurf(03)  wsvsurf(04)
!    0   "standard  "  0.035  0.035   300.0  1.0e5   0.20     50.0   0.1    0.15   0.1e-3          1.0          0.0          0.0       0.0005
!    1   "forest    "  0.500  0.500   300.0  1.0e5   0.15     50.0   0.1    0.15   0.2e-3          1.0          0.0          0.0       0.0005
!    2   "grass     "  0.035  0.035   300.0  1.0e5   0.25     50.0   0.1    0.30   0.1e-3          1.0          0.0          0.0       0.0005


module modsurface
  use modsurfdata
  implicit none
  !public  :: initsurface, surface, exitsurface

save

contains
!> Reads the namelists and initialises the soil.
  subroutine initsurface

    use modglobal,  only : jmax, i1, i2, j1, j2, ih, jh, imax, jtot, cp, rlv, zf, nsv, ifnamopt, fname_options, ifinput, cexpnr
    use modraddata, only : iradiation,rad_shortw,irad_full
    use modfields,  only : thl0, qt0
    use modmpi,     only : myid, nprocs, comm3d, mpierr, my_real, mpi_logical, mpi_integer

    implicit none

    integer   :: i,j,k, landindex, ierr, defined_landtypes, landtype_0 = -1
    integer   :: tempx,tempy
 character(len=1500) :: readbuffer
    namelist/NAMSURFACE/ & !< Soil related variables
      isurf,tsoilav, tsoildeepav, phiwav, rootfav, &
      ! Land surface related variables
      lmostlocal, lsmoothflux, lneutral, z0mav, z0hav, rsisurf2, Cskinav, lambdaskinav, albedoav, Qnetav, cvegav, Wlav, &
      ! Jarvis-Steward related variables
      rsminav, rssoilminav, LAIav, gDav, &
      ! Prescribed values for isurf 2, 3, 4
      z0, thls, ps, ustin, wtsurf, wqsurf, wsvsurf,lidealised, &
      ! Heterogeneous variables
      lhetero, xpatches, ypatches, land_use, loldtable, &
      ! AGS variables
      lrsAgs, lCO2Ags,planttype

    ! 1    -   Initialize soil

    !if (isurf == 1) then

    ! 1.0  -   Read LSM-specific namelist

    if(myid==0)then
      open(ifnamopt,file=fname_options,status='old',iostat=ierr)
      read (ifnamopt,NAMSURFACE,iostat=ierr)
      if (ierr > 0) then
        print *, 'Problem in namoptions NAMSURFACE'
        print *, 'iostat error: ', ierr
        stop 'ERROR: Problem in namoptions NAMSURFACE'
      endif
      write(6 ,NAMSURFACE)
      close(ifnamopt)
    end if

    call MPI_BCAST(isurf        , 1       , MPI_INTEGER, 0, comm3d, mpierr)
    call MPI_BCAST(tsoilav      , ksoilmax, MY_REAL, 0, comm3d, mpierr)
    call MPI_BCAST(tsoildeepav  , 1       , MY_REAL, 0, comm3d, mpierr)
    call MPI_BCAST(phiwav       , ksoilmax, MY_REAL, 0, comm3d, mpierr)
    call MPI_BCAST(rootfav      , ksoilmax, MY_REAL, 0, comm3d, mpierr)

    call MPI_BCAST(lmostlocal   , 1, MPI_LOGICAL, 0, comm3d, mpierr)
    call MPI_BCAST(lsmoothflux  , 1, MPI_LOGICAL, 0, comm3d, mpierr)
    call MPI_BCAST(lneutral     , 1, MPI_LOGICAL, 0, comm3d, mpierr)
    call MPI_BCAST(z0mav        , 1, MY_REAL, 0, comm3d, mpierr)
    call MPI_BCAST(z0hav        , 1, MY_REAL, 0, comm3d, mpierr)
    call MPI_BCAST(rsisurf2     , 1, MY_REAL, 0, comm3d, mpierr)
    call MPI_BCAST(Cskinav      , 1, MY_REAL, 0, comm3d, mpierr)
    call MPI_BCAST(lambdaskinav , 1, MY_REAL, 0, comm3d, mpierr)
    call MPI_BCAST(albedoav     , 1, MY_REAL, 0, comm3d, mpierr)
    call MPI_BCAST(Qnetav       , 1, MY_REAL, 0, comm3d, mpierr)
    call MPI_BCAST(lidealised   , 1, MY_REAL, 0, comm3d, mpierr)

    call MPI_BCAST(rsminav      , 1, MY_REAL, 0, comm3d, mpierr)
    call MPI_BCAST(rssoilminav  , 1, MY_REAL, 0, comm3d, mpierr)
    call MPI_BCAST(cvegav       , 1, MY_REAL, 0, comm3d, mpierr)
    call MPI_BCAST(Wlav         , 1, MY_REAL, 0, comm3d, mpierr)
    call MPI_BCAST(LAIav        , 1, MY_REAL, 0, comm3d, mpierr)
    call MPI_BCAST(gDav         , 1, MY_REAL, 0, comm3d, mpierr)

    call MPI_BCAST(z0         ,1,MY_REAL   ,0,comm3d,mpierr)
    call MPI_BCAST(ustin      ,1,MY_REAL   ,0,comm3d,mpierr)
    call MPI_BCAST(wtsurf     ,1,MY_REAL   ,0,comm3d,mpierr)
    call MPI_BCAST(wqsurf     ,1,MY_REAL   ,0,comm3d,mpierr)
    call MPI_BCAST(wsvsurf(1:nsv),nsv,MY_REAL   ,0,comm3d,mpierr)
    call MPI_BCAST(ps         ,1,MY_REAL   ,0,comm3d,mpierr)
    call MPI_BCAST(thls       ,1,MY_REAL   ,0,comm3d,mpierr)

    call MPI_BCAST(lhetero                    ,            1, MPI_LOGICAL, 0, comm3d, mpierr)
    call MPI_BCAST(loldtable                  ,            1, MPI_LOGICAL, 0, comm3d, mpierr)
    call MPI_BCAST(lrsAgs                     ,            1, MPI_LOGICAL, 0, comm3d, mpierr)
    call MPI_BCAST(lCO2Ags                    ,            1, MPI_LOGICAL, 0, comm3d, mpierr)
    call MPI_BCAST(xpatches                   ,            1, MPI_INTEGER, 0, comm3d, mpierr)
    call MPI_BCAST(ypatches                   ,            1, MPI_INTEGER, 0, comm3d, mpierr)
    call MPI_BCAST(planttype                  ,            1, MPI_INTEGER, 0, comm3d, mpierr)
    call MPI_BCAST(land_use(1:mpatch,1:mpatch),mpatch*mpatch, MPI_INTEGER, 0, comm3d, mpierr)

    if(lCO2Ags .and. (.not. lrsAgs)) then
      if(myid==0) print *,"WARNING::: You set lCO2Ags to .true., but lrsAgs to .false."
      if(myid==0) print *,"WARNING::: Since AGS does not run, lCO2Ags will be set to .false. as well."
      lCO2Ags = .false.
    endif

    if(lrsAgs) then
      if(planttype==4) then !C4 plants, so standard settings for C3 plants are replaced
        CO2comp298 =    4.3 !<  CO2 compensation concentration
        Q10CO2     =    1.5 !<  Parameter to calculate the CO2 compensation concentration
        gm298      =   17.5 !<  Mesophyll conductance at 298 K
        Q10gm      =    2.0 !<  Parameter to calculate the mesophyll conductance
        T1gm       =  286.0 !<  Reference temperature to calculate the mesophyll conductance
        T2gm       =  309.0 !<  Reference temperature to calculate the mesophyll conductance
        f0         =   0.85 !<  Maximum value Cfrac
        ad         =   0.15 !<  Regression coefficient to calculate Cfrac
        Ammax298   =    1.7 !<  CO2 maximal primary productivity
        Q10am      =    2.0 !<  Parameter to calculate maximal primary productivity
        T1Am       =    286 !<  Reference temperature to calculate maximal primary productivity
        T2Am       =    311 !<  Reference temperature to calculate maximal primary productivity
        alpha0     =  0.014 !<  Initial low light conditions
      else
        if(planttype/=3) then
          if(myid==0) print *,"WARNING::: planttype should be either 3 or 4, corresponding to C3 or C4 plants. It now defaulted to 3."
        endif
      endif
    endif

    if(lhetero) then

      if(xpatches .gt. mpatch) then
        stop "NAMSURFACE: more xpatches defined than possible (change mpatch in modsurfdata to a higher value)"
      endif
      if(ypatches .gt. mpatch) then
        stop "NAMSURFACE: more ypatches defined than possible (change mpatch in modsurfdata to a higher value)"
      endif
      if (lsmoothflux .eqv. .true.) write(6,*) 'WARNING: You selected to use uniform heat fluxes (lsmoothflux) and ',&
      'heterogeneous surface conditions (lhetero) at the same time' 
      if (mod(imax,xpatches) .ne. 0) stop "NAMSURFACE: Not an integer amount of grid points per patch in the x-direction"
      if (mod(jtot,ypatches) .ne. 0) stop "NAMSURFACE: Not an integer amount of grid points per patch in the y-direction"

      allocate(z0mav_patch(xpatches,ypatches))
      allocate(z0hav_patch(xpatches,ypatches))
      allocate(thls_patch(xpatches,ypatches))
      allocate(qts_patch(xpatches,ypatches))
      allocate(thvs_patch(xpatches,ypatches))
      allocate(ps_patch(xpatches,ypatches))
      allocate(ustin_patch(xpatches,ypatches))
      allocate(wt_patch(xpatches,ypatches))
      allocate(wq_patch(xpatches,ypatches))
      allocate(wsv_patch(100,xpatches,ypatches))
      allocate(rsisurf2_patch(xpatches,ypatches))
      allocate(albedo_patch(xpatches,ypatches))

      allocate(tsoil_patch(ksoilmax,xpatches,ypatches))
      allocate(tsoildeep_patch(xpatches,ypatches))
      allocate(phiw_patch(ksoilmax,xpatches,ypatches))
      allocate(rootf_patch(ksoilmax,xpatches,ypatches))
      allocate(Cskin_patch(xpatches,ypatches))
      allocate(lambdaskin_patch(xpatches,ypatches))
      allocate(Qnet_patch(xpatches,ypatches))
      allocate(cveg_patch(xpatches,ypatches))
      allocate(Wl_patch(xpatches,ypatches))
      allocate(rsmin_patch(xpatches,ypatches))
      allocate(LAI_patch(xpatches,ypatches))
      allocate(gD_patch(xpatches,ypatches))

      allocate(oblpatch(xpatches,ypatches))

      z0mav_patch = -1
      z0hav_patch = -1
      thls_patch  = -1
      qts_patch   = -1
      thvs_patch  = -1
      ps_patch    = -1
      ustin_patch = -1
      wt_patch    = -1
      wq_patch    = -1
      wsv_patch   = -1
      rsisurf2_patch = 0
      albedo_patch= -1

      tsoil_patch      = -1
      tsoildeep_patch  = -1
      phiw_patch       = -1
      rootf_patch      = -1
      Cskin_patch      = -1
      lambdaskin_patch = -1
      Qnet_patch       = -1
      cveg_patch       = -1
      Wl_patch         = -1
      rsmin_patch      = -1
      LAI_patch        = -1
      gD_patch         = -1

      oblpatch         = -0.1

      defined_landtypes = 0
      if(loldtable) then !Old input-file for heterogeneous surfaces: only valid w/o sw-radiation (due to albedo) and isurf = 3,4
        open (ifinput,file='surface.inp.'//cexpnr)
        ierr = 0
        do while (ierr == 0)  
          read(ifinput, '(A)', iostat=ierr) readbuffer
          if (ierr == 0) then                               !So no end of file is encountered
            if (readbuffer(1:1)=='#') then
              if (myid == 0)   print *,trim(readbuffer)
            else
              if (myid == 0)   print *,trim(readbuffer)
              defined_landtypes = defined_landtypes + 1
              i = defined_landtypes
              read(readbuffer, *, iostat=ierr) landtype(i), landname(i), z0mav_land(i), z0hav_land(i), thls_land(i), &
                ps_land(i), ustin_land(i), wt_land(i), wq_land(i), wsv_land(1:nsv,i) 
  
              if (ustin_land(i) .lt. 0) then
                if (myid == 0) stop "NAMSURFACE: A ustin value in the surface input file is negative"
              endif
              if(isurf .ne. 3) then
                if(z0mav_land(i) .lt. 0) then
                  if (myid == 0) stop "NAMSURFACE: a z0mav value is not set or negative in the surface input file"
                end if
                if(z0hav_land(i) .lt. 0) then
                  if (myid == 0) stop "NAMSURFACE: a z0hav value is not set or negative in the surface input file"
                end if
              end if
  
              if (landtype(i) .eq. 0) landtype_0 = i
              do j = 1, (i-1)
                if (landtype(i) .eq. landtype(j)) stop "NAMSURFACE: Two land types have the same type number"
              enddo
                  
            endif
          endif
        enddo
        close(ifinput)
      else
        select case (isurf)
          case (1) ! Interactive land surface
            open (ifinput,file='surface.interactive.inp.'//cexpnr)
            ierr = 0
            do while (ierr == 0)  
              read(ifinput, '(A)', iostat=ierr) readbuffer
              if (ierr == 0) then                               !So no end of file is encountered
                if (readbuffer(1:1)=='#') then
                  if (myid == 0)   print *,trim(readbuffer)
                else
                  if (myid == 0)   print *,trim(readbuffer)
                  defined_landtypes = defined_landtypes + 1
                  i = defined_landtypes
                  read(readbuffer, *, iostat=ierr) landtype(i), landname(i), z0mav_land(i), z0hav_land(i), ps_land(i), &
                    albedo_land(i),tsoil_land(1:ksoilmax,i),tsoildeep_land(i),phiw_land(1:ksoilmax,i),rootf_land(1:ksoilmax,i),&
                    Cskin_land(i), lambdaskin_land(i), Qnet_land(i), cveg_land(i), Wl_land(i), rsmin_land(i), LAI_land(i), &
                    gD_land(i), wsv_land(1:nsv,i) 
  
                  if(z0mav_land(i) .lt. 0) then
                    if (myid == 0) stop "NAMSURFACE: a z0mav value is not set or negative in the surface input file"
                  end if
                  if(z0hav_land(i) .lt. 0) then
                    if (myid == 0) stop "NAMSURFACE: a z0hav value is not set or negative in the surface input file"
                  end if
                  if (albedo_land(i) .lt. 0) then
                    if (myid == 0) stop "NAMSURFACE: An albedo value in the surface input file is negative"
                  endif
                  if (albedo_land(i) .gt. 1) then
                    if (myid == 0) stop "NAMSURFACE: An albedo value in the surface input file is greater than 1"
                  endif
  
                  if (landtype(i) .eq. 0) landtype_0 = i
                  do j = 1, (i-1)
                    if (landtype(i) .eq. landtype(j)) stop "NAMSURFACE: Two land types have the same type number"
                  enddo
                      
                endif
              endif
            enddo
            close(ifinput)
            
          case default ! Prescribed land surfaces: isurf = 2, 3, 4 (& 10)
            open (ifinput,file='surface.prescribed.inp.'//cexpnr)
            ierr = 0
            do while (ierr == 0)  
              read(ifinput, '(A)', iostat=ierr) readbuffer
              if (ierr == -1) then
                if (myid == 0)  print *, "iostat = ",ierr,": No file ",'surface.prescribed.inp.'//cexpnr," found"
              endif
              if (ierr == 0) then                               !So no end of file is encountered
                if (readbuffer(1:1)=='#') then
                  if (myid == 0)   print *,trim(readbuffer)
                else
                  if (myid == 0)   print *,trim(readbuffer)
                  defined_landtypes = defined_landtypes + 1
                  i = defined_landtypes
                  read(readbuffer, *, iostat=ierr) landtype(i), landname(i), z0mav_land(i), z0hav_land(i), thls_land(i), &
                    ps_land(i), albedo_land(i), rsisurf2_land(i), ustin_land(i), wt_land(i), wq_land(i), wsv_land(1:nsv,i) 
  
                  if (ustin_land(i) .lt. 0) then
                    if (myid == 0) stop "NAMSURFACE: A ustin value in the surface input file is negative"
                  endif
                  if (albedo_land(i) .lt. 0) then
                    if (myid == 0) stop "NAMSURFACE: An albedo value in the surface input file is negative"
                  endif
                  if (albedo_land(i) .gt. 1) then
                    if (myid == 0) stop "NAMSURFACE: An albedo value in the surface input file is greater than 1"
                  endif
                  if(isurf .ne. 3) then
                    if(z0mav_land(i) .lt. 0) then
                      if (myid == 0) stop "NAMSURFACE: a z0mav value is not set or negative in the surface input file"
                    end if
                    if(z0hav_land(i) .lt. 0) then
                      if (myid == 0) stop "NAMSURFACE: a z0hav value is not set or negative in the surface input file"
                    end if
                  end if
  
                  if (landtype(i) .eq. 0) landtype_0 = i
                  do j = 1, (i-1)
                    if (landtype(i) .eq. landtype(j)) stop "NAMSURFACE: Two land types have the same type number"
                  enddo
                      
                endif
              endif
            enddo
            close(ifinput)
        end select
      endif

      if (myid == 0) then
        if (landtype_0 .eq. -1) then
          stop "NAMSURFACE: no standard land type (0) is defined"
        else
          print "(a,i2,a,i2)","There are ",defined_landtypes,&
          " land types defined in the surface input file. The standard land type is defined by line ",landtype_0
        endif
      endif

      select case (isurf)
        case (1) ! Interactive land surface
          tsoilav      = 0
          tsoildeepav  = 0
          phiwav       = 0
          rootfav      = 0
          Cskinav      = 0
          lambdaskinav = 0
          albedoav     = 0
          Qnetav       = 0
          cvegav       = 0
          rsminav      = 0
          LAIav        = 0
          gDav         = 0
          Wlav         = 0

          z0mav        = 0
          z0hav        = 0
          ps           = 0
          thls         = 300

          do i = 1, xpatches
            do j = 1, ypatches
              landindex = landtype_0
              do k = 1, defined_landtypes
                if (landtype(k) .eq. land_use(i,j)) then
                  landindex = k
                endif
              enddo
            
              tsoil_patch(:,i,j)    = tsoil_land(:,landindex)   
              tsoildeep_patch(i,j)  = tsoildeep_land(landindex) 
              phiw_patch(:,i,j)     = phiw_land(:,landindex)    
              rootf_patch(:,i,j)    = rootf_land(:,landindex)   
              Cskin_patch(i,j)      = Cskin_land(landindex)     
              lambdaskin_patch(i,j) = lambdaskin_land(landindex)
              albedo_patch(i,j)     = albedo_land(landindex)    
              Qnet_patch(i,j)       = Qnet_land(landindex)      
              cveg_patch(i,j)       = cveg_land(landindex)      
              rsmin_patch(i,j)      = rsmin_land(landindex)     
              LAI_patch(i,j)        = LAI_land(landindex)       
              gD_patch(i,j)         = gD_land(landindex)        
              Wl_patch(i,j)         = Wl_land(landindex)        

              z0mav_patch(i,j)     = z0mav_land(landindex)
              z0hav_patch(i,j)     = z0hav_land(landindex)
              ps_patch(i,j)        = ps_land(landindex)
               
              wsv_patch(1:nsv,i,j) = wsv_land(1:nsv,landindex)
            
              tsoilav(:)    = tsoilav(:)   +  ( tsoil_patch(:,i,j)    / ( xpatches * ypatches ) ) 
              tsoildeepav   = tsoildeepav  +  ( tsoildeep_patch(i,j)  / ( xpatches * ypatches ) )
              phiwav(:)     = phiwav(:)    +  ( phiw_patch(:,i,j)     / ( xpatches * ypatches ) )
              rootfav(:)    = rootfav(:)   +  ( rootf_patch(:,i,j)    / ( xpatches * ypatches ) )
              Cskinav       = Cskinav      +  ( Cskin_patch(i,j)      / ( xpatches * ypatches ) )
              lambdaskinav  = lambdaskinav +  ( lambdaskin_patch(i,j) / ( xpatches * ypatches ) )
              albedoav      = albedoav     +  ( albedo_patch(i,j)     / ( xpatches * ypatches ) )
              Qnetav        = Qnetav       +  ( Qnet_patch(i,j)       / ( xpatches * ypatches ) )
              cvegav        = cvegav       +  ( cveg_patch(i,j)       / ( xpatches * ypatches ) )
              rsminav       = rsminav      +  ( rsmin_patch(i,j)      / ( xpatches * ypatches ) )
              LAIav         = LAIav        +  ( LAI_patch(i,j)        / ( xpatches * ypatches ) )
              gDav          = gDav         +  ( gD_patch(i,j)         / ( xpatches * ypatches ) )
              Wlav          = Wlav         +  ( Wl_patch(i,j)         / ( xpatches * ypatches ) )
   
              z0mav         = z0mav        +  ( z0mav_patch(i,j)      / ( xpatches * ypatches ) ) 
              z0hav         = z0hav        +  ( z0hav_patch(i,j)      / ( xpatches * ypatches ) ) 
              ps            = ps           +  ( ps_patch(i,j)         / ( xpatches * ypatches ) ) 
            enddo
          enddo
        case default ! Prescribed land surfaces: isurf = 2, 3, 4 (& 10)
          thls   = 0
          ps     = 0
          ustin  = 0
          wtsurf = 0
          wqsurf = 0
          wsvsurf(1:nsv) = 0
          if (.not. loldtable) then
            albedoav  = 0
          endif

          z0mav        = 0
          z0hav        = 0
    
          do i = 1, xpatches
            do j = 1, ypatches
              landindex = landtype_0
              do k = 1, defined_landtypes
                if (landtype(k) .eq. land_use(i,j)) then
                  landindex = k
                endif
              enddo
            
              z0mav_patch(i,j)     = z0mav_land(landindex)
              z0hav_patch(i,j)     = z0hav_land(landindex)
              thls_patch(i,j)      = thls_land(landindex)
              ps_patch(i,j)        = ps_land(landindex)
              ustin_patch(i,j)     = ustin_land(landindex)
              wt_patch(i,j)        = wt_land(landindex)
              wq_patch(i,j)        = wq_land(landindex)
              wsv_patch(1:nsv,i,j) = wsv_land(1:nsv,landindex)
              if (.not. loldtable) then
                albedo_patch(i,j)  = albedo_land(landindex)
                rsisurf2_patch(i,j)= rsisurf2_land(landindex)
              endif
    
              thls   = thls   + ( thls_patch(i,j)  / ( xpatches * ypatches ) )
              ps     = ps     + ( ps_patch(i,j)    / ( xpatches * ypatches ) )
              ustin  = ustin  + ( ustin_patch(i,j) / ( xpatches * ypatches ) )
              wtsurf = wtsurf + ( wt_patch(i,j)    / ( xpatches * ypatches ) )
              wqsurf = wqsurf + ( wq_patch(i,j)    / ( xpatches * ypatches ) )
              wsvsurf(1:nsv) = wsvsurf(1:nsv) + ( wsv_patch(1:nsv,i,j) / ( xpatches * ypatches ) )
              if (.not. loldtable) then
                albedoav  = albedoav + ( albedo_patch(i,j) / ( xpatches * ypatches ) ) 
              endif
   
              z0mav  = z0mav  + ( z0mav_patch(i,j) / ( xpatches * ypatches ) ) 
              z0hav  = z0hav  + ( z0hav_patch(i,j) / ( xpatches * ypatches ) ) 
            enddo
          enddo
      end select
    else
      if((z0mav == -1 .and. z0hav == -1) .and. (z0 .ne. -1)) then
        z0mav = z0
        z0hav = z0
        write(6,*) "WARNING: z0m and z0h not defined, set equal to z0"
      end if

      if(isurf .ne. 3) then
        if(z0mav == -1) then
          stop "NAMSURFACE: z0mav is not set"
        end if
        if(z0hav == -1) then
          stop "NAMSURFACE: z0hav is not set"
        end if
      end if

    endif


    if(isurf == 1) then
      if(tsoilav(1) == -1 .or. tsoilav(2) == -1 .or. tsoilav(3) == -1 .or. tsoilav(4) == -1) then
        stop "NAMSURFACE: tsoil is not set"
      end if
      if(tsoildeepav == -1) then
        stop "NAMSURFACE: tsoildeep is not set"
      end if
      if(phiwav(1) == -1 .or. phiwav(2) == -1 .or. phiwav(3) == -1 .or. phiwav(4) == -1) then
        stop "NAMSURFACE: phiw is not set"
      end if
      if(rootfav(1) == -1 .or. rootfav(2) == -1 .or. rootfav(3) == -1 .or. rootfav(4) == -1) then
        stop "NAMSURFACE: rootf is not set"
      end if
      if(Cskinav == -1) then
        stop "NAMSURFACE: Cskinav is not set"
      end if
      if(lambdaskinav == -1) then
        stop "NAMSURFACE: lambdaskinav is not set"
      end if
      if(albedoav == -1) then
        stop "NAMSURFACE: albedoav is not set"
      end if
      if(Qnetav == -1) then
        stop "NAMSURFACE: Qnetav is not set"
      end if
      if(cvegav == -1) then
        stop "NAMSURFACE: cvegav is not set"
      end if
      if(rsminav == -1) then
        stop "NAMSURFACE: rsminav is not set"
      end if
      if(rssoilminav == -1) then
        print *,"WARNING: RSSOILMINAV is undefined... RSMINAV will be used as a proxy"
        rssoilminav = rsminav
      end if
      if(LAIav == -1) then
        stop "NAMSURFACE: LAIav is not set"
      end if
      if(gDav == -1) then
        stop "NAMSURFACE: gDav is not set"
      end if
      if(Wlav == -1) then
        stop "NAMSURFACE: Wlav is not set"
      end if
    end if

    if (isurf==1) then
      call initlsm
    end if
 
    allocate(rs(i2,j2))
    if(isurf <= 2) then
      allocate(ra(i2,j2))

      ! CvH set initial values for rs and ra to be able to compute qskin
      ra = 50.
      if(isurf == 1) then
        rs = 100.
      else
        rs = rsisurf2
      end if
    end if

    allocate(albedo(i2,j2))
    allocate(z0m(i2,j2))
    allocate(z0h(i2,j2))
    allocate(obl(i2,j2))
    allocate(tskin(i2,j2))
    allocate(qskin(i2,j2))
    allocate(Cm(i2,j2))
    allocate(Cs(i2,j2))

    if(rad_shortw .and. albedoav == -1) then
      stop "NAMSURFACE: albedoav is not set"
    end if
    if(iradiation == 1) then
      if(albedoav == -1) then
        stop "NAMSURFACE: albedoav is not set"
      end if
      allocate(swdavn(i2,j2,nradtime))
      allocate(swuavn(i2,j2,nradtime))
      allocate(lwdavn(i2,j2,nradtime))
      allocate(lwuavn(i2,j2,nradtime))
      swdavn =  0.
      swuavn =  0.
      lwdavn =  0.
      lwuavn =  0.
    end if

    albedo     = albedoav
    if(lhetero) then
      do j=1,j2
        tempy=patchynr(j)
        do i=1,i2
          tempx=patchxnr(i)
          z0m(i,j)   = z0mav_patch(tempx,tempy)
          z0h(i,j)   = z0hav_patch(tempx,tempy)
          if (.not. loldtable) then
            albedo(i,j) = albedo_patch(tempx,tempy)
            if(isurf .ne. 1) then
              rs(i,j)     = rsisurf2_patch(tempx,tempy)
            endif
          endif
        enddo
      enddo
    else
      z0m        = z0mav
      z0h        = z0hav
    endif

    ! 3. Initialize surface layer
    allocate(ustar   (i2,j2))

    allocate(dudz    (i2,j2))
    allocate(dvdz    (i2,j2))

    allocate(thlflux (i2,j2))
    allocate(qtflux  (i2,j2))
    allocate(dqtdz   (i2,j2))
    allocate(dthldz  (i2,j2))
    allocate(svflux  (i2,j2,nsv))
    allocate(svs(nsv))

    return
  end subroutine initsurface

!> Calculates the interaction with the soil, the surface temperature and humidity, and finally the surface fluxes.
  subroutine surface
    use modglobal,  only : rdt,i1,i2,j1,j2,ih,jh,cp,rlv,fkar,zf,cu,cv,nsv,rk3step,timee,rslabs,pi,pref0,rd,rv,eps1!, boltz, rhow
    use modfields,  only : thl0, qt0, u0, v0, rhof, ql0, exnf, presf, u0av, v0av
    use modmpi,     only : my_real, mpierr, comm3d, mpi_sum, myid, excj, excjs, mpi_integer
    use moduser,    only : surf_user
    implicit none

    integer  :: i, j, n, patchx, patchy
    real     :: upcu, vpcv, horv, horvav, horvpatch(xpatches,ypatches)
    real     :: upatch(xpatches,ypatches), vpatch(xpatches,ypatches)
    real     :: Supatch(xpatches,ypatches), Svpatch(xpatches,ypatches)
    integer  :: Npatch(xpatches,ypatches), SNpatch(xpatches,ypatches)
    real     :: lthls_patch(xpatches,ypatches)
    real     :: lqts_patch(xpatches,ypatches)!, qts_patch(xpatches,ypatches)
    real     :: phimzf, phihzf
    real     :: thlsl, qtsl

    real     :: ust,ustl
    real     :: wtsurfl, wqsurfl

    patchx = 0
    patchy = 0

    if (isurf==10) then
      call surf_user
      return
    end if

    if(lhetero) then 
      upatch = 0
      vpatch = 0
      Npatch = 0

      do j = 2, j1
        do i = 2, i1
          patchx = patchxnr(i)
          patchy = patchynr(j) 
          upatch(patchx,patchy) = upatch(patchx,patchy) + 0.5 * (u0(i,j,1) + u0(i+1,j,1))
          vpatch(patchx,patchy) = vpatch(patchx,patchy) + 0.5 * (v0(i,j,1) + v0(i,j+1,1))
          Npatch(patchx,patchy) = Npatch(patchx,patchy) + 1
        enddo
      enddo

      call MPI_ALLREDUCE(upatch(1:xpatches,1:ypatches),Supatch(1:xpatches,1:ypatches),&
      xpatches*ypatches,    MY_REAL,MPI_SUM, comm3d,mpierr)
      call MPI_ALLREDUCE(vpatch(1:xpatches,1:ypatches),Svpatch(1:xpatches,1:ypatches),&
      xpatches*ypatches,    MY_REAL,MPI_SUM, comm3d,mpierr)
      call MPI_ALLREDUCE(Npatch(1:xpatches,1:ypatches),SNpatch(1:xpatches,1:ypatches),&
      xpatches*ypatches,MPI_INTEGER,MPI_SUM, comm3d,mpierr)
          
      horvpatch = sqrt(((Supatch/SNpatch) + cu) **2. + ((Svpatch/SNpatch) + cv) ** 2.)
      horvpatch = max(horvpatch, 0.1)
    endif 


    ! CvH start with computation of drag coefficients to allow for implicit solver
    if(isurf <= 2) then

      if(lneutral) then
        obl(:,:) = -1.e10
        oblav    = -1.e10
      else
        call getobl
      end if

      call MPI_BCAST(oblav ,1,MY_REAL ,0,comm3d,mpierr)

      do j = 2, j1
        do i = 2, i1
          if(lhetero) then
            patchx = patchxnr(i)
            patchy = patchynr(j) 
          endif

          ! 3     -   Calculate the drag coefficient and aerodynamic resistance
          Cm(i,j) = fkar ** 2. / (log(zf(1) / z0m(i,j)) - psim(zf(1) / obl(i,j)) + psim(z0m(i,j) / obl(i,j))) ** 2.
          Cs(i,j) = fkar ** 2. / (log(zf(1) / z0m(i,j)) - psim(zf(1) / obl(i,j)) + psim(z0m(i,j) / obl(i,j))) / &
          (log(zf(1) / z0h(i,j)) - psih(zf(1) / obl(i,j)) + psih(z0h(i,j) / obl(i,j)))

          if(lmostlocal) then
            upcu  = 0.5 * (u0(i,j,1) + u0(i+1,j,1)) + cu
            vpcv  = 0.5 * (v0(i,j,1) + v0(i,j+1,1)) + cv
            horv  = sqrt(upcu ** 2. + vpcv ** 2.)
            horv  = max(horv, 0.1)
            ra(i,j) = 1. / ( Cs(i,j) * horv )
          else
            if (lhetero) then
              ra(i,j) = 1. / ( Cs(i,j) * horvpatch(patchx,patchy) )
            else
              horvav  = sqrt(u0av(1) ** 2. + v0av(1) ** 2.)
              horvav  = max(horvav, 0.1)
              ra(i,j) = 1. / ( Cs(i,j) * horvav )
            endif
          end if

        end do
      end do
    end if

    ! Solve the surface energy balance and the heat and moisture transport in the soil
    if(isurf == 1) then
      call do_lsm

    elseif(isurf == 2) then
      do j = 2, j1
        do i = 2, i1
          if(lhetero) then
            tskin(i,j) = thls_patch(patchxnr(i),patchynr(j))
          else
            tskin(i,j) = thls
          endif
        end do
      end do

      call qtsurf

    end if

    ! 2     -   Calculate the surface fluxes
    if(isurf <= 2) then
      do j = 2, j1
        do i = 2, i1
          upcu   = 0.5 * (u0(i,j,1) + u0(i+1,j,1)) + cu
          vpcv   = 0.5 * (v0(i,j,1) + v0(i,j+1,1)) + cv
          horv   = sqrt(upcu ** 2. + vpcv ** 2.)
          horv   = max(horv, 0.1)
          horvav = sqrt(u0av(1) ** 2. + v0av(1) ** 2.)
          horvav = max(horvav, 0.1)
            
          if(lhetero) then
            patchx = patchxnr(i)
            patchy = patchynr(j) 
          endif
          
          if(lmostlocal) then 
            ustar  (i,j) = sqrt(Cm(i,j)) * horv 
          else
            if(lhetero) then
              ustar  (i,j) = sqrt(Cm(i,j)) * horvpatch(patchx,patchy) 
            else
              ustar  (i,j) = sqrt(Cm(i,j)) * horvav
            endif
          end if
          
          thlflux(i,j) = - ( thl0(i,j,1) - tskin(i,j) ) / ra(i,j) 
          qtflux(i,j) = - (qt0(i,j,1)  - qskin(i,j)) / ra(i,j)
          
          if(lhetero) then
            do n=1,nsv
              svflux(i,j,n) = wsv_patch(n,patchx,patchy) 
            enddo
          else
            do n=1,nsv
              svflux(i,j,n) = wsvsurf(n) 
            enddo
          endif

          if(lCO2Ags) svflux(i,j,indCO2) = CO2flux(i,j)

          if (obl(i,j) < 0.) then
            phimzf = (1.-16.*zf(1)/obl(i,j))**(-0.25)
            !phimzf = (1. + 3.6 * (-zf(1)/obl(i,j))**(2./3.))**(-0.5)
            phihzf = (1.-16.*zf(1)/obl(i,j))**(-0.50)
            !phihzf = (1. + 7.9 * (-zf(1)/obl(i,j))**(2./3.))**(-0.5)
          elseif (obl(i,j) > 0.) then
            phimzf = (1.+5.*zf(1)/obl(i,j))
            phihzf = (1.+5.*zf(1)/obl(i,j))
          else
            phimzf = 1.
            phihzf = 1.
          endif

          dudz  (i,j) = ustar(i,j) * phimzf / (fkar*zf(1))*(upcu/horv)
          dvdz  (i,j) = ustar(i,j) * phimzf / (fkar*zf(1))*(vpcv/horv)
          dthldz(i,j) = - thlflux(i,j) / ustar(i,j) * phihzf / (fkar*zf(1))
          dqtdz (i,j) = - qtflux(i,j)  / ustar(i,j) * phihzf / (fkar*zf(1))
        end do
      end do

      if(lsmoothflux) then

        ustl    = sum(ustar  (2:i1,2:j1))
        wtsurfl = sum(thlflux(2:i1,2:j1))
        wqsurfl = sum(qtflux (2:i1,2:j1))

        call MPI_ALLREDUCE(ustl, ust, 1,  MY_REAL,MPI_SUM, comm3d,mpierr)
        call MPI_ALLREDUCE(wtsurfl, wtsurf, 1,  MY_REAL,MPI_SUM, comm3d,mpierr)
        call MPI_ALLREDUCE(wqsurfl, wqsurf, 1,  MY_REAL,MPI_SUM, comm3d,mpierr)

        wtsurf = wtsurf / rslabs
        wqsurf = wqsurf / rslabs

        do j = 2, j1
          do i = 2, i1

            thlflux(i,j) = wtsurf 
            qtflux (i,j) = wqsurf 

            do n=1,nsv
              svflux(i,j,n) = wsvsurf(n)
            enddo

            if (obl(i,j) < 0.) then
              phimzf = (1.-16.*zf(1)/obl(i,j))**(-0.25)
              !phimzf = (1. + 3.6 * (-zf(1)/obl(i,j))**(2./3.))**(-0.5)
              phihzf = (1.-16.*zf(1)/obl(i,j))**(-0.50)
              !phihzf = (1. + 7.9 * (-zf(1)/obl(i,j))**(2./3.))**(-0.5)
            elseif (obl(i,j) > 0.) then
              phimzf = (1.+5.*zf(1)/obl(i,j))
              phihzf = (1.+5.*zf(1)/obl(i,j))
            else
              phimzf = 1.
              phihzf = 1.
            endif

            upcu  = 0.5 * (u0(i,j,1) + u0(i+1,j,1)) + cu
            vpcv  = 0.5 * (v0(i,j,1) + v0(i,j+1,1)) + cv
            horv  = sqrt(upcu ** 2. + vpcv ** 2.)
            horv  = max(horv, 0.1)

            dudz  (i,j) = ustar(i,j) * phimzf / (fkar*zf(1))*(upcu/horv)
            dvdz  (i,j) = ustar(i,j) * phimzf / (fkar*zf(1))*(vpcv/horv)
            dthldz(i,j) = - thlflux(i,j) / ustar(i,j) * phihzf / (fkar*zf(1))
            dqtdz (i,j) = - qtflux(i,j)  / ustar(i,j) * phihzf / (fkar*zf(1))
          end do
        end do

      end if

    else

      if(lneutral) then
        obl(:,:) = -1.e10
        oblav    = -1.e10
      else
        call getobl
      end if

      thlsl = 0.
      qtsl  = 0.
      
      if(lhetero) then
        lthls_patch = 0.0
        lqts_patch  = 0.0
        Npatch      = 0
      endif

      do j = 2, j1
        do i = 2, i1
          if(lhetero) then
            patchx = patchxnr(i)
            patchy = patchynr(j) 
          endif

          upcu   = 0.5 * (u0(i,j,1) + u0(i+1,j,1)) + cu
          vpcv   = 0.5 * (v0(i,j,1) + v0(i,j+1,1)) + cv
          horv   = sqrt(upcu ** 2. + vpcv ** 2.)
          horv   = max(horv, 0.1)
          horvav = sqrt(u0av(1) ** 2. + v0av(1) ** 2.)
          horvav = max(horvav, 0.1)
          if( isurf == 4) then
            if(lmostlocal) then
              ustar (i,j) = fkar * horv  / (log(zf(1) / z0m(i,j)) - psim(zf(1) / obl(i,j)) + psim(z0m(i,j) / obl(i,j)))
            else
              if(lhetero) then
                ustar (i,j) = fkar * horvpatch(patchx,patchy) / (log(zf(1) / z0m(i,j)) - psim(zf(1) / obl(i,j))&
                + psim(z0m(i,j) / obl(i,j)))
              else
                ustar (i,j) = fkar * horvav / (log(zf(1) / z0m(i,j)) - psim(zf(1) / obl(i,j)) + psim(z0m(i,j) / obl(i,j)))
              endif
            end if
          else
            if(lhetero) then
              ustar (i,j) = ustin_patch(patchx,patchy)
            else
              ustar (i,j) = ustin
            endif
          end if

          ustar  (i,j) = max(ustar(i,j), 1.e-2)
          if(lhetero) then
            thlflux(i,j) = wt_patch(patchx,patchynr(j)) 
            qtflux (i,j) = wq_patch(patchx,patchynr(j))
          else
            thlflux(i,j) = wtsurf
            qtflux (i,j) = wqsurf
          endif

          if(lhetero) then
            do n=1,nsv
              svflux(i,j,n) = wsv_patch(n,patchx,patchynr(j)) 
            enddo
          else
            do n=1,nsv
              svflux(i,j,n) = wsvsurf(n)
            enddo
          endif

          if (obl(i,j) < 0.) then
            phimzf = (1.-16.*zf(1)/obl(i,j))**(-0.25)
            !phimzf = (1. + 3.6 * (-zf(1)/obl(i,j))**(2./3.))**(-0.5)
            phihzf = (1.-16.*zf(1)/obl(i,j))**(-0.50)
            !phihzf = (1. + 7.9 * (-zf(1)/obl(i,j))**(2./3.))**(-0.5)
          elseif (obl(i,j) > 0.) then
            phimzf = (1.+5.*zf(1)/obl(i,j))
            phihzf = (1.+5.*zf(1)/obl(i,j))
          else
            phimzf = 1.
            phihzf = 1.
          endif

          dudz  (i,j) = ustar(i,j) * phimzf / (fkar*zf(1))*(upcu/horv)
          dvdz  (i,j) = ustar(i,j) * phimzf / (fkar*zf(1))*(vpcv/horv)
          dthldz(i,j) = - thlflux(i,j) / ustar(i,j) * phihzf / (fkar*zf(1))
          dqtdz (i,j) = - qtflux(i,j)  / ustar(i,j) * phihzf / (fkar*zf(1))

          Cs(i,j) = fkar ** 2. / ((log(zf(1) / z0m(i,j)) - psim(zf(1) / obl(i,j)) + psim(z0m(i,j) / obl(i,j))) * &
          (log(zf(1) / z0h(i,j)) - psih(zf(1) / obl(i,j)) + psih(z0h(i,j) / obl(i,j))))

          tskin(i,j) = min(max(thlflux(i,j) / (Cs(i,j) * horv),-10.),10.)  + thl0(i,j,1)
          qskin(i,j) = min(max( qtflux(i,j) / (Cs(i,j) * horv),-5e-2),5e-2) + qt0(i,j,1)

          thlsl      = thlsl + tskin(i,j)
          qtsl       = qtsl  + qskin(i,j)
          if (lhetero) then
            lthls_patch(patchx,patchy) = lthls_patch(patchx,patchy) + tskin(i,j)
            lqts_patch(patchx,patchy)  = lqts_patch(patchx,patchy)  + qskin(i,j)
            Npatch(patchx,patchy)      = Npatch(patchx,patchy)      + 1
          endif
        end do
      end do

      call MPI_ALLREDUCE(thlsl, thls, 1,  MY_REAL, MPI_SUM, comm3d,mpierr)
      call MPI_ALLREDUCE(qtsl, qts, 1,  MY_REAL, MPI_SUM, comm3d,mpierr)

      thls = thls / rslabs
      qts  = qts  / rslabs
      thvs = thls * (1. + (rv/rd - 1.) * qts)

      if (lhetero) then
        call MPI_ALLREDUCE(lthls_patch(1:xpatches,1:ypatches), thls_patch(1:xpatches,1:ypatches),&
        xpatches*ypatches,     MY_REAL, MPI_SUM, comm3d,mpierr)
        call MPI_ALLREDUCE(lqts_patch(1:xpatches,1:ypatches),  qts_patch(1:xpatches,1:ypatches),&
        xpatches*ypatches,     MY_REAL, MPI_SUM, comm3d,mpierr)
        call MPI_ALLREDUCE(Npatch(1:xpatches,1:ypatches)     , SNpatch(1:xpatches,1:ypatches),&
        xpatches*ypatches, MPI_INTEGER ,MPI_SUM, comm3d,mpierr)
        thls_patch = thls_patch / SNpatch
        qts_patch  = qts_patch  / SNpatch
        thvs_patch = thls_patch * (1. + (rv/rd - 1.) * qts_patch)
      endif

    !if (lhetero) then
    !  thvs_patch = thls_patch * (1. + (rv/rd - 1.) * qts_patch)
    !endif
      !call qtsurf

    end if

    ! Transfer ustar to neighbouring cells
    do j=1,j2
      ustar(1,j)=ustar(i1,j)
      ustar(i2,j)=ustar(2,j)
    end do

    call excj( ustar  , 1, i2, 1, j2, 1,1)

    return

  end subroutine surface

!> Calculate the surface humidity assuming saturation.
  subroutine qtsurf
    use modglobal,   only : tmelt,bt,at,rd,rv,cp,es0,pref0,rslabs,i1,j1
    use modfields,   only : qt0
    !use modsurfdata, only : rs, ra
    use modmpi,      only : my_real,mpierr,comm3d,mpi_sum,myid,mpi_integer

    implicit none
    real       :: exner, tsurf, qsatsurf, surfwet, es, qtsl
    integer    :: i,j, patchx, patchy
    integer    :: Npatch(xpatches,ypatches), SNpatch(xpatches,ypatches)
    real       :: lqts_patch(xpatches,ypatches)

    patchx = 0
    patchy = 0

    if(isurf <= 2) then
      qtsl = 0.
      do j = 2, j1
        do i = 2, i1
          exner      = (ps / pref0)**(rd/cp)
          tsurf      = tskin(i,j) * exner
          es         = es0 * exp(at*(tsurf-tmelt) / (tsurf-bt))
          qsatsurf   = rd / rv * es / ps
          surfwet    = ra(i,j) / (ra(i,j) + rs(i,j))
          qskin(i,j) = surfwet * qsatsurf + (1. - surfwet) * qt0(i,j,1)
          qtsl       = qtsl + qskin(i,j)
        end do
      end do

      call MPI_ALLREDUCE(qtsl, qts, 1,  MY_REAL, &
                         MPI_SUM, comm3d,mpierr)
      qts  = qts / rslabs
      thvs = thls * (1. + (rv/rd - 1.) * qts)

      if (lhetero) then 
        lqts_patch = 0.
        Npatch     = 0
        do j = 2, j1
          do i = 2, i1
            patchx     = patchxnr(i)
            patchy     = patchynr(j)
            exner      = (ps_patch(patchx,patchy) / pref0)**(rd/cp)
            tsurf      = tskin(i,j) * exner
            es         = es0 * exp(at*(tsurf-tmelt) / (tsurf-bt))
            qsatsurf   = rd / rv * es / ps_patch(patchx,patchy)
            surfwet    = ra(i,j) / (ra(i,j) + rs(i,j))
            qskin(i,j) = surfwet * qsatsurf + (1. - surfwet) * qt0(i,j,1)

            lqts_patch(patchx,patchy) = lqts_patch(patchx,patchy) + qskin(i,j)
            Npatch(patchx,patchy)     = Npatch(patchx,patchy)     + 1
          enddo
        enddo  
        call MPI_ALLREDUCE(lqts_patch(1:xpatches,1:ypatches), qts_patch(1:xpatches,1:ypatches),&
        xpatches*ypatches,     MY_REAL,MPI_SUM, comm3d,mpierr)
        call MPI_ALLREDUCE(Npatch(1:xpatches,1:ypatches)    , SNpatch(1:xpatches,1:ypatches)  ,&
        xpatches*ypatches,MPI_INTEGER ,MPI_SUM, comm3d,mpierr)
        qts_patch = qts_patch / SNpatch
        thvs_patch = thls_patch * (1. + (rv/rd - 1.) * qts_patch)
      endif
    end if

    return

  end subroutine qtsurf

!> Calculates the Obuhkov length iteratively.
  subroutine getobl
    use modglobal, only : zf, rv, rd, grav, rslabs, i1, j1, i2, j2, timee, cu, cv
    use modfields, only : thl0av, qt0av, u0, v0, thl0, qt0, u0av, v0av
    use modmpi,    only : my_real,mpierr,comm3d,mpi_sum,myid,excj,mpi_integer
    implicit none

    integer             :: i,j,iter,patchx,patchy
    real                :: thv, thvsl, L, horv2, oblavl, thvpatch(xpatches,ypatches), horvpatch(xpatches,ypatches)
    real                :: Rib, Lstart, Lend, fx, fxdif, Lold
    real                :: upcu, vpcv
    real                :: upatch(xpatches,ypatches), vpatch(xpatches,ypatches)
    real                :: Supatch(xpatches,ypatches), Svpatch(xpatches,ypatches)
    integer             :: Npatch(xpatches,ypatches), SNpatch(xpatches,ypatches)
    real                :: lthlpatch(xpatches,ypatches), thlpatch(xpatches,ypatches),&
                           lqpatch(xpatches,ypatches), qpatch(xpatches,ypatches)
    real                :: loblpatch(xpatches,ypatches) 

    if(lmostlocal) then

      oblavl = 0.

      do i=2,i1
        do j=2,j1
          thv     =   thl0(i,j,1)  * (1. + (rv/rd - 1.) * qt0(i,j,1))
          thvsl   =   tskin(i,j)   * (1. + (rv/rd - 1.) * qskin(i,j))
          upcu    =   0.5 * (u0(i,j,1) + u0(i+1,j,1)) + cu
          vpcv    =   0.5 * (v0(i,j,1) + v0(i,j+1,1)) + cv
          horv2   =   upcu ** 2. + vpcv ** 2.
          horv2   =   max(horv2, 0.01)

          if(lhetero) then
            patchx = patchxnr(i)
            patchy = patchynr(j)
            Rib    = grav / thvs_patch(patchx,patchy) * zf(1) * (thv - thvsl) / horv2
          else
            Rib    = grav / thvs * zf(1) * (thv - thvsl) / horv2
          endif

          iter = 0
          L = obl(i,j)

          if(Rib * L < 0. .or. abs(L) == 1e5) then
            if(Rib > 0) L = 0.01
            if(Rib < 0) L = -0.01
          end if

          do while (.true.)
            iter    = iter + 1
            Lold    = L
            fx      = Rib - zf(1) / L * (log(zf(1) / z0h(i,j)) - psih(zf(1) / L) + psih(z0h(i,j) / L)) /&
            (log(zf(1) / z0m(i,j)) - psim(zf(1) / L) + psim(z0m(i,j) / L)) ** 2.
            Lstart  = L - 0.001*L
            Lend    = L + 0.001*L
            fxdif   = ( (- zf(1) / Lstart * (log(zf(1) / z0h(i,j)) - psih(zf(1) / Lstart) + psih(z0h(i,j) / Lstart)) /&
            (log(zf(1) / z0m(i,j)) - psim(zf(1) / Lstart) + psim(z0m(i,j) / Lstart)) ** 2.) - (-zf(1) / Lend * &
            (log(zf(1) / z0h(i,j)) - psih(zf(1) / Lend) + psih(z0h(i,j) / Lend)) / (log(zf(1) / z0m(i,j)) - psim(zf(1) / Lend)&
            + psim(z0m(i,j) / Lend)) ** 2.) ) / (Lstart - Lend)
            L = L - fx / fxdif
            if(Rib * L < 0. .or. abs(L) == 1e5) then
              if(Rib > 0) L = 0.01
              if(Rib < 0) L = -0.01
            end if
            if(abs((L - Lold)/L) < 1e-4) exit
            if(iter > 1000) stop 'Obukhov length calculation does not converge!'
          end do

          if (abs(L)>1e6) L = sign(1.0e6,L)
          obl(i,j) = L

        end do
      end do
    end if
    
    if(lhetero) then 
      upatch    = 0
      vpatch    = 0
      Npatch    = 0
      lthlpatch = 0
      lqpatch   = 0
      loblpatch = 0 

      do j = 2, j1
        do i = 2, i1
          patchx = patchxnr(i)
          patchy = patchynr(j)
          upatch(patchx,patchy)    = upatch(patchx,patchy)    + 0.5 * (u0(i,j,1) + u0(i+1,j,1))
          vpatch(patchx,patchy)    = vpatch(patchx,patchy)    + 0.5 * (v0(i,j,1) + v0(i,j+1,1))
          Npatch(patchx,patchy)    = Npatch(patchx,patchy)    + 1
          lthlpatch(patchx,patchy) = lthlpatch(patchx,patchy) + thl0(i,j,1)
          lqpatch(patchx,patchy)   = lqpatch(patchx,patchy)   + qt0(i,j,1)
          loblpatch(patchx,patchy) = loblpatch(patchx,patchy) + obl(i,j)
        enddo
      enddo

      call MPI_ALLREDUCE(upatch(1:xpatches,1:ypatches)   ,Supatch(1:xpatches,1:ypatches) ,xpatches*ypatches,&
      MY_REAL,MPI_SUM, comm3d,mpierr)
      call MPI_ALLREDUCE(vpatch(1:xpatches,1:ypatches)   ,Svpatch(1:xpatches,1:ypatches) ,xpatches*ypatches,&
      MY_REAL,MPI_SUM, comm3d,mpierr)
      call MPI_ALLREDUCE(Npatch(1:xpatches,1:ypatches)   ,SNpatch(1:xpatches,1:ypatches) ,xpatches*ypatches,&
      MPI_INTEGER,MPI_SUM, comm3d,mpierr)
      call MPI_ALLREDUCE(lthlpatch(1:xpatches,1:ypatches),thlpatch(1:xpatches,1:ypatches),xpatches*ypatches,&
      MY_REAL,MPI_SUM, comm3d,mpierr)
      call MPI_ALLREDUCE(lqpatch(1:xpatches,1:ypatches)  ,qpatch(1:xpatches,1:ypatches)  ,xpatches*ypatches,&
      MY_REAL,MPI_SUM, comm3d,mpierr)
      call MPI_ALLREDUCE(loblpatch(1:xpatches,1:ypatches),oblpatch(1:xpatches,1:ypatches),xpatches*ypatches,&
      MY_REAL,MPI_SUM, comm3d,mpierr)
          
      horvpatch = sqrt(((Supatch/SNpatch) + cu) **2. + ((Svpatch/SNpatch) + cv) ** 2.)
      horvpatch = max(horvpatch, 0.1)

      thlpatch  = thlpatch / SNpatch
      qpatch    = qpatch   / SNpatch
      oblpatch  = oblpatch / SNpatch
          
      thvpatch  = thlpatch * (1. + (rv/rd - 1.) * qpatch)

      do patchy = 1, ypatches
        do patchx = 1, xpatches
          Rib   = grav / thvs_patch(patchx,patchy) * zf(1) *&
          (thvpatch(patchx,patchy) - thvs_patch(patchx,patchy)) / (horvpatch(patchx,patchy) ** 2.)
          iter = 0
          L = oblpatch(patchx,patchy)

          if(Rib * L < 0. .or. abs(L) == 1e5) then
            if(Rib > 0) L = 0.01
            if(Rib < 0) L = -0.01
          end if

          do while (.true.)
            iter    = iter + 1
            Lold    = L
            fx      = Rib - zf(1) / L * (log(zf(1) / z0hav_patch(patchx,patchy)) - psih(zf(1) / L) +&
            psih(z0hav_patch(patchx,patchy) / L)) / (log(zf(1) / z0mav_patch(patchx,patchy)) - psim(zf(1) / L) &
            + psim(z0mav_patch(patchx,patchy) / L)) ** 2.
            Lstart  = L - 0.001*L
            Lend    = L + 0.001*L
            fxdif   = ( (- zf(1) / Lstart * (log(zf(1) / z0hav_patch(patchx,patchy)) - psih(zf(1) / Lstart) +&
            psih(z0hav_patch(patchx,patchy) / Lstart)) / (log(zf(1) / z0mav_patch(patchx,patchy)) - psim(zf(1) / Lstart) + &
            psim(z0mav_patch(patchx,patchy) / Lstart)) ** 2.) - (-zf(1) / Lend * (log(zf(1) / z0hav_patch(patchx,patchy)) &
            - psih(zf(1) / Lend) + psih(z0hav_patch(patchx,patchy) / Lend)) / &
            (log(zf(1) / z0mav_patch(patchx,patchy)) - psim(zf(1) / Lend) + psim(z0mav_patch(patchx,patchy) / Lend)) ** 2.) )&
            / (Lstart - Lend)
            L       = L - fx / fxdif
            if(Rib * L < 0. .or. abs(L) == 1e5) then
              if(Rib > 0) L = 0.01
              if(Rib < 0) L = -0.01
            end if
            if(abs((L - Lold)/L) < 1e-4) exit
          end do

          if (abs(L)>1e6) L = sign(1.0e6,L) 
          oblpatch(patchx,patchy) = L
        enddo
      enddo
      if(.not. lmostlocal) then
        do i=1,i2
          do j=1,j2
            obl(i,j) = oblpatch(patchxnr(i),patchynr(j))
          enddo
        enddo
      endif
    endif

    !CvH also do a global evaluation if lmostlocal = .true. to get an appropriate local mean
    thv    = thl0av(1) * (1. + (rv/rd - 1.) * qt0av(1))

    horv2 = u0av(1)**2. + v0av(1)**2.
    horv2 = max(horv2, 0.01)

    Rib   = grav / thvs * zf(1) * (thv - thvs) / horv2

    iter = 0
    L = oblav

    if(Rib * L < 0. .or. abs(L) == 1e5) then
      if(Rib > 0) L = 0.01
      if(Rib < 0) L = -0.01
    end if

    do while (.true.)
      iter    = iter + 1
      Lold    = L
      fx      = Rib - zf(1) / L * (log(zf(1) / z0hav) - psih(zf(1) / L) + psih(z0hav / L)) /&
      (log(zf(1) / z0mav) - psim(zf(1) / L) + psim(z0mav / L)) ** 2.
      Lstart  = L - 0.001*L
      Lend    = L + 0.001*L
      fxdif   = ( (- zf(1) / Lstart * (log(zf(1) / z0hav) - psih(zf(1) / Lstart) + psih(z0hav / Lstart)) /&
      (log(zf(1) / z0mav) - psim(zf(1) / Lstart) + psim(z0mav / Lstart)) ** 2.) - (-zf(1) / Lend * (log(zf(1) / z0hav) &
      - psih(zf(1) / Lend) + psih(z0hav / Lend)) / (log(zf(1) / z0mav) - psim(zf(1) / Lend) &
      + psim(z0mav / Lend)) ** 2.) ) / (Lstart - Lend)
      L       = L - fx / fxdif
      if(Rib * L < 0. .or. abs(L) == 1e5) then
        if(Rib > 0) L = 0.01
        if(Rib < 0) L = -0.01
      end if
      if(abs((L - Lold)/L) < 1e-4) exit
      if(iter > 1000) stop 'Obukhov length calculation does not converge!'
    end do

    if (abs(L)>1e6) L = sign(1.0e6,L)
    if(.not. lmostlocal) then
      if(.not. lhetero) then 
        obl(:,:) = L
      endif
    end if
    oblav = L

    return

  end subroutine getobl

  function psim(zeta)
    implicit none

    real             :: psim
    real, intent(in) :: zeta
    real             :: x

    if(zeta <= 0) then
      x     = (1. - 16. * zeta) ** (0.25)
      psim  = 3.14159265 / 2. - 2. * atan(x) + log( (1.+x) ** 2. * (1. + x ** 2.) / 8.)
      ! CvH use Wilson, 2001 rather than Businger-Dyer for correct free convection limit
      !x     = (1. + 3.6 * abs(zeta) ** (2./3.)) ** (-0.5)
      !psim = 3. * log( (1. + 1. / x) / 2.)
    else
      psim  = -2./3. * (zeta - 5./0.35)*exp(-0.35 * zeta) - zeta - (10./3.) / 0.35
    end if

    return
  end function psim

  function psih(zeta)

    implicit none

    real             :: psih
    real, intent(in) :: zeta
    real             :: x

    if(zeta <= 0) then
      x     = (1. - 16. * zeta) ** (0.25)
      psih  = 2. * log( (1. + x ** 2.) / 2. )
      ! CvH use Wilson, 2001
      !x     = (1. + 7.9 * abs(zeta) ** (2./3.)) ** (-0.5)
      !psih  = 3. * log( (1. + 1. / x) / 2.)
    else
      psih  = -2./3. * (zeta - 5./0.35)*exp(-0.35 * zeta) - (1. + (2./3.) * zeta) ** (1.5) - (10./3.) / 0.35 + 1.
    end if

    return
  end function psih

  function E1(x)
  implicit none
    real             :: E1
    real, intent(in) :: x
    real             :: E1sum!, factorial
    integer          :: k,t
  
    E1sum = 0.0
    do k=1,99
      E1sum = E1sum + (-1.0) ** (k + 0.0) * x ** (k + 0.0) / ( (k + 0.0) * factorial(k) )
    end do
    E1 = -0.57721566490153286060 - log(x) - E1sum

    return
  end function E1

  function factorial(k)
  implicit none
    real                :: factorial
    integer, intent(in) :: k
    integer             :: n
    factorial = 1.0
    do n = 2, k
      factorial = factorial * n
    enddo
  end function factorial

  function patchxnr(xpos)
    use modglobal,  only : imax
    implicit none
    integer             :: patchxnr
    integer             :: positionx
    integer, intent(in) :: xpos

    positionx = xpos - 2                                   !First grid point lies at i = 2. This lines makes sure that position = 0 for first grid point 
    if (positionx .lt. 0)    positionx = positionx + imax  !To account for border grid points
    if (positionx .ge. imax) positionx = positionx - imax  !To account for border grid points
    patchxnr  = 1 + (positionx*xpatches)/imax              !Converts position to patch number
    return
  end function

  function patchynr(ypos)
    use modmpi,     only : myid
    use modglobal,  only : jmax,jtot
    implicit none
    integer             :: patchynr
    integer             :: yposreal, positiony
    integer, intent(in) :: ypos
    
    yposreal  = ypos + (myid * jmax)                       !Converting the j position to the real j position by taking the processor number into account
    positiony = yposreal - 2                               !First grid point lies at j = 2. This lines makes sure that position = 0 for first grid point
    if (positiony .lt. 0)    positiony = positiony + jtot  !To account for border grid points
    if (positiony .ge. jtot) positiony = positiony - jtot  !To account for border grid points
    patchynr  = 1 + (positiony*ypatches)/jtot              !Converts position to patch number
    return
  end function
  
  subroutine exitsurface
    implicit none
    return
  end subroutine exitsurface

  subroutine initlsm
    use modglobal, only : i2,j2
    integer :: k,j,i,tempy,tempx

    ! 1.1  -   Allocate arrays
    allocate(zsoil(ksoilmax))
    allocate(zsoilc(ksoilmax))
    allocate(dzsoil(ksoilmax))
    allocate(dzsoilh(ksoilmax))

    allocate(lambda(i2,j2,ksoilmax))
    allocate(lambdah(i2,j2,ksoilmax))
    allocate(lambdas(i2,j2,ksoilmax))
    allocate(lambdash(i2,j2,ksoilmax))
    allocate(gammas(i2,j2,ksoilmax))
    allocate(gammash(i2,j2,ksoilmax))
    allocate(Dh(i2,j2,ksoilmax))
    allocate(phiw(i2,j2,ksoilmax))
    allocate(phiwm(i2,j2,ksoilmax))
    allocate(phifrac(i2,j2,ksoilmax))
    allocate(pCs(i2,j2,ksoilmax))
    allocate(rootf(i2,j2,ksoilmax))
    allocate(tsoil(i2,j2,ksoilmax))
    allocate(tsoilm(i2,j2,ksoilmax))
    allocate(tsoildeep(i2,j2))
    allocate(phitot(i2,j2))

    ! 1.2   -  Initialize arrays
    ! First test, pick ECMWF config
    dzsoil(1) = 0.07
    dzsoil(2) = 0.21
    dzsoil(3) = 0.72
    dzsoil(4) = 1.89

    !! 1.3   -  Calculate vertical layer properties
    zsoil(1)  = dzsoil(1)
    do k = 2, ksoilmax
      zsoil(k) = zsoil(k-1) + dzsoil(k)
    end do
    zsoilc = -(zsoil-0.5*dzsoil)
    do k = 1, ksoilmax-1
      dzsoilh(k) = 0.5 * (dzsoil(k+1) + dzsoil(k))
    end do
    dzsoilh(ksoilmax) = 0.5 * dzsoil(ksoilmax)

    phitot = 0.0
    ! Calculate conductivity saturated soil
    lambdasat = lambdasm ** (1. - phi) * lambdaw ** (phi)

    ! 2.1  -   Allocate arrays
    allocate(Qnet(i2,j2))
    allocate(LE(i2,j2))
    allocate(H(i2,j2))
    allocate(G0(i2,j2))
    allocate(CO2flux(i2,j2))

    allocate(rsveg(i2,j2))
    allocate(rsmin(i2,j2))
    allocate(rssoil(i2,j2))
    allocate(rssoilmin(i2,j2))
    allocate(cveg(i2,j2))
    allocate(cliq(i2,j2))
    allocate(tendskin(i2,j2))
    allocate(tskinm(i2,j2))
    allocate(Cskin(i2,j2))
    allocate(lambdaskin(i2,j2))
    allocate(LAI(i2,j2))
    allocate(gD(i2,j2))
    allocate(Wl(i2,j2))
    allocate(Wlm(i2,j2))

    if(lhetero) then
      do j=1,j2
        tempy=patchynr(j)
        do i=1,i2
          tempx=patchxnr(i)

          phiw( i,j,:)   = phiw_patch( :,  tempx,tempy)
          rootf(i,j,:)   = rootf_patch(:,  tempx,tempy)
          tsoil(i,j,:)   = tsoil_patch(:,  tempx,tempy)
          tsoildeep(i,j) = tsoildeep_patch(tempx,tempy)

          Qnet       (i,j) = Qnet_patch      (tempx,tempy)
          Cskin      (i,j) = Cskin_patch     (tempx,tempy)
          lambdaskin (i,j) = lambdaskin_patch(tempx,tempy)
          rsmin      (i,j) = rsmin_patch     (tempx,tempy)
          rssoilmin  (i,j) = rsmin_patch     (tempx,tempy)
          LAI        (i,j) = LAI_patch       (tempx,tempy)
          gD         (i,j) = gD_patch        (tempx,tempy)
          cveg       (i,j) = cveg_patch      (tempx,tempy)
          Wl         (i,j) = Wl_patch        (tempx,tempy)
        enddo
      enddo

      do k = 1, ksoilmax
        phitot(:,:) = phitot(:,:) + rootf(:,:,k)*phiw(:,:,k)
      end do

      do k = 1, ksoilmax
        phifrac(:,:,k) = rootf(:,:,k)*phiw(:,:,k) / phitot(:,:)
      end do

    else
      ! 1.4   -   Set evaporation related properties
      ! Set water content of soil - constant in this scheme
      phiw(:,:,1) = phiwav(1)
      phiw(:,:,2) = phiwav(2)
      phiw(:,:,3) = phiwav(3)
      phiw(:,:,4) = phiwav(4)

      do k = 1, ksoilmax
        phitot(:,:) = phitot(:,:) + rootfav(k)*phiw(:,:,k)
      end do

      do k = 1, ksoilmax
        phifrac(:,:,k) = rootfav(k)*phiw(:,:,k) / phitot(:,:)
      end do

      ! Set root fraction per layer for short grass
      rootf(:,:,1) = rootfav(1)
      rootf(:,:,2) = rootfav(2)
      rootf(:,:,3) = rootfav(3)
      rootf(:,:,4) = rootfav(4)

      tsoil(:,:,1)   = tsoilav(1)
      tsoil(:,:,2)   = tsoilav(2)
      tsoil(:,:,3)   = tsoilav(3)
      tsoil(:,:,4)   = tsoilav(4)
      tsoildeep(:,:) = tsoildeepav

      ! 2    -   Initialize land surface
      Qnet       = Qnetav
      Cskin      = Cskinav
      lambdaskin = lambdaskinav
      rsmin      = rsminav
      rssoilmin  = rssoilminav
      LAI        = LAIav
      gD         = gDav
      cveg       = cvegav
      Wl         = Wlav
    endif
    cliq       = 0.
  end subroutine initlsm


!> Calculates surface resistance, temperature and moisture using the Land Surface Model
  subroutine do_lsm
  
    use modglobal, only : pref0,boltz,cp,rd,rhow,rlv,i1,j1,rdt,rslabs,rk3step,nsv
    use modfields, only : ql0,qt0,thl0,rhof,presf,svm
    use modraddata,only : iradiation,useMcICA,swd,swu,lwd,lwu
    use modmpi, only :comm3d,my_real,mpi_sum,mpierr,mpi_integer,myid

    real     :: f1, f2, f3, f4 ! Correction functions for Jarvis-Stewart
    integer  :: i, j, k
    integer  :: patchx, patchy
    real     :: rk3coef,thlsl

    real     :: swdav, swuav, lwdav, lwuav
    real     :: exner, exnera, tsurfm, Tatm, e,esat, qsat, desatdT, dqsatdT, Acoef, Bcoef
    real     :: fH, fLE, fLEveg, fLEsoil, fLEliq, LEveg, LEsoil, LEliq
    real     :: Wlmx

    real     :: CO2ags, CO2comp, gm, fmin0, fmin, esatsurf, Ds, D0, cfrac, co2abs, ci !Variables for AGS
    real     :: Ammax, betaw, fstr, Am, Rdark, PAR, alphac, tempy, An, AGSa1, Dstar, gcco2 !Variables for AGS
    real     :: rsAgs, rsCO2, fw, Resp, wco2 !Variables for AGS
    real     :: MW_Air = 28.97
    real     :: MW_CO2 = 44

    real     :: lthls_patch(xpatches,ypatches)
    integer  :: Npatch(xpatches,ypatches), SNpatch(xpatches,ypatches)

    real     :: local_wco2av
    real     :: local_Anav  
    real     :: local_Respav

    patchx = 0
    patchy = 0

    ! 1.X - Compute water content per layer
    do j = 2,j1
      do i = 2,i1
        phitot(i,j) = 0.0
        do k = 1, ksoilmax
          phitot(i,j) = phitot(i,j) + rootf(i,j,k) * max(phiw(i,j,k),phiwp)
        end do

        do k = 1, ksoilmax
          phifrac(i,j,k) = rootf(i,j,k) * max(phiw(i,j,k),phiwp) / phitot(i,j)
        end do
      end do
    end do

    thlsl = 0.0
    if(lhetero) then
      lthls_patch = 0.0
      Npatch      = 0
    endif

    wco2av       = 0.0
    Anav         = 0.0
    Respav       = 0.0
    local_wco2av = 0.0
    local_Anav   = 0.0
    local_Respav = 0.0

    do j = 2, j1
      do i = 2, i1
        if(lhetero) then
          patchx = patchxnr(i)
          patchy = patchynr(j) 
        endif 

        ! 1.2   -   Calculate the skin temperature as the top boundary conditions for heat transport
        if(iradiation > 0) then
          if(iradiation == 1 .and. useMcICA) then
            if(rk3step == 1) then
              swdavn(i,j,2:nradtime) = swdavn(i,j,1:nradtime-1)
              swuavn(i,j,2:nradtime) = swuavn(i,j,1:nradtime-1)
              lwdavn(i,j,2:nradtime) = lwdavn(i,j,1:nradtime-1)
              lwuavn(i,j,2:nradtime) = lwuavn(i,j,1:nradtime-1)

              swdavn(i,j,1) = swd(i,j,1)
              swuavn(i,j,1) = swu(i,j,1)
              lwdavn(i,j,1) = lwd(i,j,1)
              lwuavn(i,j,1) = lwu(i,j,1)

            end if

            swdav = sum(swdavn(i,j,:)) / nradtime
            swuav = sum(swuavn(i,j,:)) / nradtime
            lwdav = sum(lwdavn(i,j,:)) / nradtime
            lwuav = sum(lwuavn(i,j,:)) / nradtime

            Qnet(i,j) = -(swdav + swuav + lwdav + lwuav)
          else
            Qnet(i,j) = -(swd(i,j,1) + swu(i,j,1) + lwd(i,j,1) + lwu(i,j,1))
            swdav     = swd(i,j,1)
          end if
        else
          if(lhetero) then
            Qnet(i,j) = Qnet_patch(patchx,patchy)
          else
            Qnet(i,j) = Qnetav
          endif
        end if

        ! 2.1   -   Calculate the surface resistance
        ! Stomatal opening as a function of incoming short wave radiation
        if (iradiation > 0) then
          f1  = 1. / min(1., (0.004 * max(0.,-swdav) + 0.05) / (0.81 * (0.004 * max(0.,-swdav) + 1.)))
        else
          f1  = 1.
        end if

        ! Soil moisture availability
        f2  = (phifc - phiwp) / (phitot(i,j) - phiwp)
        ! Prevent f2 becoming less than 1
        f2  = max(f2, 1.)
        ! Put upper boundary on f2 for cases with very dry soils
        f2  = min(1.e8, f2)

        ! Response of stomata to vapor deficit of atmosphere
        esat = 0.611e3 * exp(17.2694 * (thl0(i,j,1) - 273.16) / (thl0(i,j,1) - 35.86))
        if(lhetero) then
          e    = qt0(i,j,1) * ps_patch(patchx,patchy) / 0.622
        else
          e    = qt0(i,j,1) * ps / 0.622
        endif

        f3   = 1. / exp(-gD(i,j) * (esat - e) / 100.)

        ! Response to temperature
        exnera  = (presf(1) / pref0) ** (rd/cp)
        Tatm    = exnera * thl0(i,j,1) + (rlv / cp) * ql0(i,j,1)
        f4      = 1./ (1. - 0.0016 * (298.0 - Tatm) ** 2.)

        rsveg(i,j)  = rsmin(i,j) / LAI(i,j) * f1 * f2 * f3! * f4 Not considered anymore

        ! 2.1a  - Recalculate vegetation resistance using AGS

        if (lrsAgs) then
          if (.not. linags) then !initialize AGS
            if(nsv .le. 0) then
              if (myid == 0) then
                print *, 'Problem in namoptions NAMSURFACE'
                print *, 'You enabled AGS (with switch lrsAgs), but there are no scalars (and thus no CO2 as needed for AGS) '
                stop 'ERROR: Problem in namoptions NAMSURFACE - AGS'
              endif
            endif
            if(lCHon) then !Chemistry is on
              if (CO2loc .lt. 1) then !No CO2 in chemistry
                if (myid == 0) then
                  print *, 'WARNING ::: There is no CO2 defined in the chemistry scheme'
                  print *, 'WARNING ::: Scalar 1 might be considered to be CO2 '
                  stop 'ERROR: Problem in namoptions NAMSURFACE - AGS'
                endif
                indCO2 = 1
              else  !CO2 present in chemistry
                indCO2 = CO2loc
              endif !Is CO2 present?
            else !Chemistry is not on
              if (myid == 0) then
                print *, 'WARNING ::: There is no CO2 defined due to the absence of a chemistry scheme'
                print *, 'WARNING ::: Scalar 1 is considered to be CO2 '
              endif
              indCO2 = 1
            endif !Is chemistry on?
            linags = .true.
          endif !linags

          CO2ags  = svm(i,j,1,indCO2)/1000.0  !From ppb (usual DALES standard) to ppm

          ! Calculate surface resistances using the plant physiological (A-gs) model
          ! Calculate the CO2 compensation concentration
          CO2comp = rhof(1) * CO2comp298 * Q10CO2 ** (0.1 * ( thl0(i,j,1) - 298.0 ) )

          ! Calculate the mesophyll conductance
          gm       = gm298 * Q10gm ** (0.1 * ( thl0(i,j,1) - 298.0) ) / ( (1. + exp(0.3 * ( T1gm - thl0(i,j,1) ))) * (1. + exp(0.3 * (thl0(i,j,1) - T2gm))))
          gm       = gm / 1000   ! conversion from mm s-1 to m s-1

          ! calculate CO2 concentration inside the leaf (ci)
          fmin0    = gmin/nuco2q - (1.0/9.0) * gm
          fmin     = (-fmin0 + ( fmin0 ** 2.0 + 4 * gmin/nuco2q * gm ) ** (0.5)) / (2. * gm)

          esatsurf = 0.611e3 * exp(17.2694 * (tskin(i,j) - 273.16) / (tskin(i,j) - 35.86))
          Ds       = (esatsurf - e) / 1000.0 ! In kPa 
          D0       = (f0 - fmin) / ad

          cfrac    = f0 * (1.0 - Ds/D0) + fmin * (Ds/D0)
          co2abs   = CO2ags * (MW_CO2/MW_Air) * rhof(1)
          ci       = cfrac * (co2abs - CO2comp) + CO2comp

          ! Calculate maximal gross primary production in high light conditions (Ag)
          Ammax    = Ammax298 * Q10Am ** ( 0.1 * ( thl0(i,j,1) - 298.0) ) / ( (1.0 + exp(0.3 * ( T1Am - thl0(i,j,1) ))) * (1. + exp(0.3 * (thl0(i,j,1) - T2Am))) )

          ! Calculate the effect of soil moisture stress on gross assimilation rate
<<<<<<< HEAD
          betaw    = max(1.0e-3,min(1.0,(phiw(i,j,1)-phiwp)/(phifc-phiwp)))
=======
          betaw    = max(1.0e-3,min(1.0,(phitot(i,j)-phiwp)/(phifc-phiwp)))
>>>>>>> e4258656

          ! Calculate stress function
          fstr     = betaw

          ! Calculate gross assimilation rate (Am)
          Am       = Ammax * (1 - exp( -(gm * (ci - CO2comp) / Ammax) ) )

          Rdark    = (1.0/9) * Am

          !PAR      = 0.40 * max(0.1,-swdav * cveg(i,j))
<<<<<<< HEAD
          PAR      = 0.50 * max(0.1,-swdav * cveg(i,j)) !Increase PAR to 50 SW
=======
          PAR      = 0.50 * max(0.1,-swdav) !Increase PAR to 50 SW
>>>>>>> e4258656

          ! Calculate the light use efficiency
          alphac   = alpha0 * (co2abs  - CO2comp) / (co2abs + 2 * CO2comp)

          ! Calculate upscaling from leaf to canopy: net flow CO2 into the plant (An)
          tempy    = alphac * Kx * PAR / (Am + Rdark)
          An       = (Am + Rdark) * (1 - 1.0 / (Kx * LAI(i,j)) * (E1(tempy * exp(-Kx*LAI(i,j))) - E1(tempy)))

          ! Calculate upscaling from leaf to canopy: CO2 conductance at canopy level
          AGSa1    = 1.0 / (1 - f0)
          Dstar    = D0 / (AGSa1 * (f0 - fmin))

          gcco2    = LAI(i,j) * (gmin/nuco2q + AGSa1 * fstr * An / ((co2abs - CO2comp) * (1 + Ds / Dstar)))

          ! Calculate surface resistances for moisture and carbon dioxide
          rsAgs    = 1.0 / (1.6 * gcco2)
          rsCO2    = 1.0 / gcco2

          rsveg(i,j) = rsAgs

          ! Calculate net flux of CO2 into the plant (An)
          An       = - (co2abs - ci) / (ra(i,j) + rsCO2)

          ! CO2 soil respiraion surface flux
<<<<<<< HEAD
          fw       = Cw * wsmax / (phiw(i,j,1) + wsmin)
=======
          fw       = Cw * wsmax / (phitot(i,j) + wsmin)
>>>>>>> e4258656

!          Resp     = R10 * (1 - fw)*(1+ustar(i,j)) * exp( Eact0 / (283.15 * 8.314) * (1.0 - 283.15 / ( thl0(i,j,1) )))
          Resp     = R10 * (1 - fw)* exp( Eact0 / (283.15 * 8.314) * (1.0 - 283.15 / ( tsoil(i,j,1) )))

          wco2     = (An + Resp) * (MW_Air/MW_CO2) * (1.0/rhof(1)) ! In ppm m/s

          CO2flux(i,j) = wco2 * 1000.0 ! In ppb m/s


          local_wco2av = local_wco2av + wco2
          local_Anav   = local_Anav   + An
          local_Respav = local_Respav + Resp
        endif !lrsAgs

        ! 2.2   - Calculate soil resistance based on ECMWF method

        f2  = (phifc - phiwp) / (phiw(i,j,1) - phiwp)
        f2  = max(f2, 1.)
        f2  = min(1.e8, f2)
        rssoil(i,j) = rssoilmin(i,j) * f2
        ! 1.1   -   Calculate the heat transport properties of the soil
        ! CvH I put it in the init function, as we don't have prognostic soil moisture at this stage

        ! CvH solve the surface temperature implicitly including variations in LWout
        if(rk3step == 1) then
          tskinm(i,j) = tskin(i,j)
          Wlm(i,j)    = Wl(i,j)
        end if

        if(lhetero) then
          exner   = (ps_patch(patchx,patchy) / pref0) ** (rd/cp)
        else
          exner   = (ps / pref0) ** (rd/cp)
        endif
        tsurfm  = tskinm(i,j) * exner

        esat    = 0.611e3 * exp(17.2694 * (tsurfm - 273.16) / (tsurfm - 35.86))
        if(lhetero) then
          qsat    = 0.622 * esat / ps_patch(patchx,patchy)
        else
          qsat    = 0.622 * esat / ps
        endif
        desatdT = esat * (17.2694 / (tsurfm - 35.86) - 17.2694 * (tsurfm - 273.16) / (tsurfm - 35.86)**2.)
        if(lhetero) then
          dqsatdT = 0.622 * desatdT / ps_patch(patchx,patchy)
        else
          dqsatdT = 0.622 * desatdT / ps
        endif

        ! First, remove LWup from Qnet calculation
        Qnet(i,j) = Qnet(i,j) + boltz * tsurfm ** 4.

        ! Calculate coefficients for surface fluxes
        fH      = rhof(1) * cp / ra(i,j)

        ! Allow for dew fall
        if(qsat - qt0(i,j,1) < 0.) then
          rsveg(i,j)  = 0.
          rssoil(i,j) = 0.
        end if

        Wlmx      = LAI(i,j) * Wmax
        Wl(i,j)   = min(Wl(i,j), Wlmx)
        cliq(i,j) = Wl(i,j) / Wlmx

        fLEveg  = (1. - cliq(i,j)) * cveg(i,j) * rhof(1) * rlv / (ra(i,j) + rsveg(i,j))
        fLEsoil = (1. - cveg(i,j))             * rhof(1) * rlv / (ra(i,j) + rssoil(i,j))
        fLEliq  = cliq(i,j) * cveg(i,j)        * rhof(1) * rlv /  ra(i,j)

        fLE     = fLEveg + fLEsoil + fLEliq

        exnera  = (presf(1) / pref0) ** (rd/cp)
        Tatm    = exnera * thl0(i,j,1) + (rlv / cp) * ql0(i,j,1)

        rk3coef = rdt / (4. - dble(rk3step))

        Acoef   = Qnet(i,j) - boltz * tsurfm ** 4. + 4. * boltz * tsurfm ** 4. + fH * Tatm + fLE *&
        (dqsatdT * tsurfm - qsat + qt0(i,j,1)) + lambdaskin(i,j) * tsoil(i,j,1)
!\todo  Acoef   = Qnet(i,j) - boltz * tsurfm ** 4. + 4. * boltz * tsurfm ** 4. + fH * Tatm + fLE *&
!       (dqsatdT * tsurfm - qsat + qt0(i,j,1)) + lambdaskin(i,j) * tsoil(i,j,1)- fRs[t]*(1.0 - albedoav(i,j))*swdown
        Bcoef   = 4. * boltz * tsurfm ** 3. + fH + fLE * dqsatdT + lambdaskin(i,j)

        if (Cskin(i,j) == 0.) then
          tskin(i,j) = Acoef * Bcoef ** (-1.) / exner
        else
          tskin(i,j) = (1. + rk3coef / Cskin(i,j) * Bcoef) ** (-1.) * (tsurfm + rk3coef / Cskin(i,j) * Acoef) / exner
        end if

        Qnet(i,j)     = Qnet(i,j) - (boltz * tsurfm ** 4. + 4. * boltz * tsurfm ** 3. * (tskin(i,j) * exner - tsurfm))
        G0(i,j)       = lambdaskin(i,j) * ( tskin(i,j) * exner - tsoil(i,j,1) )
        LE(i,j)       = - fLE * ( qt0(i,j,1) - (dqsatdT * (tskin(i,j) * exner - tsurfm) + qsat))

        LEveg         = - fLEveg  * ( qt0(i,j,1) - (dqsatdT * (tskin(i,j) * exner - tsurfm) + qsat))
        LEsoil        = - fLEsoil * ( qt0(i,j,1) - (dqsatdT * (tskin(i,j) * exner - tsurfm) + qsat))
        LEliq         = - fLEliq  * ( qt0(i,j,1) - (dqsatdT * (tskin(i,j) * exner - tsurfm) + qsat))

        if(LE(i,j) == 0.) then
          rs(i,j)     = 1.e8
        else
          rs(i,j)     = - rhof(1) * rlv * (qt0(i,j,1) - (dqsatdT * (tskin(i,j) * exner - tsurfm) + qsat)) / LE(i,j) - ra(i,j)
        end if

        H(i,j)        = - fH  * ( Tatm - tskin(i,j) * exner )
        tskin(i,j)    = max(min(tskin(i,j),tskinm(i,j)+10.),tskinm(i,j)-10.)
        tendskin(i,j) = Cskin(i,j) * (tskin(i,j) - tskinm(i,j)) * exner / rk3coef

        ! In case of dew formation, allow all water to enter skin reservoir Wl
        if(qsat - qt0(i,j,1) < 0.) then
          Wl(i,j)       =  Wlm(i,j) - rk3coef * ((LEliq + LEsoil + LEveg) / (rhow * rlv))
        else
          Wl(i,j)       =  Wlm(i,j) - rk3coef * (LEliq / (rhow * rlv))
        end if

        thlsl = thlsl + tskin(i,j)
        if (lhetero) then
          lthls_patch(patchx,patchy) = lthls_patch(patchx,patchy) + tskin(i,j)
          Npatch(patchx,patchy)      = Npatch(patchx,patchy)      + 1
        endif

        ! Solve the soil
        if(rk3step == 1) then
          tsoilm(i,j,:) = tsoil(i,j,:)
          phiwm(i,j,:)  = phiw(i,j,:)
        end if

        ! Calculate the soil heat capacity and conductivity based on water content
        do k = 1, ksoilmax
          pCs(i,j,k)    = (1. - phi) * pCm + phiw(i,j,k) * pCw
          Ke            = log10(phiw(i,j,k) / phi) + 1.
          lambda(i,j,k) = Ke * (lambdasat - lambdadry) + lambdadry
        end do

        do k = 1, ksoilmax-1
          lambdah(i,j,k) = (lambda(i,j,k) * dzsoil(k+1) + lambda(i,j,k+1) * dzsoil(k)) / (dzsoil(k+1)+dzsoil(k))
        end do

        lambdah(i,j,ksoilmax) = lambda(i,j,ksoilmax)

        do k = 1, ksoilmax
          gammas(i,j,k)  = gammasat * (phiw(i,j,k) / phi) ** (2. * bc + 3.)
          lambdas(i,j,k) = bc * gammasat * (-1.) * psisat / phi * (phiw(i,j,k) / phi) ** (bc + 2.)
        end do

        do k = 1, ksoilmax-1
          lambdash(i,j,k) = (lambdas(i,j,k) * dzsoil(k+1) + lambdas(i,j,k+1) * dzsoil(k)) / (dzsoil(k+1)+dzsoil(k))
          gammash(i,j,k)  = (gammas(i,j,k)  * dzsoil(k+1) + gammas(i,j,k+1)  * dzsoil(k)) / (dzsoil(k+1)+dzsoil(k))
        end do

        lambdash(i,j,ksoilmax) = lambdas(i,j,ksoilmax)

        ! 1.4   -   Solve the diffusion equation for the heat transport
        tsoil(i,j,1) = tsoilm(i,j,1) + rk3coef / pCs(i,j,1) * ( lambdah(i,j,1) &
        * (tsoil(i,j,2) - tsoil(i,j,1)) / dzsoilh(1) + G0(i,j) ) / dzsoil(1)
        do k = 2, ksoilmax-1
          tsoil(i,j,k) = tsoilm(i,j,k) + rk3coef / pCs(i,j,k) * ( lambdah(i,j,k) * (tsoil(i,j,k+1) - tsoil(i,j,k))&
          / dzsoilh(k) - lambdah(i,j,k-1) * (tsoil(i,j,k) - tsoil(i,j,k-1)) / dzsoilh(k-1) ) / dzsoil(k)
        end do
        tsoil(i,j,ksoilmax) = tsoilm(i,j,ksoilmax) + rk3coef / pCs(i,j,ksoilmax) * ( lambda(i,j,ksoilmax) * &
        (tsoildeep(i,j) - tsoil(i,j,ksoilmax)) / dzsoil(ksoilmax) - lambdah(i,j,ksoilmax-1) * &
        (tsoil(i,j,ksoilmax) - tsoil(i,j,ksoilmax-1)) / dzsoil(ksoilmax-1) ) / dzsoil(ksoilmax)
        ! 1.5   -   Solve the diffusion equation for the moisture transport
        phiw(i,j,1) = phiwm(i,j,1) + rk3coef * ( lambdash(i,j,1) * (phiw(i,j,2) - phiw(i,j,1)) / &
        dzsoilh(1) - gammash(i,j,1) - (phifrac(i,j,1) * LEveg + LEsoil) / (rhow*rlv)) / dzsoil(1)
        do k = 2, ksoilmax-1
          phiw(i,j,k) = phiwm(i,j,k) + rk3coef * ( lambdash(i,j,k) * (phiw(i,j,k+1) - phiw(i,j,k)) / &
          dzsoilh(k) - gammash(i,j,k) - lambdash(i,j,k-1) * (phiw(i,j,k) - phiw(i,j,k-1)) / dzsoilh(k-1) + &
          gammash(i,j,k-1) - (phifrac(i,j,k) * LEveg) / (rhow*rlv)) / dzsoil(k)
        end do
        ! closed bottom for now
        phiw(i,j,ksoilmax) = phiwm(i,j,ksoilmax) + rk3coef * (- lambdash(i,j,ksoilmax-1) * &
        (phiw(i,j,ksoilmax) - phiw(i,j,ksoilmax-1)) / dzsoil(ksoilmax-1) + gammash(i,j,ksoilmax-1) & 
        - (phifrac(i,j,ksoilmax) * LEveg) / (rhow*rlv) ) / dzsoil(ksoilmax)
      end do
    end do

    call MPI_ALLREDUCE(local_wco2av, wco2av, 1,    MY_REAL, MPI_SUM, comm3d,mpierr)
    call MPI_ALLREDUCE(local_Anav  , Anav  , 1,    MY_REAL, MPI_SUM, comm3d,mpierr)
    call MPI_ALLREDUCE(local_Respav, Respav, 1,    MY_REAL, MPI_SUM, comm3d,mpierr)

    Anav   = Anav/rslabs
    wco2av = wco2av/rslabs
    Respav = Respav/rslabs
    

    call MPI_ALLREDUCE(thlsl, thls, 1,  MY_REAL, MPI_SUM, comm3d,mpierr)
    thls = thls / rslabs
    if (lhetero) then
      call MPI_ALLREDUCE(lthls_patch(1:xpatches,1:ypatches), thls_patch(1:xpatches,1:ypatches),&
      xpatches*ypatches,     MY_REAL, MPI_SUM, comm3d,mpierr)
      call MPI_ALLREDUCE(Npatch(1:xpatches,1:ypatches)     , SNpatch(1:xpatches,1:ypatches)   ,&
      xpatches*ypatches, MPI_INTEGER ,MPI_SUM, comm3d,mpierr)
      thls_patch = thls_patch / SNpatch
    endif

    call qtsurf

  end subroutine do_lsm

end module modsurface<|MERGE_RESOLUTION|>--- conflicted
+++ resolved
@@ -1739,11 +1739,7 @@
           Ammax    = Ammax298 * Q10Am ** ( 0.1 * ( thl0(i,j,1) - 298.0) ) / ( (1.0 + exp(0.3 * ( T1Am - thl0(i,j,1) ))) * (1. + exp(0.3 * (thl0(i,j,1) - T2Am))) )
 
           ! Calculate the effect of soil moisture stress on gross assimilation rate
-<<<<<<< HEAD
-          betaw    = max(1.0e-3,min(1.0,(phiw(i,j,1)-phiwp)/(phifc-phiwp)))
-=======
           betaw    = max(1.0e-3,min(1.0,(phitot(i,j)-phiwp)/(phifc-phiwp)))
->>>>>>> e4258656
 
           ! Calculate stress function
           fstr     = betaw
@@ -1754,11 +1750,7 @@
           Rdark    = (1.0/9) * Am
 
           !PAR      = 0.40 * max(0.1,-swdav * cveg(i,j))
-<<<<<<< HEAD
-          PAR      = 0.50 * max(0.1,-swdav * cveg(i,j)) !Increase PAR to 50 SW
-=======
           PAR      = 0.50 * max(0.1,-swdav) !Increase PAR to 50 SW
->>>>>>> e4258656
 
           ! Calculate the light use efficiency
           alphac   = alpha0 * (co2abs  - CO2comp) / (co2abs + 2 * CO2comp)
@@ -1783,11 +1775,7 @@
           An       = - (co2abs - ci) / (ra(i,j) + rsCO2)
 
           ! CO2 soil respiraion surface flux
-<<<<<<< HEAD
-          fw       = Cw * wsmax / (phiw(i,j,1) + wsmin)
-=======
           fw       = Cw * wsmax / (phitot(i,j) + wsmin)
->>>>>>> e4258656
 
 !          Resp     = R10 * (1 - fw)*(1+ustar(i,j)) * exp( Eact0 / (283.15 * 8.314) * (1.0 - 283.15 / ( thl0(i,j,1) )))
           Resp     = R10 * (1 - fw)* exp( Eact0 / (283.15 * 8.314) * (1.0 - 283.15 / ( tsoil(i,j,1) )))
