!> \file modsurface.f90
!!  Surface parameterization
!  This file is part of DALES.
!
! DALES is free software; you can redistribute it and/or modify
! it under the terms of the GNU General Public License as published by
! the Free Software Foundation; either version 3 of the License, or
! (at your option) any later version.
!
! DALES is distributed in the hope that it will be useful,
! but WITHOUT ANY WARRANTY; without even the implied warranty of
! MERCHANTABILITY or FITNESS FOR A PARTICULAR PURPOSE.  See the
! GNU General Public License for more details.
!
! You should have received a copy of the GNU General Public License
! along with this program.  If not, see <http://www.gnu.org/licenses/>.
!
!  Copyright 1993-2009 Delft University of Technology, Wageningen University, Utrecht University, KNMI
!

!>
!! Surface routine including a land-surface scheme
!>
!! This module provides an interactive surface parameterization
!!
!! \par Revision list
!! \par Chiel van Heerwaarden
!! \todo documentation
!! \todo implement water reservoir at land surface for dew and interception water
!! \todo add moisture transport between soil layers
!! \deprecated Modsurface replaces the old modsurf.f90
!! \todo: implement fRs[t] based on the tiles.
!
!  Note that rootf should add up to 1 over all layers
!
!Able to handle heterogeneous surfaces using the switch lhetero
!In case of heterogeneity an input file is needed
!EXAMPLE of the old surface.inp.xxx for isurf = 3,4 (use switch loldtable for compatibility):

!#Surface input file - the standard land cover should be listed below. It is marked by typenr = 0
!#typenr    name       z0mav  z0hav    thls   ps    ustin  wtsurf  wqsurf  wsvsurf(01)  wsvsurf(02)  wsvsurf(03)  wsvsurf(04)
!    0   "standard  "  0.035  0.035   300.0  1.0e5   0.1    0.15   0.1e-3          1.0          0.0          0.0       0.0005
!    1   "forest    "  0.500  0.500   300.0  1.0e5   0.1    0.15   0.2e-3          1.0          0.0          0.0       0.0005
!    2   "grass     "  0.035  0.035   300.0  1.0e5   0.1    0.30   0.1e-3          1.0          0.0          0.0       0.0005

!EXAMPLE of surface.interactive.inp.xxx for isurf = 1:

!#Surface input file - the standard land cover should be listed below. It is marked by typenr = 0
!#typenr    name       z0mav  z0hav   ps    albedo  tsoil1 tsoil2 tsoil3 tsoil4 tsoildeep phiw1 phiw2 phiw3 phiw4 rootf1 rootf2 rootf3 rootf4 Cskin  lambdaskin  Qnet  cveg  Wlav   rsmin  LAI     gD    wsvsurf(01)  wsvsurf(02)  wsvsurf(03)  wsvsurf(04)
!    0   "standard  "  0.035  0.035  1.0e5   0.20      290    287    285    283       283   0.3   0.3   0.3   0.3   0.35   0.38   0.23   0.04 20000         5.0   450   0.9   0.0     110  4.0     0.            1.0          0.0          0.0       0.0005
!    1   "forest    "  0.500  0.500  1.0e5   0.15      290    287    285    283       283   0.3   0.3   0.3   0.3   0.35   0.38   0.23   0.04 20000         5.0   450   0.9   0.0     110  6.0     0.            1.0          0.0          0.0       0.0005
!    2   "grass     "  0.035  0.035  1.0e5   0.25      290    287    285    283       283   0.3   0.3   0.3   0.3   0.35   0.38   0.23   0.04 20000         5.0   450   0.9   0.0     110  2.0     0.            1.0          0.0          0.0       0.0005

!EXAMPLE of surface.prescribed.inp.xxx for isurf = 2,3,4:

!#Surface input file - the standard land cover should be listed below. It is marked by typenr = 0
!#typenr    name       z0mav  z0hav    thls   ps    albedo  rsi_s2  ustin  wtsurf  wqsurf  wsvsurf(01)  wsvsurf(02)  wsvsurf(03)  wsvsurf(04)
!    0   "standard  "  0.035  0.035   300.0  1.0e5   0.20     50.0   0.1    0.15   0.1e-3          1.0          0.0          0.0       0.0005
!    1   "forest    "  0.500  0.500   300.0  1.0e5   0.15     50.0   0.1    0.15   0.2e-3          1.0          0.0          0.0       0.0005
!    2   "grass     "  0.035  0.035   300.0  1.0e5   0.25     50.0   0.1    0.30   0.1e-3          1.0          0.0          0.0       0.0005


module modsurface
  use modsurfdata
  implicit none
  !public  :: initsurface, surface, exitsurface

save

contains
!> Reads the namelists and initialises the soil.
  subroutine initsurface

<<<<<<< HEAD
    use modglobal,  only : i1, j1, i2, j2, itot, jtot, nsv, ifnamopt, fname_options, ifinput, cexpnr
=======
    use modglobal,  only : i2, j2, imax, jtot, nsv, ifnamopt, fname_options, ifinput, cexpnr
>>>>>>> ada0334d
    use modraddata, only : iradiation,rad_shortw
    use modmpi,     only : myid, comm3d, mpierr, my_real, mpi_logical, mpi_integer

    implicit none

    integer   :: i,j,k, landindex, ierr, defined_landtypes, landtype_0 = -1
    integer   :: tempx,tempy
 character(len=1500) :: readbuffer
    namelist/NAMSURFACE/ & !< Soil related variables
      isurf,tsoilav, tsoildeepav, phiwav, rootfav, &
      ! Land surface related variables
      lmostlocal, lsmoothflux, lneutral, z0mav, z0hav, rsisurf2, Cskinav, lambdaskinav, albedoav, Qnetav, cvegav, Wlav, &
      ! Jarvis-Steward related variables
      rsminav, rssoilminav, LAIav, gDav, &
      ! Prescribed values for isurf 2, 3, 4
      z0, thls, ps, ustin, wtsurf, wqsurf, wsvsurf,lidealised, &
      ! Heterogeneous variables
      lhetero, xpatches, ypatches, land_use, loldtable, &
      ! AGS variables
      lrsAgs, lCO2Ags,planttype, &
      ! Delay plant response in Ags
      lrelaxgc, kgc, lrelaxci, kci, &
      ! Soil properties
      phi, phifc, phiwp, R10


    ! 1    -   Initialize soil

    !if (isurf == 1) then

    ! 1.0  -   Read LSM-specific namelist

    if(myid==0)then
      open(ifnamopt,file=fname_options,status='old',iostat=ierr)
      read (ifnamopt,NAMSURFACE,iostat=ierr)
      if (ierr > 0) then
        print *, 'Problem in namoptions NAMSURFACE'
        print *, 'iostat error: ', ierr
        stop 'ERROR: Problem in namoptions NAMSURFACE'
      endif
      write(6 ,NAMSURFACE)
      close(ifnamopt)
    end if

    call MPI_BCAST(isurf        , 1       , MPI_INTEGER, 0, comm3d, mpierr)
    call MPI_BCAST(tsoilav      , ksoilmax, MY_REAL, 0, comm3d, mpierr)
    call MPI_BCAST(tsoildeepav  , 1       , MY_REAL, 0, comm3d, mpierr)
    call MPI_BCAST(phiwav       , ksoilmax, MY_REAL, 0, comm3d, mpierr)
    call MPI_BCAST(rootfav      , ksoilmax, MY_REAL, 0, comm3d, mpierr)

    call MPI_BCAST(lmostlocal   , 1, MPI_LOGICAL, 0, comm3d, mpierr)
    call MPI_BCAST(lsmoothflux  , 1, MPI_LOGICAL, 0, comm3d, mpierr)
    call MPI_BCAST(lneutral     , 1, MPI_LOGICAL, 0, comm3d, mpierr)
    call MPI_BCAST(z0mav        , 1, MY_REAL, 0, comm3d, mpierr)
    call MPI_BCAST(z0hav        , 1, MY_REAL, 0, comm3d, mpierr)
    call MPI_BCAST(rsisurf2     , 1, MY_REAL, 0, comm3d, mpierr)
    call MPI_BCAST(Cskinav      , 1, MY_REAL, 0, comm3d, mpierr)
    call MPI_BCAST(lambdaskinav , 1, MY_REAL, 0, comm3d, mpierr)
    call MPI_BCAST(albedoav     , 1, MY_REAL, 0, comm3d, mpierr)
    call MPI_BCAST(Qnetav       , 1, MY_REAL, 0, comm3d, mpierr)
    call MPI_BCAST(lidealised   , 1, MY_REAL, 0, comm3d, mpierr)

    call MPI_BCAST(rsminav      , 1, MY_REAL, 0, comm3d, mpierr)
    call MPI_BCAST(rssoilminav  , 1, MY_REAL, 0, comm3d, mpierr)
    call MPI_BCAST(cvegav       , 1, MY_REAL, 0, comm3d, mpierr)
    call MPI_BCAST(Wlav         , 1, MY_REAL, 0, comm3d, mpierr)
    call MPI_BCAST(LAIav        , 1, MY_REAL, 0, comm3d, mpierr)
    call MPI_BCAST(gDav         , 1, MY_REAL, 0, comm3d, mpierr)

    call MPI_BCAST(z0         ,1,MY_REAL   ,0,comm3d,mpierr)
    call MPI_BCAST(ustin      ,1,MY_REAL   ,0,comm3d,mpierr)
    call MPI_BCAST(wtsurf     ,1,MY_REAL   ,0,comm3d,mpierr)
    call MPI_BCAST(wqsurf     ,1,MY_REAL   ,0,comm3d,mpierr)
    call MPI_BCAST(wsvsurf(1:nsv),nsv,MY_REAL   ,0,comm3d,mpierr)
    call MPI_BCAST(ps         ,1,MY_REAL   ,0,comm3d,mpierr)
    call MPI_BCAST(thls       ,1,MY_REAL   ,0,comm3d,mpierr)

    call MPI_BCAST(lhetero                    ,            1, MPI_LOGICAL, 0, comm3d, mpierr)
    call MPI_BCAST(loldtable                  ,            1, MPI_LOGICAL, 0, comm3d, mpierr)
    call MPI_BCAST(lrsAgs                     ,            1, MPI_LOGICAL, 0, comm3d, mpierr)
    call MPI_BCAST(lCO2Ags                    ,            1, MPI_LOGICAL, 0, comm3d, mpierr)
    call MPI_BCAST(xpatches                   ,            1, MPI_INTEGER, 0, comm3d, mpierr)
    call MPI_BCAST(ypatches                   ,            1, MPI_INTEGER, 0, comm3d, mpierr)
    call MPI_BCAST(planttype                  ,            1, MPI_INTEGER, 0, comm3d, mpierr)
    call MPI_BCAST(lrelaxgc                   ,            1, MPI_LOGICAL, 0, comm3d, mpierr)
    call MPI_BCAST(lrelaxci                   ,            1, MPI_LOGICAL, 0, comm3d, mpierr)
    call MPI_BCAST(kgc                        ,            1, MY_REAL    , 0, comm3d, mpierr)
    call MPI_BCAST(kci                        ,            1, MY_REAL    , 0, comm3d, mpierr)
    call MPI_BCAST(phi                        ,            1, MY_REAL    , 0, comm3d, mpierr)
    call MPI_BCAST(phifc                      ,            1, MY_REAL    , 0, comm3d, mpierr)
    call MPI_BCAST(phiwp                      ,            1, MY_REAL    , 0, comm3d, mpierr)
    call MPI_BCAST(R10                        ,            1, MY_REAL    , 0, comm3d, mpierr)

    call MPI_BCAST(land_use(1:mpatch,1:mpatch),mpatch*mpatch, MPI_INTEGER, 0, comm3d, mpierr)

    if(lCO2Ags .and. (.not. lrsAgs)) then
      if(myid==0) print *,"WARNING::: You set lCO2Ags to .true., but lrsAgs to .false."
      if(myid==0) print *,"WARNING::: Since AGS does not run, lCO2Ags will be set to .false. as well."
      lCO2Ags = .false.
    endif

    if(lrsAgs) then
      if(planttype==4) then !C4 plants, so standard settings for C3 plants are replaced
        CO2comp298 =    4.3 !<  CO2 compensation concentration
        Q10CO2     =    1.5 !<  Parameter to calculate the CO2 compensation concentration
        gm298      =   17.5 !<  Mesophyll conductance at 298 K
        Q10gm      =    2.0 !<  Parameter to calculate the mesophyll conductance
        T1gm       =  286.0 !<  Reference temperature to calculate the mesophyll conductance
        T2gm       =  309.0 !<  Reference temperature to calculate the mesophyll conductance
        f0         =   0.85 !<  Maximum value Cfrac
        ad         =   0.15 !<  Regression coefficient to calculate Cfrac
        Ammax298   =    1.7 !<  CO2 maximal primary productivity
        Q10am      =    2.0 !<  Parameter to calculate maximal primary productivity
        T1Am       =    286 !<  Reference temperature to calculate maximal primary productivity
        T2Am       =    311 !<  Reference temperature to calculate maximal primary productivity
        alpha0     =  0.014 !<  Initial low light conditions
      else
        if(planttype/=3) then
          if(myid==0) print *,"WARNING::: planttype should be either 3 or 4, corresponding to C3 or C4 plants. It now defaulted to 3."
        endif
      endif
    endif

    if(lhetero) then

      if(xpatches .gt. mpatch) then
        stop "NAMSURFACE: more xpatches defined than possible (change mpatch in modsurfdata to a higher value)"
      endif
      if(ypatches .gt. mpatch) then
        stop "NAMSURFACE: more ypatches defined than possible (change mpatch in modsurfdata to a higher value)"
      endif
      if (lsmoothflux .eqv. .true.) write(6,*) 'WARNING: You selected to use uniform heat fluxes (lsmoothflux) and ',&
      'heterogeneous surface conditions (lhetero) at the same time' 
      if (mod(itot,xpatches) .ne. 0) stop "NAMSURFACE: Not an integer amount of grid points per patch in the x-direction"
      if (mod(jtot,ypatches) .ne. 0) stop "NAMSURFACE: Not an integer amount of grid points per patch in the y-direction"

      allocate(z0mav_patch(xpatches,ypatches))
      allocate(z0hav_patch(xpatches,ypatches))
      allocate(thls_patch(xpatches,ypatches))
      allocate(qts_patch(xpatches,ypatches))
      allocate(thvs_patch(xpatches,ypatches))
      allocate(ps_patch(xpatches,ypatches))
      allocate(ustin_patch(xpatches,ypatches))
      allocate(wt_patch(xpatches,ypatches))
      allocate(wq_patch(xpatches,ypatches))
      allocate(wsv_patch(100,xpatches,ypatches))
      allocate(rsisurf2_patch(xpatches,ypatches))
      allocate(albedo_patch(xpatches,ypatches))

      allocate(tsoil_patch(ksoilmax,xpatches,ypatches))
      allocate(tsoildeep_patch(xpatches,ypatches))
      allocate(phiw_patch(ksoilmax,xpatches,ypatches))
      allocate(rootf_patch(ksoilmax,xpatches,ypatches))
      allocate(Cskin_patch(xpatches,ypatches))
      allocate(lambdaskin_patch(xpatches,ypatches))
      allocate(Qnet_patch(xpatches,ypatches))
      allocate(cveg_patch(xpatches,ypatches))
      allocate(Wl_patch(xpatches,ypatches))
      allocate(rsmin_patch(xpatches,ypatches))
      allocate(LAI_patch(xpatches,ypatches))
      allocate(gD_patch(xpatches,ypatches))

      allocate(oblpatch(xpatches,ypatches))

      z0mav_patch = -1
      z0hav_patch = -1
      thls_patch  = -1
      qts_patch   = -1
      thvs_patch  = -1
      ps_patch    = -1
      ustin_patch = -1
      wt_patch    = -1
      wq_patch    = -1
      wsv_patch   = -1
      rsisurf2_patch = 0
      albedo_patch= -1

      tsoil_patch      = -1
      tsoildeep_patch  = -1
      phiw_patch       = -1
      rootf_patch      = -1
      Cskin_patch      = -1
      lambdaskin_patch = -1
      Qnet_patch       = -1
      cveg_patch       = -1
      Wl_patch         = -1
      rsmin_patch      = -1
      LAI_patch        = -1
      gD_patch         = -1

      oblpatch         = -0.1

      defined_landtypes = 0
      if(loldtable) then !Old input-file for heterogeneous surfaces: only valid w/o sw-radiation (due to albedo) and isurf = 3,4
        open (ifinput,file='surface.inp.'//cexpnr)
        ierr = 0
        do while (ierr == 0)  
          read(ifinput, '(A)', iostat=ierr) readbuffer
          if (ierr == 0) then                               !So no end of file is encountered
            if (readbuffer(1:1)=='#') then
              if (myid == 0)   print *,trim(readbuffer)
            else
              if (myid == 0)   print *,trim(readbuffer)
              defined_landtypes = defined_landtypes + 1
              i = defined_landtypes
              read(readbuffer, *, iostat=ierr) landtype(i), landname(i), z0mav_land(i), z0hav_land(i), thls_land(i), &
                ps_land(i), ustin_land(i), wt_land(i), wq_land(i), wsv_land(1:nsv,i) 
  
              if (ustin_land(i) .lt. 0) then
                if (myid == 0) stop "NAMSURFACE: A ustin value in the surface input file is negative"
              endif
              if(isurf .ne. 3) then
                if(z0mav_land(i) .lt. 0) then
                  if (myid == 0) stop "NAMSURFACE: a z0mav value is not set or negative in the surface input file"
                end if
                if(z0hav_land(i) .lt. 0) then
                  if (myid == 0) stop "NAMSURFACE: a z0hav value is not set or negative in the surface input file"
                end if
              end if
  
              if (landtype(i) .eq. 0) landtype_0 = i
              do j = 1, (i-1)
                if (landtype(i) .eq. landtype(j)) stop "NAMSURFACE: Two land types have the same type number"
              enddo
                  
            endif
          endif
        enddo
        close(ifinput)
      else
        select case (isurf)
          case (1) ! Interactive land surface
            open (ifinput,file='surface.interactive.inp.'//cexpnr)
            ierr = 0
            do while (ierr == 0)  
              read(ifinput, '(A)', iostat=ierr) readbuffer
              if (ierr == 0) then                               !So no end of file is encountered
                if (readbuffer(1:1)=='#') then
                  if (myid == 0)   print *,trim(readbuffer)
                else
                  if (myid == 0)   print *,trim(readbuffer)
                  defined_landtypes = defined_landtypes + 1
                  i = defined_landtypes
                  read(readbuffer, *, iostat=ierr) landtype(i), landname(i), z0mav_land(i), z0hav_land(i), ps_land(i), &
                    albedo_land(i),tsoil_land(1:ksoilmax,i),tsoildeep_land(i),phiw_land(1:ksoilmax,i),rootf_land(1:ksoilmax,i),&
                    Cskin_land(i), lambdaskin_land(i), Qnet_land(i), cveg_land(i), Wl_land(i), rsmin_land(i), LAI_land(i), &
                    gD_land(i), wsv_land(1:nsv,i) 
  
                  if(z0mav_land(i) .lt. 0) then
                    if (myid == 0) stop "NAMSURFACE: a z0mav value is not set or negative in the surface input file"
                  end if
                  if(z0hav_land(i) .lt. 0) then
                    if (myid == 0) stop "NAMSURFACE: a z0hav value is not set or negative in the surface input file"
                  end if
                  if (albedo_land(i) .lt. 0) then
                    if (myid == 0) stop "NAMSURFACE: An albedo value in the surface input file is negative"
                  endif
                  if (albedo_land(i) .gt. 1) then
                    if (myid == 0) stop "NAMSURFACE: An albedo value in the surface input file is greater than 1"
                  endif
  
                  if (landtype(i) .eq. 0) landtype_0 = i
                  do j = 1, (i-1)
                    if (landtype(i) .eq. landtype(j)) stop "NAMSURFACE: Two land types have the same type number"
                  enddo
                      
                endif
              endif
            enddo
            close(ifinput)
            
          case default ! Prescribed land surfaces: isurf = 2, 3, 4 (& 10)
            open (ifinput,file='surface.prescribed.inp.'//cexpnr)
            ierr = 0
            do while (ierr == 0)  
              read(ifinput, '(A)', iostat=ierr) readbuffer
              if (ierr == -1) then
                if (myid == 0)  print *, "iostat = ",ierr,": No file ",'surface.prescribed.inp.'//cexpnr," found"
              endif
              if (ierr == 0) then                               !So no end of file is encountered
                if (readbuffer(1:1)=='#') then
                  if (myid == 0)   print *,trim(readbuffer)
                else
                  if (myid == 0)   print *,trim(readbuffer)
                  defined_landtypes = defined_landtypes + 1
                  i = defined_landtypes
                  read(readbuffer, *, iostat=ierr) landtype(i), landname(i), z0mav_land(i), z0hav_land(i), thls_land(i), &
                    ps_land(i), albedo_land(i), rsisurf2_land(i), ustin_land(i), wt_land(i), wq_land(i), wsv_land(1:nsv,i) 
  
                  if (ustin_land(i) .lt. 0) then
                    if (myid == 0) stop "NAMSURFACE: A ustin value in the surface input file is negative"
                  endif
                  if (albedo_land(i) .lt. 0) then
                    if (myid == 0) stop "NAMSURFACE: An albedo value in the surface input file is negative"
                  endif
                  if (albedo_land(i) .gt. 1) then
                    if (myid == 0) stop "NAMSURFACE: An albedo value in the surface input file is greater than 1"
                  endif
                  if(isurf .ne. 3) then
                    if(z0mav_land(i) .lt. 0) then
                      if (myid == 0) stop "NAMSURFACE: a z0mav value is not set or negative in the surface input file"
                    end if
                    if(z0hav_land(i) .lt. 0) then
                      if (myid == 0) stop "NAMSURFACE: a z0hav value is not set or negative in the surface input file"
                    end if
                  end if
  
                  if (landtype(i) .eq. 0) landtype_0 = i
                  do j = 1, (i-1)
                    if (landtype(i) .eq. landtype(j)) stop "NAMSURFACE: Two land types have the same type number"
                  enddo
                      
                endif
              endif
            enddo
            close(ifinput)
        end select
      endif

      if (myid == 0) then
        if (landtype_0 .eq. -1) then
          stop "NAMSURFACE: no standard land type (0) is defined"
        else
          print "(a,i2,a,i2)","There are ",defined_landtypes,&
          " land types defined in the surface input file. The standard land type is defined by line ",landtype_0
        endif
      endif

      select case (isurf)
        case (1) ! Interactive land surface
          tsoilav      = 0
          tsoildeepav  = 0
          phiwav       = 0
          rootfav      = 0
          Cskinav      = 0
          lambdaskinav = 0
          albedoav     = 0
          Qnetav       = 0
          cvegav       = 0
          rsminav      = 0
          LAIav        = 0
          gDav         = 0
          Wlav         = 0

          z0mav        = 0
          z0hav        = 0
          ps           = 0
          thls         = 300

          do i = 1, xpatches
            do j = 1, ypatches
              landindex = landtype_0
              do k = 1, defined_landtypes
                if (landtype(k) .eq. land_use(i,j)) then
                  landindex = k
                endif
              enddo
            
              tsoil_patch(:,i,j)    = tsoil_land(:,landindex)   
              tsoildeep_patch(i,j)  = tsoildeep_land(landindex) 
              phiw_patch(:,i,j)     = phiw_land(:,landindex)    
              rootf_patch(:,i,j)    = rootf_land(:,landindex)   
              Cskin_patch(i,j)      = Cskin_land(landindex)     
              lambdaskin_patch(i,j) = lambdaskin_land(landindex)
              albedo_patch(i,j)     = albedo_land(landindex)    
              Qnet_patch(i,j)       = Qnet_land(landindex)      
              cveg_patch(i,j)       = cveg_land(landindex)      
              rsmin_patch(i,j)      = rsmin_land(landindex)     
              LAI_patch(i,j)        = LAI_land(landindex)       
              gD_patch(i,j)         = gD_land(landindex)        
              Wl_patch(i,j)         = Wl_land(landindex)        

              z0mav_patch(i,j)     = z0mav_land(landindex)
              z0hav_patch(i,j)     = z0hav_land(landindex)
              ps_patch(i,j)        = ps_land(landindex)
               
              wsv_patch(1:nsv,i,j) = wsv_land(1:nsv,landindex)
            
              tsoilav(:)    = tsoilav(:)   +  ( tsoil_patch(:,i,j)    / ( xpatches * ypatches ) ) 
              tsoildeepav   = tsoildeepav  +  ( tsoildeep_patch(i,j)  / ( xpatches * ypatches ) )
              phiwav(:)     = phiwav(:)    +  ( phiw_patch(:,i,j)     / ( xpatches * ypatches ) )
              rootfav(:)    = rootfav(:)   +  ( rootf_patch(:,i,j)    / ( xpatches * ypatches ) )
              Cskinav       = Cskinav      +  ( Cskin_patch(i,j)      / ( xpatches * ypatches ) )
              lambdaskinav  = lambdaskinav +  ( lambdaskin_patch(i,j) / ( xpatches * ypatches ) )
              albedoav      = albedoav     +  ( albedo_patch(i,j)     / ( xpatches * ypatches ) )
              Qnetav        = Qnetav       +  ( Qnet_patch(i,j)       / ( xpatches * ypatches ) )
              cvegav        = cvegav       +  ( cveg_patch(i,j)       / ( xpatches * ypatches ) )
              rsminav       = rsminav      +  ( rsmin_patch(i,j)      / ( xpatches * ypatches ) )
              LAIav         = LAIav        +  ( LAI_patch(i,j)        / ( xpatches * ypatches ) )
              gDav          = gDav         +  ( gD_patch(i,j)         / ( xpatches * ypatches ) )
              Wlav          = Wlav         +  ( Wl_patch(i,j)         / ( xpatches * ypatches ) )
   
              z0mav         = z0mav        +  ( z0mav_patch(i,j)      / ( xpatches * ypatches ) ) 
              z0hav         = z0hav        +  ( z0hav_patch(i,j)      / ( xpatches * ypatches ) ) 
              ps            = ps           +  ( ps_patch(i,j)         / ( xpatches * ypatches ) ) 
            enddo
          enddo
        case default ! Prescribed land surfaces: isurf = 2, 3, 4 (& 10)
          thls   = 0
          ps     = 0
          ustin  = 0
          wtsurf = 0
          wqsurf = 0
          wsvsurf(1:nsv) = 0
          if (.not. loldtable) then
            albedoav  = 0
          endif

          z0mav        = 0
          z0hav        = 0
    
          do i = 1, xpatches
            do j = 1, ypatches
              landindex = landtype_0
              do k = 1, defined_landtypes
                if (landtype(k) .eq. land_use(i,j)) then
                  landindex = k
                endif
              enddo
            
              z0mav_patch(i,j)     = z0mav_land(landindex)
              z0hav_patch(i,j)     = z0hav_land(landindex)
              thls_patch(i,j)      = thls_land(landindex)
              ps_patch(i,j)        = ps_land(landindex)
              ustin_patch(i,j)     = ustin_land(landindex)
              wt_patch(i,j)        = wt_land(landindex)
              wq_patch(i,j)        = wq_land(landindex)
              wsv_patch(1:nsv,i,j) = wsv_land(1:nsv,landindex)
              if (.not. loldtable) then
                albedo_patch(i,j)  = albedo_land(landindex)
                rsisurf2_patch(i,j)= rsisurf2_land(landindex)
              endif
    
              thls   = thls   + ( thls_patch(i,j)  / ( xpatches * ypatches ) )
              ps     = ps     + ( ps_patch(i,j)    / ( xpatches * ypatches ) )
              ustin  = ustin  + ( ustin_patch(i,j) / ( xpatches * ypatches ) )
              wtsurf = wtsurf + ( wt_patch(i,j)    / ( xpatches * ypatches ) )
              wqsurf = wqsurf + ( wq_patch(i,j)    / ( xpatches * ypatches ) )
              wsvsurf(1:nsv) = wsvsurf(1:nsv) + ( wsv_patch(1:nsv,i,j) / ( xpatches * ypatches ) )
              if (.not. loldtable) then
                albedoav  = albedoav + ( albedo_patch(i,j) / ( xpatches * ypatches ) ) 
              endif
   
              z0mav  = z0mav  + ( z0mav_patch(i,j) / ( xpatches * ypatches ) ) 
              z0hav  = z0hav  + ( z0hav_patch(i,j) / ( xpatches * ypatches ) ) 
            enddo
          enddo
      end select
    else
      if((z0mav == -1 .and. z0hav == -1) .and. (z0 .ne. -1)) then
        z0mav = z0
        z0hav = z0
        write(6,*) "WARNING: z0m and z0h not defined, set equal to z0"
      end if

      if(isurf .ne. 3) then
        if(z0mav == -1) then
          stop "NAMSURFACE: z0mav is not set"
        end if
        if(z0hav == -1) then
          stop "NAMSURFACE: z0hav is not set"
        end if
      end if

    endif


    if(isurf == 1) then
      if(tsoilav(1) == -1 .or. tsoilav(2) == -1 .or. tsoilav(3) == -1 .or. tsoilav(4) == -1) then
        stop "NAMSURFACE: tsoil is not set"
      end if
      if(tsoildeepav == -1) then
        stop "NAMSURFACE: tsoildeep is not set"
      end if
      if(phiwav(1) == -1 .or. phiwav(2) == -1 .or. phiwav(3) == -1 .or. phiwav(4) == -1) then
        stop "NAMSURFACE: phiw is not set"
      end if
      if(rootfav(1) == -1 .or. rootfav(2) == -1 .or. rootfav(3) == -1 .or. rootfav(4) == -1) then
        stop "NAMSURFACE: rootf is not set"
      end if
      if(Cskinav == -1) then
        stop "NAMSURFACE: Cskinav is not set"
      end if
      if(lambdaskinav == -1) then
        stop "NAMSURFACE: lambdaskinav is not set"
      end if
      if(albedoav == -1) then
        stop "NAMSURFACE: albedoav is not set"
      end if
      if(Qnetav == -1) then
        stop "NAMSURFACE: Qnetav is not set"
      end if
      if(cvegav == -1) then
        stop "NAMSURFACE: cvegav is not set"
      end if
      if(rsminav == -1) then
        stop "NAMSURFACE: rsminav is not set"
      end if
      if(rssoilminav == -1) then
        print *,"WARNING: RSSOILMINAV is undefined... RSMINAV will be used as a proxy"
        rssoilminav = rsminav
      end if
      if(LAIav == -1) then
        stop "NAMSURFACE: LAIav is not set"
      end if
      if(gDav == -1) then
        stop "NAMSURFACE: gDav is not set"
      end if
      if(Wlav == -1) then
        stop "NAMSURFACE: Wlav is not set"
      end if
    end if

    if (isurf==1) then
      call initlsm
    end if
 
    allocate(rs(i2,j2))
    if(isurf <= 2) then
      allocate(ra(i2,j2))

      ! CvH set initial values for rs and ra to be able to compute qskin
      ra = 50.
      if(isurf == 1) then
        rs = 100.
      else
        rs = rsisurf2
      end if
    end if

    allocate(albedo(i2,j2))
    allocate(z0m(i2,j2))
    allocate(z0h(i2,j2))
    allocate(obl(i2,j2))
    allocate(tskin(i2,j2))
    allocate(qskin(i2,j2))
    allocate(Cm(i2,j2))
    allocate(Cs(i2,j2))

    if(rad_shortw .and. albedoav == -1) then
      stop "NAMSURFACE: albedoav is not set"
    end if
    if(iradiation == 1) then
      if(albedoav == -1) then
        stop "NAMSURFACE: albedoav is not set"
      end if
      allocate(swdavn(i2,j2,nradtime))
      allocate(swuavn(i2,j2,nradtime))
      allocate(lwdavn(i2,j2,nradtime))
      allocate(lwuavn(i2,j2,nradtime))
      swdavn =  0.
      swuavn =  0.
      lwdavn =  0.
      lwuavn =  0.
    end if

    albedo     = albedoav
    if(lhetero) then
      do j=1,j2
        tempy=patchynr(j)
        do i=1,i2
          tempx=patchxnr(i)
          z0m(i,j)   = z0mav_patch(tempx,tempy)
          z0h(i,j)   = z0hav_patch(tempx,tempy)
          if (.not. loldtable) then
            albedo(i,j) = albedo_patch(tempx,tempy)
            if(isurf .ne. 1) then
              rs(i,j)     = rsisurf2_patch(tempx,tempy)
            endif
          endif
        enddo
      enddo
    else
      z0m        = z0mav
      z0h        = z0hav
    endif

    ! 3. Initialize surface layer
    allocate(ustar   (i2,j2))

    allocate(dudz    (i2,j2))
    allocate(dvdz    (i2,j2))

    allocate(thlflux (i2,j2))
    allocate(qtflux  (i2,j2))
    allocate(dqtdz   (i2,j2))
    allocate(dthldz  (i2,j2))
    allocate(svflux  (i2,j2,nsv))
    allocate(svs(nsv))

    if (lrsAgs) then
      allocate(AnField   (2:i1,2:j1))
      allocate(RespField (2:i1,2:j1))
      allocate(wco2Field (2:i1,2:j1))
      allocate(rsco2Field(2:i1,2:j1))
      allocate(fstrField (2:i1,2:j1))
      allocate(gc_old    (2:i1,2:j1))
      allocate(ci_old    (2:i1,2:j1))
      allocate(tauField  (2:i1,2:j1))
      allocate(ciField   (2:i1,2:j1))
    endif
    return
  end subroutine initsurface

!> Calculates the interaction with the soil, the surface temperature and humidity, and finally the surface fluxes.
  subroutine surface
<<<<<<< HEAD
    use modglobal,  only : i1,i2,j1,j2,fkar,zf,cu,cv,nsv,ijtot,rd,rv!, boltz, rhow
=======
    use modglobal,  only : i1,i2,j1,j2,fkar,zf,cu,cv,nsv,rslabs,rd,rv
>>>>>>> ada0334d
    use modfields,  only : thl0, qt0, u0, v0, u0av, v0av
    use modmpi,     only : my_real, mpierr, comm3d, mpi_sum, excj, excjs, mpi_integer
    use moduser,    only : surf_user
    implicit none

    integer  :: i, j, n, patchx, patchy
    real     :: upcu, vpcv, horv, horvav, horvpatch(xpatches,ypatches)
    real     :: upatch(xpatches,ypatches), vpatch(xpatches,ypatches)
    real     :: Supatch(xpatches,ypatches), Svpatch(xpatches,ypatches)
    integer  :: Npatch(xpatches,ypatches), SNpatch(xpatches,ypatches)
    real     :: lthls_patch(xpatches,ypatches)
    real     :: lqts_patch(xpatches,ypatches)!, qts_patch(xpatches,ypatches)
    real     :: phimzf, phihzf
    real     :: thlsl, qtsl

    real     :: ust,ustl
    real     :: wtsurfl, wqsurfl

    patchx = 0
    patchy = 0

    if (isurf==10) then
      call surf_user
      return
    end if

    if(lhetero) then 
      upatch = 0
      vpatch = 0
      Npatch = 0

      do j = 2, j1
        do i = 2, i1
          patchx = patchxnr(i)
          patchy = patchynr(j) 
          upatch(patchx,patchy) = upatch(patchx,patchy) + 0.5 * (u0(i,j,1) + u0(i+1,j,1))
          vpatch(patchx,patchy) = vpatch(patchx,patchy) + 0.5 * (v0(i,j,1) + v0(i,j+1,1))
          Npatch(patchx,patchy) = Npatch(patchx,patchy) + 1
        enddo
      enddo

      call MPI_ALLREDUCE(upatch(1:xpatches,1:ypatches),Supatch(1:xpatches,1:ypatches),&
      xpatches*ypatches,    MY_REAL,MPI_SUM, comm3d,mpierr)
      call MPI_ALLREDUCE(vpatch(1:xpatches,1:ypatches),Svpatch(1:xpatches,1:ypatches),&
      xpatches*ypatches,    MY_REAL,MPI_SUM, comm3d,mpierr)
      call MPI_ALLREDUCE(Npatch(1:xpatches,1:ypatches),SNpatch(1:xpatches,1:ypatches),&
      xpatches*ypatches,MPI_INTEGER,MPI_SUM, comm3d,mpierr)
          
      horvpatch = sqrt(((Supatch/SNpatch) + cu) **2. + ((Svpatch/SNpatch) + cv) ** 2.)
      horvpatch = max(horvpatch, 0.1)
    endif 


    ! CvH start with computation of drag coefficients to allow for implicit solver
    if(isurf <= 2) then

      if(lneutral) then
        obl(:,:) = -1.e10
        oblav    = -1.e10
      else
        call getobl
      end if

      call MPI_BCAST(oblav ,1,MY_REAL ,0,comm3d,mpierr)

      do j = 2, j1
        do i = 2, i1
          if(lhetero) then
            patchx = patchxnr(i)
            patchy = patchynr(j) 
          endif

          ! 3     -   Calculate the drag coefficient and aerodynamic resistance
          Cm(i,j) = fkar ** 2. / (log(zf(1) / z0m(i,j)) - psim(zf(1) / obl(i,j)) + psim(z0m(i,j) / obl(i,j))) ** 2.
          Cs(i,j) = fkar ** 2. / (log(zf(1) / z0m(i,j)) - psim(zf(1) / obl(i,j)) + psim(z0m(i,j) / obl(i,j))) / &
          (log(zf(1) / z0h(i,j)) - psih(zf(1) / obl(i,j)) + psih(z0h(i,j) / obl(i,j)))

          if(lmostlocal) then
            upcu  = 0.5 * (u0(i,j,1) + u0(i+1,j,1)) + cu
            vpcv  = 0.5 * (v0(i,j,1) + v0(i,j+1,1)) + cv
            horv  = sqrt(upcu ** 2. + vpcv ** 2.)
            horv  = max(horv, 0.1)
            ra(i,j) = 1. / ( Cs(i,j) * horv )
          else
            if (lhetero) then
              ra(i,j) = 1. / ( Cs(i,j) * horvpatch(patchx,patchy) )
            else
              horvav  = sqrt(u0av(1) ** 2. + v0av(1) ** 2.)
              horvav  = max(horvav, 0.1)
              ra(i,j) = 1. / ( Cs(i,j) * horvav )
            endif
          end if

        end do
      end do
    end if

    ! Solve the surface energy balance and the heat and moisture transport in the soil
    if(isurf == 1) then
      call do_lsm

    elseif(isurf == 2) then
      do j = 2, j1
        do i = 2, i1
          if(lhetero) then
            tskin(i,j) = thls_patch(patchxnr(i),patchynr(j))
          else
            tskin(i,j) = thls
          endif
        end do
      end do

      call qtsurf

    end if

    ! 2     -   Calculate the surface fluxes
    if(isurf <= 2) then
      do j = 2, j1
        do i = 2, i1
          upcu   = 0.5 * (u0(i,j,1) + u0(i+1,j,1)) + cu
          vpcv   = 0.5 * (v0(i,j,1) + v0(i,j+1,1)) + cv
          horv   = sqrt(upcu ** 2. + vpcv ** 2.)
          horv   = max(horv, 0.1)
          horvav = sqrt(u0av(1) ** 2. + v0av(1) ** 2.)
          horvav = max(horvav, 0.1)
            
          if(lhetero) then
            patchx = patchxnr(i)
            patchy = patchynr(j) 
          endif
          
          if(lmostlocal) then 
            ustar  (i,j) = sqrt(Cm(i,j)) * horv 
          else
            if(lhetero) then
              ustar  (i,j) = sqrt(Cm(i,j)) * horvpatch(patchx,patchy) 
            else
              ustar  (i,j) = sqrt(Cm(i,j)) * horvav
            endif
          end if
          
          thlflux(i,j) = - ( thl0(i,j,1) - tskin(i,j) ) / ra(i,j) 
          qtflux(i,j) = - (qt0(i,j,1)  - qskin(i,j)) / ra(i,j)
          
          if(lhetero) then
            do n=1,nsv
              svflux(i,j,n) = wsv_patch(n,patchx,patchy) 
            enddo
          else
            do n=1,nsv
              svflux(i,j,n) = wsvsurf(n) 
            enddo
          endif

          if(lCO2Ags) svflux(i,j,indCO2) = CO2flux(i,j)

          if (obl(i,j) < 0.) then
            phimzf = (1.-16.*zf(1)/obl(i,j))**(-0.25)
            !phimzf = (1. + 3.6 * (-zf(1)/obl(i,j))**(2./3.))**(-0.5)
            phihzf = (1.-16.*zf(1)/obl(i,j))**(-0.50)
            !phihzf = (1. + 7.9 * (-zf(1)/obl(i,j))**(2./3.))**(-0.5)
          elseif (obl(i,j) > 0.) then
            phimzf = (1.+5.*zf(1)/obl(i,j))
            phihzf = (1.+5.*zf(1)/obl(i,j))
          else
            phimzf = 1.
            phihzf = 1.
          endif

          dudz  (i,j) = ustar(i,j) * phimzf / (fkar*zf(1))*(upcu/horv)
          dvdz  (i,j) = ustar(i,j) * phimzf / (fkar*zf(1))*(vpcv/horv)
          dthldz(i,j) = - thlflux(i,j) / ustar(i,j) * phihzf / (fkar*zf(1))
          dqtdz (i,j) = - qtflux(i,j)  / ustar(i,j) * phihzf / (fkar*zf(1))
        end do
      end do

      if(lsmoothflux) then

        ustl    = sum(ustar  (2:i1,2:j1))
        wtsurfl = sum(thlflux(2:i1,2:j1))
        wqsurfl = sum(qtflux (2:i1,2:j1))

        call MPI_ALLREDUCE(ustl, ust, 1,  MY_REAL,MPI_SUM, comm3d,mpierr)
        call MPI_ALLREDUCE(wtsurfl, wtsurf, 1,  MY_REAL,MPI_SUM, comm3d,mpierr)
        call MPI_ALLREDUCE(wqsurfl, wqsurf, 1,  MY_REAL,MPI_SUM, comm3d,mpierr)

        wtsurf = wtsurf / ijtot
        wqsurf = wqsurf / ijtot

        do j = 2, j1
          do i = 2, i1

            thlflux(i,j) = wtsurf 
            qtflux (i,j) = wqsurf 

            do n=1,nsv
              svflux(i,j,n) = wsvsurf(n)
            enddo

            if (obl(i,j) < 0.) then
              phimzf = (1.-16.*zf(1)/obl(i,j))**(-0.25)
              !phimzf = (1. + 3.6 * (-zf(1)/obl(i,j))**(2./3.))**(-0.5)
              phihzf = (1.-16.*zf(1)/obl(i,j))**(-0.50)
              !phihzf = (1. + 7.9 * (-zf(1)/obl(i,j))**(2./3.))**(-0.5)
            elseif (obl(i,j) > 0.) then
              phimzf = (1.+5.*zf(1)/obl(i,j))
              phihzf = (1.+5.*zf(1)/obl(i,j))
            else
              phimzf = 1.
              phihzf = 1.
            endif

            upcu  = 0.5 * (u0(i,j,1) + u0(i+1,j,1)) + cu
            vpcv  = 0.5 * (v0(i,j,1) + v0(i,j+1,1)) + cv
            horv  = sqrt(upcu ** 2. + vpcv ** 2.)
            horv  = max(horv, 0.1)

            dudz  (i,j) = ustar(i,j) * phimzf / (fkar*zf(1))*(upcu/horv)
            dvdz  (i,j) = ustar(i,j) * phimzf / (fkar*zf(1))*(vpcv/horv)
            dthldz(i,j) = - thlflux(i,j) / ustar(i,j) * phihzf / (fkar*zf(1))
            dqtdz (i,j) = - qtflux(i,j)  / ustar(i,j) * phihzf / (fkar*zf(1))
          end do
        end do

      end if

    else

      if(lneutral) then
        obl(:,:) = -1.e10
        oblav    = -1.e10
      else
        call getobl
      end if

      thlsl = 0.
      qtsl  = 0.
      
      if(lhetero) then
        lthls_patch = 0.0
        lqts_patch  = 0.0
        Npatch      = 0
      endif

      do j = 2, j1
        do i = 2, i1
          if(lhetero) then
            patchx = patchxnr(i)
            patchy = patchynr(j) 
          endif

          upcu   = 0.5 * (u0(i,j,1) + u0(i+1,j,1)) + cu
          vpcv   = 0.5 * (v0(i,j,1) + v0(i,j+1,1)) + cv
          horv   = sqrt(upcu ** 2. + vpcv ** 2.)
          horv   = max(horv, 0.1)
          horvav = sqrt(u0av(1) ** 2. + v0av(1) ** 2.)
          horvav = max(horvav, 0.1)
          if( isurf == 4) then
            if(lmostlocal) then
              ustar (i,j) = fkar * horv  / (log(zf(1) / z0m(i,j)) - psim(zf(1) / obl(i,j)) + psim(z0m(i,j) / obl(i,j)))
            else
              if(lhetero) then
                ustar (i,j) = fkar * horvpatch(patchx,patchy) / (log(zf(1) / z0m(i,j)) - psim(zf(1) / obl(i,j))&
                + psim(z0m(i,j) / obl(i,j)))
              else
                ustar (i,j) = fkar * horvav / (log(zf(1) / z0m(i,j)) - psim(zf(1) / obl(i,j)) + psim(z0m(i,j) / obl(i,j)))
              endif
            end if
          else
            if(lhetero) then
              ustar (i,j) = ustin_patch(patchx,patchy)
            else
              ustar (i,j) = ustin
            endif
          end if

          ustar  (i,j) = max(ustar(i,j), 1.e-2)
          if(lhetero) then
            thlflux(i,j) = wt_patch(patchx,patchynr(j)) 
            qtflux (i,j) = wq_patch(patchx,patchynr(j))
          else
            thlflux(i,j) = wtsurf
            qtflux (i,j) = wqsurf
          endif

          if(lhetero) then
            do n=1,nsv
              svflux(i,j,n) = wsv_patch(n,patchx,patchynr(j)) 
            enddo
          else
            do n=1,nsv
              svflux(i,j,n) = wsvsurf(n)
            enddo
          endif

          if (obl(i,j) < 0.) then
            phimzf = (1.-16.*zf(1)/obl(i,j))**(-0.25)
            !phimzf = (1. + 3.6 * (-zf(1)/obl(i,j))**(2./3.))**(-0.5)
            phihzf = (1.-16.*zf(1)/obl(i,j))**(-0.50)
            !phihzf = (1. + 7.9 * (-zf(1)/obl(i,j))**(2./3.))**(-0.5)
          elseif (obl(i,j) > 0.) then
            phimzf = (1.+5.*zf(1)/obl(i,j))
            phihzf = (1.+5.*zf(1)/obl(i,j))
          else
            phimzf = 1.
            phihzf = 1.
          endif

          dudz  (i,j) = ustar(i,j) * phimzf / (fkar*zf(1))*(upcu/horv)
          dvdz  (i,j) = ustar(i,j) * phimzf / (fkar*zf(1))*(vpcv/horv)
          dthldz(i,j) = - thlflux(i,j) / ustar(i,j) * phihzf / (fkar*zf(1))
          dqtdz (i,j) = - qtflux(i,j)  / ustar(i,j) * phihzf / (fkar*zf(1))

          Cs(i,j) = fkar ** 2. / ((log(zf(1) / z0m(i,j)) - psim(zf(1) / obl(i,j)) + psim(z0m(i,j) / obl(i,j))) * &
          (log(zf(1) / z0h(i,j)) - psih(zf(1) / obl(i,j)) + psih(z0h(i,j) / obl(i,j))))

          tskin(i,j) = min(max(thlflux(i,j) / (Cs(i,j) * horv),-10.),10.)  + thl0(i,j,1)
          qskin(i,j) = min(max( qtflux(i,j) / (Cs(i,j) * horv),-5e-2),5e-2) + qt0(i,j,1)

          thlsl      = thlsl + tskin(i,j)
          qtsl       = qtsl  + qskin(i,j)
          if (lhetero) then
            lthls_patch(patchx,patchy) = lthls_patch(patchx,patchy) + tskin(i,j)
            lqts_patch(patchx,patchy)  = lqts_patch(patchx,patchy)  + qskin(i,j)
            Npatch(patchx,patchy)      = Npatch(patchx,patchy)      + 1
          endif
        end do
      end do

      call MPI_ALLREDUCE(thlsl, thls, 1,  MY_REAL, MPI_SUM, comm3d,mpierr)
      call MPI_ALLREDUCE(qtsl, qts, 1,  MY_REAL, MPI_SUM, comm3d,mpierr)

      thls = thls / ijtot
      qts  = qts  / ijtot
      thvs = thls * (1. + (rv/rd - 1.) * qts)

      if (lhetero) then
        call MPI_ALLREDUCE(lthls_patch(1:xpatches,1:ypatches), thls_patch(1:xpatches,1:ypatches),&
        xpatches*ypatches,     MY_REAL, MPI_SUM, comm3d,mpierr)
        call MPI_ALLREDUCE(lqts_patch(1:xpatches,1:ypatches),  qts_patch(1:xpatches,1:ypatches),&
        xpatches*ypatches,     MY_REAL, MPI_SUM, comm3d,mpierr)
        call MPI_ALLREDUCE(Npatch(1:xpatches,1:ypatches)     , SNpatch(1:xpatches,1:ypatches),&
        xpatches*ypatches, MPI_INTEGER ,MPI_SUM, comm3d,mpierr)
        thls_patch = thls_patch / SNpatch
        qts_patch  = qts_patch  / SNpatch
        thvs_patch = thls_patch * (1. + (rv/rd - 1.) * qts_patch)
      endif

    !if (lhetero) then
    !  thvs_patch = thls_patch * (1. + (rv/rd - 1.) * qts_patch)
    !endif
      !call qtsurf

    end if

    ! Transfer ustar to neighbouring cells
    call excj( ustar  , 1, i2, 1, j2, 1,1)

    return

  end subroutine surface

!> Calculate the surface humidity assuming saturation.
  subroutine qtsurf
    use modglobal,   only : tmelt,bt,at,rd,rv,cp,es0,pref0,ijtot,i1,j1
    use modfields,   only : qt0
    !use modsurfdata, only : rs, ra
    use modmpi,      only : my_real,mpierr,comm3d,mpi_sum,mpi_integer

    implicit none
    real       :: exner, tsurf, qsatsurf, surfwet, es, qtsl
    integer    :: i,j, patchx, patchy
    integer    :: Npatch(xpatches,ypatches), SNpatch(xpatches,ypatches)
    real       :: lqts_patch(xpatches,ypatches)

    patchx = 0
    patchy = 0

    if(isurf <= 2) then
      qtsl = 0.
      do j = 2, j1
        do i = 2, i1
          exner      = (ps / pref0)**(rd/cp)
          tsurf      = tskin(i,j) * exner
          es         = es0 * exp(at*(tsurf-tmelt) / (tsurf-bt))
          qsatsurf   = rd / rv * es / ps
          surfwet    = ra(i,j) / (ra(i,j) + rs(i,j))
          qskin(i,j) = surfwet * qsatsurf + (1. - surfwet) * qt0(i,j,1)
          qtsl       = qtsl + qskin(i,j)
        end do
      end do

      call MPI_ALLREDUCE(qtsl, qts, 1,  MY_REAL, &
                         MPI_SUM, comm3d,mpierr)
      qts  = qts / ijtot
      thvs = thls * (1. + (rv/rd - 1.) * qts)

      if (lhetero) then 
        lqts_patch = 0.
        Npatch     = 0
        do j = 2, j1
          do i = 2, i1
            patchx     = patchxnr(i)
            patchy     = patchynr(j)
            exner      = (ps_patch(patchx,patchy) / pref0)**(rd/cp)
            tsurf      = tskin(i,j) * exner
            es         = es0 * exp(at*(tsurf-tmelt) / (tsurf-bt))
            qsatsurf   = rd / rv * es / ps_patch(patchx,patchy)
            surfwet    = ra(i,j) / (ra(i,j) + rs(i,j))
            qskin(i,j) = surfwet * qsatsurf + (1. - surfwet) * qt0(i,j,1)

            lqts_patch(patchx,patchy) = lqts_patch(patchx,patchy) + qskin(i,j)
            Npatch(patchx,patchy)     = Npatch(patchx,patchy)     + 1
          enddo
        enddo  
        call MPI_ALLREDUCE(lqts_patch(1:xpatches,1:ypatches), qts_patch(1:xpatches,1:ypatches),&
        xpatches*ypatches,     MY_REAL,MPI_SUM, comm3d,mpierr)
        call MPI_ALLREDUCE(Npatch(1:xpatches,1:ypatches)    , SNpatch(1:xpatches,1:ypatches)  ,&
        xpatches*ypatches,MPI_INTEGER ,MPI_SUM, comm3d,mpierr)
        qts_patch = qts_patch / SNpatch
        thvs_patch = thls_patch * (1. + (rv/rd - 1.) * qts_patch)
      endif
    end if

    return

  end subroutine qtsurf

!> Calculates the Obuhkov length iteratively.
  subroutine getobl
    use modglobal, only : zf, rv, rd, grav, i1, j1, i2, j2, cu, cv
    use modfields, only : thl0av, qt0av, u0, v0, thl0, qt0, u0av, v0av
    use modmpi,    only : my_real,mpierr,comm3d,mpi_sum,excj,mpi_integer
    implicit none

    integer             :: i,j,iter,patchx,patchy
    real                :: thv, thvsl, L, horv2, oblavl, thvpatch(xpatches,ypatches), horvpatch(xpatches,ypatches)
    real                :: Rib, Lstart, Lend, fx, fxdif, Lold
    real                :: upcu, vpcv
    real                :: upatch(xpatches,ypatches), vpatch(xpatches,ypatches)
    real                :: Supatch(xpatches,ypatches), Svpatch(xpatches,ypatches)
    integer             :: Npatch(xpatches,ypatches), SNpatch(xpatches,ypatches)
    real                :: lthlpatch(xpatches,ypatches), thlpatch(xpatches,ypatches),&
                           lqpatch(xpatches,ypatches), qpatch(xpatches,ypatches)
    real                :: loblpatch(xpatches,ypatches) 

    if(lmostlocal) then

      oblavl = 0.

      do i=2,i1
        do j=2,j1
          thv     =   thl0(i,j,1)  * (1. + (rv/rd - 1.) * qt0(i,j,1))
          thvsl   =   tskin(i,j)   * (1. + (rv/rd - 1.) * qskin(i,j))
          upcu    =   0.5 * (u0(i,j,1) + u0(i+1,j,1)) + cu
          vpcv    =   0.5 * (v0(i,j,1) + v0(i,j+1,1)) + cv
          horv2   =   upcu ** 2. + vpcv ** 2.
          horv2   =   max(horv2, 0.01)

          if(lhetero) then
            patchx = patchxnr(i)
            patchy = patchynr(j)
            Rib    = grav / thvs_patch(patchx,patchy) * zf(1) * (thv - thvsl) / horv2
          else
            Rib    = grav / thvs * zf(1) * (thv - thvsl) / horv2
          endif

          iter = 0
          L = obl(i,j)

          if(Rib * L < 0. .or. abs(L) == 1e5) then
            if(Rib > 0) L = 0.01
            if(Rib < 0) L = -0.01
          end if

          do while (.true.)
            iter    = iter + 1
            Lold    = L
            fx      = Rib - zf(1) / L * (log(zf(1) / z0h(i,j)) - psih(zf(1) / L) + psih(z0h(i,j) / L)) /&
            (log(zf(1) / z0m(i,j)) - psim(zf(1) / L) + psim(z0m(i,j) / L)) ** 2.
            Lstart  = L - 0.001*L
            Lend    = L + 0.001*L
            fxdif   = ( (- zf(1) / Lstart * (log(zf(1) / z0h(i,j)) - psih(zf(1) / Lstart) + psih(z0h(i,j) / Lstart)) /&
            (log(zf(1) / z0m(i,j)) - psim(zf(1) / Lstart) + psim(z0m(i,j) / Lstart)) ** 2.) - (-zf(1) / Lend * &
            (log(zf(1) / z0h(i,j)) - psih(zf(1) / Lend) + psih(z0h(i,j) / Lend)) / (log(zf(1) / z0m(i,j)) - psim(zf(1) / Lend)&
            + psim(z0m(i,j) / Lend)) ** 2.) ) / (Lstart - Lend)
            L = L - fx / fxdif
            if(Rib * L < 0. .or. abs(L) == 1e5) then
              if(Rib > 0) L = 0.01
              if(Rib < 0) L = -0.01
            end if
            if(abs((L - Lold)/L) < 1e-4) exit
            if(iter > 1000) stop 'Obukhov length calculation does not converge!'
          end do

          if (abs(L)>1e6) L = sign(1.0e6,L)
          obl(i,j) = L

        end do
      end do
    end if
    
    if(lhetero) then 
      upatch    = 0
      vpatch    = 0
      Npatch    = 0
      lthlpatch = 0
      lqpatch   = 0
      loblpatch = 0 

      do j = 2, j1
        do i = 2, i1
          patchx = patchxnr(i)
          patchy = patchynr(j)
          upatch(patchx,patchy)    = upatch(patchx,patchy)    + 0.5 * (u0(i,j,1) + u0(i+1,j,1))
          vpatch(patchx,patchy)    = vpatch(patchx,patchy)    + 0.5 * (v0(i,j,1) + v0(i,j+1,1))
          Npatch(patchx,patchy)    = Npatch(patchx,patchy)    + 1
          lthlpatch(patchx,patchy) = lthlpatch(patchx,patchy) + thl0(i,j,1)
          lqpatch(patchx,patchy)   = lqpatch(patchx,patchy)   + qt0(i,j,1)
          loblpatch(patchx,patchy) = loblpatch(patchx,patchy) + obl(i,j)
        enddo
      enddo

      call MPI_ALLREDUCE(upatch(1:xpatches,1:ypatches)   ,Supatch(1:xpatches,1:ypatches) ,xpatches*ypatches,&
      MY_REAL,MPI_SUM, comm3d,mpierr)
      call MPI_ALLREDUCE(vpatch(1:xpatches,1:ypatches)   ,Svpatch(1:xpatches,1:ypatches) ,xpatches*ypatches,&
      MY_REAL,MPI_SUM, comm3d,mpierr)
      call MPI_ALLREDUCE(Npatch(1:xpatches,1:ypatches)   ,SNpatch(1:xpatches,1:ypatches) ,xpatches*ypatches,&
      MPI_INTEGER,MPI_SUM, comm3d,mpierr)
      call MPI_ALLREDUCE(lthlpatch(1:xpatches,1:ypatches),thlpatch(1:xpatches,1:ypatches),xpatches*ypatches,&
      MY_REAL,MPI_SUM, comm3d,mpierr)
      call MPI_ALLREDUCE(lqpatch(1:xpatches,1:ypatches)  ,qpatch(1:xpatches,1:ypatches)  ,xpatches*ypatches,&
      MY_REAL,MPI_SUM, comm3d,mpierr)
      call MPI_ALLREDUCE(loblpatch(1:xpatches,1:ypatches),oblpatch(1:xpatches,1:ypatches),xpatches*ypatches,&
      MY_REAL,MPI_SUM, comm3d,mpierr)
          
      horvpatch = sqrt(((Supatch/SNpatch) + cu) **2. + ((Svpatch/SNpatch) + cv) ** 2.)
      horvpatch = max(horvpatch, 0.1)

      thlpatch  = thlpatch / SNpatch
      qpatch    = qpatch   / SNpatch
      oblpatch  = oblpatch / SNpatch
          
      thvpatch  = thlpatch * (1. + (rv/rd - 1.) * qpatch)

      do patchy = 1, ypatches
        do patchx = 1, xpatches
          Rib   = grav / thvs_patch(patchx,patchy) * zf(1) *&
          (thvpatch(patchx,patchy) - thvs_patch(patchx,patchy)) / (horvpatch(patchx,patchy) ** 2.)
          iter = 0
          L = oblpatch(patchx,patchy)

          if(Rib * L < 0. .or. abs(L) == 1e5) then
            if(Rib > 0) L = 0.01
            if(Rib < 0) L = -0.01
          end if

          do while (.true.)
            iter    = iter + 1
            Lold    = L
            fx      = Rib - zf(1) / L * (log(zf(1) / z0hav_patch(patchx,patchy)) - psih(zf(1) / L) +&
            psih(z0hav_patch(patchx,patchy) / L)) / (log(zf(1) / z0mav_patch(patchx,patchy)) - psim(zf(1) / L) &
            + psim(z0mav_patch(patchx,patchy) / L)) ** 2.
            Lstart  = L - 0.001*L
            Lend    = L + 0.001*L
            fxdif   = ( (- zf(1) / Lstart * (log(zf(1) / z0hav_patch(patchx,patchy)) - psih(zf(1) / Lstart) +&
            psih(z0hav_patch(patchx,patchy) / Lstart)) / (log(zf(1) / z0mav_patch(patchx,patchy)) - psim(zf(1) / Lstart) + &
            psim(z0mav_patch(patchx,patchy) / Lstart)) ** 2.) - (-zf(1) / Lend * (log(zf(1) / z0hav_patch(patchx,patchy)) &
            - psih(zf(1) / Lend) + psih(z0hav_patch(patchx,patchy) / Lend)) / &
            (log(zf(1) / z0mav_patch(patchx,patchy)) - psim(zf(1) / Lend) + psim(z0mav_patch(patchx,patchy) / Lend)) ** 2.) )&
            / (Lstart - Lend)
            L       = L - fx / fxdif
            if(Rib * L < 0. .or. abs(L) == 1e5) then
              if(Rib > 0) L = 0.01
              if(Rib < 0) L = -0.01
            end if
            if(abs((L - Lold)/L) < 1e-4) exit
          end do

          if (abs(L)>1e6) L = sign(1.0e6,L) 
          oblpatch(patchx,patchy) = L
        enddo
      enddo
      if(.not. lmostlocal) then
        do i=1,i2
          do j=1,j2
            obl(i,j) = oblpatch(patchxnr(i),patchynr(j))
          enddo
        enddo
      endif
    endif

    !CvH also do a global evaluation if lmostlocal = .true. to get an appropriate local mean
    thv    = thl0av(1) * (1. + (rv/rd - 1.) * qt0av(1))

    horv2 = u0av(1)**2. + v0av(1)**2.
    horv2 = max(horv2, 0.01)

    Rib   = grav / thvs * zf(1) * (thv - thvs) / horv2

    iter = 0
    L = oblav

    if(Rib * L < 0. .or. abs(L) == 1e5) then
      if(Rib > 0) L = 0.01
      if(Rib < 0) L = -0.01
    end if

    do while (.true.)
      iter    = iter + 1
      Lold    = L
      fx      = Rib - zf(1) / L * (log(zf(1) / z0hav) - psih(zf(1) / L) + psih(z0hav / L)) /&
      (log(zf(1) / z0mav) - psim(zf(1) / L) + psim(z0mav / L)) ** 2.
      Lstart  = L - 0.001*L
      Lend    = L + 0.001*L
      fxdif   = ( (- zf(1) / Lstart * (log(zf(1) / z0hav) - psih(zf(1) / Lstart) + psih(z0hav / Lstart)) /&
      (log(zf(1) / z0mav) - psim(zf(1) / Lstart) + psim(z0mav / Lstart)) ** 2.) - (-zf(1) / Lend * (log(zf(1) / z0hav) &
      - psih(zf(1) / Lend) + psih(z0hav / Lend)) / (log(zf(1) / z0mav) - psim(zf(1) / Lend) &
      + psim(z0mav / Lend)) ** 2.) ) / (Lstart - Lend)
      L       = L - fx / fxdif
      if(Rib * L < 0. .or. abs(L) == 1e5) then
        if(Rib > 0) L = 0.01
        if(Rib < 0) L = -0.01
      end if
      if(abs((L - Lold)/L) < 1e-4) exit
      if(iter > 1000) stop 'Obukhov length calculation does not converge!'
    end do

    if (abs(L)>1e6) L = sign(1.0e6,L)
    if(.not. lmostlocal) then
      if(.not. lhetero) then 
        obl(:,:) = L
      endif
    end if
    oblav = L

    return

  end subroutine getobl

  function psim(zeta)
    implicit none

    real             :: psim
    real, intent(in) :: zeta
    real             :: x

    if(zeta <= 0) then
      x     = (1. - 16. * zeta) ** (0.25)
      psim  = 3.14159265 / 2. - 2. * atan(x) + log( (1.+x) ** 2. * (1. + x ** 2.) / 8.)
      ! CvH use Wilson, 2001 rather than Businger-Dyer for correct free convection limit
      !x     = (1. + 3.6 * abs(zeta) ** (2./3.)) ** (-0.5)
      !psim = 3. * log( (1. + 1. / x) / 2.)
    else
      psim  = -2./3. * (zeta - 5./0.35)*exp(-0.35 * zeta) - zeta - (10./3.) / 0.35
    end if

    return
  end function psim

  function psih(zeta)

    implicit none

    real             :: psih
    real, intent(in) :: zeta
    real             :: x

    if(zeta <= 0) then
      x     = (1. - 16. * zeta) ** (0.25)
      psih  = 2. * log( (1. + x ** 2.) / 2. )
      ! CvH use Wilson, 2001
      !x     = (1. + 7.9 * abs(zeta) ** (2./3.)) ** (-0.5)
      !psih  = 3. * log( (1. + 1. / x) / 2.)
    else
      psih  = -2./3. * (zeta - 5./0.35)*exp(-0.35 * zeta) - (1. + (2./3.) * zeta) ** (1.5) - (10./3.) / 0.35 + 1.
    end if

    return
  end function psih

  function E1(x)
  implicit none
    real             :: E1
    real, intent(in) :: x
    real             :: E1sum!, factorial
    integer          :: k,t
  
    E1sum = 0.0
    do k=1,99
      E1sum = E1sum + (-1.0) ** (k + 0.0) * x ** (k + 0.0) / ( (k + 0.0) * factorial(k) )
    end do
    E1 = -0.57721566490153286060 - log(x) - E1sum

    return
  end function E1

  function factorial(k)
  implicit none
    real                :: factorial
    integer, intent(in) :: k
    integer             :: n
    factorial = 1.0
    do n = 2, k
      factorial = factorial * n
    enddo
  end function factorial

  function patchxnr(xpos)
    use modmpi,     only : myidx
    use modglobal,  only : imax,itot
    implicit none
    integer, intent(in) :: xpos

    integer             :: patchxnr
    integer             :: positionx
    
    ! Converting the j position to the real j position by taking the processor number into account
    ! First grid point lies at j = 2. Make position = 0 for first grid point

    positionx = xpos + (myidx * imax) - 2

    ! Account for border grid points
    if (positionx .lt. 0)    positionx = positionx + itot
    if (positionx .ge. itot) positionx = positionx - itot 

    ! Convert position to patch number
    patchxnr  = 1 + (positionx*xpatches)/itot 

    return
  end function

  function patchynr(ypos)
    use modmpi,     only : myidy
    use modglobal,  only : jmax,jtot
    implicit none
    integer, intent(in) :: ypos
    integer             :: patchynr
    integer             :: positiony
    
    ! Converting the j position to the real j position by taking the processor number into account
    ! First grid point lies at j = 2. Make position = 0 for first gridpoint
    positiony = ypos + (myidy * jmax) - 2

    ! Account for border grid points
    if (positiony .lt. 0)    positiony = positiony + jtot
    if (positiony .ge. jtot) positiony = positiony - jtot

    ! Convert position to patch number
    patchynr  = 1 + (positiony*ypatches)/jtot

    return
  end function
  
  subroutine exitsurface
    implicit none
    return
  end subroutine exitsurface

  subroutine initlsm
    use modglobal, only : i2,j2
    integer :: k,j,i,tempy,tempx

    ! 1.1  -   Allocate arrays
    allocate(zsoil(ksoilmax))
    allocate(zsoilc(ksoilmax))
    allocate(dzsoil(ksoilmax))
    allocate(dzsoilh(ksoilmax))

    allocate(lambda(i2,j2,ksoilmax))
    allocate(lambdah(i2,j2,ksoilmax))
    allocate(lambdas(i2,j2,ksoilmax))
    allocate(lambdash(i2,j2,ksoilmax))
    allocate(gammas(i2,j2,ksoilmax))
    allocate(gammash(i2,j2,ksoilmax))
    allocate(Dh(i2,j2,ksoilmax))
    allocate(phiw(i2,j2,ksoilmax))
    allocate(phiwm(i2,j2,ksoilmax))
    allocate(phifrac(i2,j2,ksoilmax))
    allocate(pCs(i2,j2,ksoilmax))
    allocate(rootf(i2,j2,ksoilmax))
    allocate(tsoil(i2,j2,ksoilmax))
    allocate(tsoilm(i2,j2,ksoilmax))
    allocate(tsoildeep(i2,j2))
    allocate(phitot(i2,j2))

    ! 1.2   -  Initialize arrays
    ! First test, pick ECMWF config
    dzsoil(1) = 0.07
    dzsoil(2) = 0.21
    dzsoil(3) = 0.72
    dzsoil(4) = 1.89

    !! 1.3   -  Calculate vertical layer properties
    zsoil(1)  = dzsoil(1)
    do k = 2, ksoilmax
      zsoil(k) = zsoil(k-1) + dzsoil(k)
    end do
    zsoilc = -(zsoil-0.5*dzsoil)
    do k = 1, ksoilmax-1
      dzsoilh(k) = 0.5 * (dzsoil(k+1) + dzsoil(k))
    end do
    dzsoilh(ksoilmax) = 0.5 * dzsoil(ksoilmax)

    phitot = 0.0
    ! Calculate conductivity saturated soil
    lambdasat = lambdasm ** (1. - phi) * lambdaw ** (phi)

    ! 2.1  -   Allocate arrays
    allocate(Qnet(i2,j2))
    allocate(LE(i2,j2))
    allocate(H(i2,j2))
    allocate(G0(i2,j2))
    allocate(CO2flux(i2,j2))

    allocate(rsveg(i2,j2))
    allocate(rsmin(i2,j2))
    allocate(rssoil(i2,j2))
    allocate(rssoilmin(i2,j2))
    allocate(cveg(i2,j2))
    allocate(cliq(i2,j2))
    allocate(tendskin(i2,j2))
    allocate(tskinm(i2,j2))
    allocate(Cskin(i2,j2))
    allocate(lambdaskin(i2,j2))
    allocate(LAI(i2,j2))
    allocate(gD(i2,j2))
    allocate(Wl(i2,j2))
    allocate(Wlm(i2,j2))

    if(lhetero) then
      do j=1,j2
        tempy=patchynr(j)
        do i=1,i2
          tempx=patchxnr(i)

          phiw( i,j,:)   = phiw_patch( :,  tempx,tempy)
          rootf(i,j,:)   = rootf_patch(:,  tempx,tempy)
          tsoil(i,j,:)   = tsoil_patch(:,  tempx,tempy)
          tsoildeep(i,j) = tsoildeep_patch(tempx,tempy)

          Qnet       (i,j) = Qnet_patch      (tempx,tempy)
          Cskin      (i,j) = Cskin_patch     (tempx,tempy)
          lambdaskin (i,j) = lambdaskin_patch(tempx,tempy)
          rsmin      (i,j) = rsmin_patch     (tempx,tempy)
          rssoilmin  (i,j) = rsmin_patch     (tempx,tempy)
          LAI        (i,j) = LAI_patch       (tempx,tempy)
          gD         (i,j) = gD_patch        (tempx,tempy)
          cveg       (i,j) = cveg_patch      (tempx,tempy)
          Wl         (i,j) = Wl_patch        (tempx,tempy)
        enddo
      enddo

      do k = 1, ksoilmax
        phitot(:,:) = phitot(:,:) + rootf(:,:,k)*phiw(:,:,k)
      end do

      do k = 1, ksoilmax
        phifrac(:,:,k) = rootf(:,:,k)*phiw(:,:,k) / phitot(:,:)
      end do

    else
      ! 1.4   -   Set evaporation related properties
      ! Set water content of soil - constant in this scheme
      phiw(:,:,1) = phiwav(1)
      phiw(:,:,2) = phiwav(2)
      phiw(:,:,3) = phiwav(3)
      phiw(:,:,4) = phiwav(4)

      do k = 1, ksoilmax
        phitot(:,:) = phitot(:,:) + rootfav(k)*phiw(:,:,k)
      end do

      do k = 1, ksoilmax
        phifrac(:,:,k) = rootfav(k)*phiw(:,:,k) / phitot(:,:)
      end do

      ! Set root fraction per layer for short grass
      rootf(:,:,1) = rootfav(1)
      rootf(:,:,2) = rootfav(2)
      rootf(:,:,3) = rootfav(3)
      rootf(:,:,4) = rootfav(4)

      tsoil(:,:,1)   = tsoilav(1)
      tsoil(:,:,2)   = tsoilav(2)
      tsoil(:,:,3)   = tsoilav(3)
      tsoil(:,:,4)   = tsoilav(4)
      tsoildeep(:,:) = tsoildeepav

      ! 2    -   Initialize land surface
      Qnet       = Qnetav
      Cskin      = Cskinav
      lambdaskin = lambdaskinav
      rsmin      = rsminav
      rssoilmin  = rssoilminav
      LAI        = LAIav
      gD         = gDav
      cveg       = cvegav
      Wl         = Wlav
    endif
    cliq       = 0.
  end subroutine initlsm


!> Calculates surface resistance, temperature and moisture using the Land Surface Model
  subroutine do_lsm
  
    use modglobal, only : pref0,boltz,cp,rd,rhow,rlv,i1,j1,rdt,ijtot,rk3step,nsv
    use modfields, only : ql0,qt0,thl0,rhof,presf,svm
    use modraddata,only : iradiation,useMcICA,swd,swu,lwd,lwu
    use modmpi, only :comm3d,my_real,mpi_sum,mpierr,mpi_integer,myid

    real     :: f1, f2, f3, f4 ! Correction functions for Jarvis-Stewart
    integer  :: i, j, k
    integer  :: patchx, patchy
    real     :: rk3coef,thlsl

    real     :: swdav, swuav, lwdav, lwuav
    real     :: exner, exnera, tsurfm, Tatm, e,esat, qsat, desatdT, dqsatdT, Acoef, Bcoef
    real     :: fH, fLE, fLEveg, fLEsoil, fLEliq, LEveg, LEsoil, LEliq
    real     :: Wlmx

    real     :: CO2ags, CO2comp, gm, fmin0, fmin, esatsurf, Ds, D0, cfrac, co2abs, ci !Variables for AGS
    real     :: Ammax, betaw, fstr, Am, Rdark, PAR, alphac, tempy, An, AGSa1, Dstar, gcco2 !Variables for AGS
    real     :: rsAgs, rsCO2, fw, Resp, wco2 !Variables for AGS
    real     :: MW_Air = 28.97
    real     :: MW_CO2 = 44

    real     :: lthls_patch(xpatches,ypatches)
    integer  :: Npatch(xpatches,ypatches), SNpatch(xpatches,ypatches)

    real     :: local_wco2av
    real     :: local_Anav  
    real     :: local_Respav

    patchx = 0
    patchy = 0

    ! 1.X - Compute water content per layer
    do j = 2,j1
      do i = 2,i1
        phitot(i,j) = 0.0
        do k = 1, ksoilmax
          phitot(i,j) = phitot(i,j) + rootf(i,j,k) * max(phiw(i,j,k),phiwp)
        end do

        do k = 1, ksoilmax
          phifrac(i,j,k) = rootf(i,j,k) * max(phiw(i,j,k),phiwp) / phitot(i,j)
        end do
      end do
    end do

    thlsl = 0.0
    if(lhetero) then
      lthls_patch = 0.0
      Npatch      = 0
    endif

    wco2av       = 0.0
    Anav         = 0.0
    Respav       = 0.0
    local_wco2av = 0.0
    local_Anav   = 0.0
    local_Respav = 0.0

    if (lrsAgs) then
      AnField    = 0.0
      RespField  = 0.0
      wco2Field  = 0.0
      rsco2Field = 0.0
      fstrField  = 0.0
      ciField    = 0.0
    endif
    
    rk3coef = rdt / (4. - dble(rk3step))

    do j = 2, j1
      do i = 2, i1
        if(lhetero) then
          patchx = patchxnr(i)
          patchy = patchynr(j) 
        endif 

        ! 1.2   -   Calculate the skin temperature as the top boundary conditions for heat transport
        if(iradiation > 0) then
          if(iradiation == 1 .and. useMcICA) then
            if(rk3step == 1) then
              swdavn(i,j,2:nradtime) = swdavn(i,j,1:nradtime-1)
              swuavn(i,j,2:nradtime) = swuavn(i,j,1:nradtime-1)
              lwdavn(i,j,2:nradtime) = lwdavn(i,j,1:nradtime-1)
              lwuavn(i,j,2:nradtime) = lwuavn(i,j,1:nradtime-1)

              swdavn(i,j,1) = swd(i,j,1)
              swuavn(i,j,1) = swu(i,j,1)
              lwdavn(i,j,1) = lwd(i,j,1)
              lwuavn(i,j,1) = lwu(i,j,1)

            end if

            swdav = sum(swdavn(i,j,:)) / nradtime
            swuav = sum(swuavn(i,j,:)) / nradtime
            lwdav = sum(lwdavn(i,j,:)) / nradtime
            lwuav = sum(lwuavn(i,j,:)) / nradtime

            Qnet(i,j) = -(swdav + swuav + lwdav + lwuav)
          elseif(iradiation == 2 .or. iradiation == 10) then !  Delta-eddington approach (2)  .or. rad_user (10)
            swdav      = -swd(i,j,1)
            Qnet(i,j)  = (swd(i,j,1) - swu(i,j,1) + lwd(i,j,1) - lwu(i,j,1))
          else ! simple radiation scheme
            Qnet(i,j) = -(swd(i,j,1) + swu(i,j,1) + lwd(i,j,1) + lwu(i,j,1))
            swdav     = swd(i,j,1)
          end if
        else
          if(lhetero) then
            Qnet(i,j) = Qnet_patch(patchx,patchy)
          else
            Qnet(i,j) = Qnetav
          endif
        end if

        ! 2.1   -   Calculate the surface resistance
        ! Stomatal opening as a function of incoming short wave radiation
        if (iradiation > 0) then
          f1  = 1. / min(1., (0.004 * max(0.,-swdav) + 0.05) / (0.81 * (0.004 * max(0.,-swdav) + 1.)))
        else
          f1  = 1.
        end if

        ! Soil moisture availability
        f2  = (phifc - phiwp) / (phitot(i,j) - phiwp)
        ! Prevent f2 becoming less than 1
        f2  = max(f2, 1.)
        ! Put upper boundary on f2 for cases with very dry soils
        f2  = min(1.e8, f2)

        ! Response of stomata to vapor deficit of atmosphere
        esat = 0.611e3 * exp(17.2694 * (thl0(i,j,1) - 273.16) / (thl0(i,j,1) - 35.86))
        if(lhetero) then
          e    = qt0(i,j,1) * ps_patch(patchx,patchy) / 0.622
        else
          e    = qt0(i,j,1) * ps / 0.622
        endif

        f3   = 1. / exp(-gD(i,j) * (esat - e) / 100.)

        ! Response to temperature
        exnera  = (presf(1) / pref0) ** (rd/cp)
        Tatm    = exnera * thl0(i,j,1) + (rlv / cp) * ql0(i,j,1)
        f4      = 1./ (1. - 0.0016 * (298.0 - Tatm) ** 2.)

        rsveg(i,j)  = rsmin(i,j) / LAI(i,j) * f1 * f2 * f3! * f4 Not considered anymore

        ! 2.1a  - Recalculate vegetation resistance using AGS

        if (lrsAgs) then
          if (.not. linags) then !initialize AGS
            if(nsv .le. 0) then
              if (myid == 0) then
                print *, 'Problem in namoptions NAMSURFACE'
                print *, 'You enabled AGS (with switch lrsAgs), but there are no scalars (and thus no CO2 as needed for AGS) '
                stop 'ERROR: Problem in namoptions NAMSURFACE - AGS'
              endif
            endif
            if(lCHon) then !Chemistry is on
              if (CO2loc .lt. 1) then !No CO2 in chemistry
                if (myid == 0) then
                  print *, 'WARNING ::: There is no CO2 defined in the chemistry scheme'
                  print *, 'WARNING ::: Scalar 1 might be considered to be CO2 '
                  stop 'ERROR: Problem in namoptions NAMSURFACE - AGS'
                endif
                indCO2 = 1
              else  !CO2 present in chemistry
                indCO2 = CO2loc
              endif !Is CO2 present?
            else !Chemistry is not on
              if (myid == 0) then
                print *, 'WARNING ::: There is no CO2 defined due to the absence of a chemistry scheme'
                print *, 'WARNING ::: Scalar 1 is considered to be CO2 '
              endif
              indCO2 = 1
            endif !Is chemistry on?
            linags = .true.
          endif !linags

          CO2ags  = svm(i,j,1,indCO2)/1000.0  !From ppb (usual DALES standard) to ppm

          ! Calculate surface resistances using the plant physiological (A-gs) model
          ! Calculate the CO2 compensation concentration
          CO2comp = rhof(1) * CO2comp298 * Q10CO2 ** (0.1 * ( thl0(i,j,1) - 298.0 ) )

          ! Calculate the mesophyll conductance
          gm       = gm298 * Q10gm ** (0.1 * ( thl0(i,j,1) - 298.0) ) / ( (1. + exp(0.3 * ( T1gm - thl0(i,j,1) ))) * (1. + exp(0.3 * (thl0(i,j,1) - T2gm))))
          gm       = gm / 1000   ! conversion from mm s-1 to m s-1

          ! calculate CO2 concentration inside the leaf (ci)
          fmin0    = gmin/nuco2q - (1.0/9.0) * gm
          fmin     = (-fmin0 + ( fmin0 ** 2.0 + 4 * gmin/nuco2q * gm ) ** (0.5)) / (2. * gm)

          esatsurf = 0.611e3 * exp(17.2694 * (tskin(i,j) - 273.16) / (tskin(i,j) - 35.86))
          Ds       = (esatsurf - e) / 1000.0 ! In kPa 
          D0       = (f0 - fmin) / ad

          cfrac    = f0 * (1.0 - Ds/D0) + fmin * (Ds/D0)
          co2abs   = CO2ags * (MW_CO2/MW_Air) * rhof(1)

          if (lrelaxci) then
            if (ci_old_set) then
              ci_inf        = cfrac * (co2abs - CO2comp) + CO2comp
              ci            = ci_old(i,j) + min(kci*rk3coef, 1.0) * (ci_inf - ci_old(i,j))
              if (rk3step  == 3) then
                ci_old(i,j) = ci
              endif
            else
              ci            = cfrac * (co2abs - CO2comp) + CO2comp
              ci_old(i,j)   = ci
            endif
          else
            ci              = cfrac * (co2abs - CO2comp) + CO2comp
          endif

          ! Calculate maximal gross primary production in high light conditions (Ag)
          Ammax    = Ammax298 * Q10Am ** ( 0.1 * ( thl0(i,j,1) - 298.0) ) / ( (1.0 + exp(0.3 * ( T1Am - thl0(i,j,1) ))) * (1. + exp(0.3 * (thl0(i,j,1) - T2Am))) )

          ! Calculate the effect of soil moisture stress on gross assimilation rate
          betaw    = max(1.0e-3,min(1.0,(phitot(i,j)-phiwp)/(phifc-phiwp)))

          ! Calculate stress function
          fstr     = betaw

          ! Calculate gross assimilation rate (Am)
          Am       = Ammax * (1 - exp( -(gm * (ci - CO2comp) / Ammax) ) )

          Rdark    = (1.0/9) * Am

          !PAR      = 0.40 * max(0.1,-swdav * cveg(i,j))
          PAR      = 0.50 * max(0.1,-swdav) !Increase PAR to 50 SW

          ! Calculate the light use efficiency
          alphac   = alpha0 * (co2abs  - CO2comp) / (co2abs + 2 * CO2comp)

          ! Calculate upscaling from leaf to canopy: net flow CO2 into the plant (An)
          tempy    = alphac * Kx * PAR / (Am + Rdark)
          An       = (Am + Rdark) * (1 - 1.0 / (Kx * LAI(i,j)) * (E1(tempy * exp(-Kx*LAI(i,j))) - E1(tempy)))

          ! Calculate upscaling from leaf to canopy: CO2 conductance at canopy level
          AGSa1    = 1.0 / (1 - f0)
          Dstar    = D0 / (AGSa1 * (f0 - fmin))

          if (lrelaxgc) then
            if (gc_old_set) then
              gc_inf      = LAI(i,j) * (gmin/nuco2q + AGSa1 * fstr * An / ((co2abs - CO2comp) * (1 + Ds / Dstar)))
              gcco2       = gc_old(i,j) + min(kgc*rk3coef, 1.0) * (gc_inf - gc_old(i,j))
              if (rk3step ==3) then
                gc_old(i,j) = gcco2
              endif
            else
              gcco2       = LAI(i,j) * (gmin/nuco2q + AGSa1 * fstr * An / ((co2abs - CO2comp) * (1 + Ds / Dstar)))
              gc_old(i,j) = gcco2
            endif
          else
            gcco2  = LAI(i,j) * (gmin/nuco2q + AGSa1 * fstr * An / ((co2abs - CO2comp) * (1 + Ds / Dstar)))
          endif

          ! Calculate surface resistances for moisture and carbon dioxide
          rsAgs    = 1.0 / (1.6 * gcco2)
          rsCO2    = 1.0 / gcco2

          rsveg(i,j) = rsAgs

          ! Calculate net flux of CO2 into the plant (An)
          An       = - (co2abs - ci) / (ra(i,j) + rsCO2)

          ! CO2 soil respiraion surface flux
          fw       = Cw * wsmax / (phitot(i,j) + wsmin)

!          Resp     = R10 * (1 - fw)*(1+ustar(i,j)) * exp( Eact0 / (283.15 * 8.314) * (1.0 - 283.15 / ( thl0(i,j,1) )))
          Resp     = R10 * (1 - fw)* exp( Eact0 / (283.15 * 8.314) * (1.0 - 283.15 / ( tsoil(i,j,1) )))

          wco2     = (An + Resp) * (MW_Air/MW_CO2) * (1.0/rhof(1)) ! In ppm m/s

          CO2flux(i,j) = wco2 * 1000.0 ! In ppb m/s


          local_wco2av = local_wco2av + wco2
          local_Anav   = local_Anav   + An
          local_Respav = local_Respav + Resp

          AnField   (i,j) = An
          RespField (i,j) = Resp
          wco2Field (i,j) = wco2
          rsco2Field(i,j) = rsCO2
          fstrField (i,j) = fstr
          ciField   (i,j) = ci
        endif !lrsAgs

        ! 2.2   - Calculate soil resistance based on ECMWF method

        f2  = (phifc - phiwp) / (phiw(i,j,1) - phiwp)
        f2  = max(f2, 1.)
        f2  = min(1.e8, f2)
        rssoil(i,j) = rssoilmin(i,j) * f2
        ! 1.1   -   Calculate the heat transport properties of the soil
        ! CvH I put it in the init function, as we don't have prognostic soil moisture at this stage

        ! CvH solve the surface temperature implicitly including variations in LWout
        if(rk3step == 1) then
          tskinm(i,j) = tskin(i,j)
          Wlm(i,j)    = Wl(i,j)
        end if

        if(lhetero) then
          exner   = (ps_patch(patchx,patchy) / pref0) ** (rd/cp)
        else
          exner   = (ps / pref0) ** (rd/cp)
        endif
        tsurfm  = tskinm(i,j) * exner

        esat    = 0.611e3 * exp(17.2694 * (tsurfm - 273.16) / (tsurfm - 35.86))
        if(lhetero) then
          qsat    = 0.622 * esat / ps_patch(patchx,patchy)
        else
          qsat    = 0.622 * esat / ps
        endif
        desatdT = esat * (17.2694 / (tsurfm - 35.86) - 17.2694 * (tsurfm - 273.16) / (tsurfm - 35.86)**2.)
        if(lhetero) then
          dqsatdT = 0.622 * desatdT / ps_patch(patchx,patchy)
        else
          dqsatdT = 0.622 * desatdT / ps
        endif

        ! First, remove LWup from Qnet calculation
        Qnet(i,j) = Qnet(i,j) + boltz * tsurfm ** 4.

        ! Calculate coefficients for surface fluxes
        fH      = rhof(1) * cp / ra(i,j)

        ! Allow for dew fall
        if(qsat - qt0(i,j,1) < 0.) then
          rsveg(i,j)  = 0.
          rssoil(i,j) = 0.
        end if

        Wlmx      = LAI(i,j) * Wmax
        Wl(i,j)   = min(Wl(i,j), Wlmx)
        cliq(i,j) = Wl(i,j) / Wlmx

        fLEveg  = (1. - cliq(i,j)) * cveg(i,j) * rhof(1) * rlv / (ra(i,j) + rsveg(i,j))
        fLEsoil = (1. - cveg(i,j))             * rhof(1) * rlv / (ra(i,j) + rssoil(i,j))
        fLEliq  = cliq(i,j) * cveg(i,j)        * rhof(1) * rlv /  ra(i,j)

        fLE     = fLEveg + fLEsoil + fLEliq

        exnera  = (presf(1) / pref0) ** (rd/cp)
        Tatm    = exnera * thl0(i,j,1) + (rlv / cp) * ql0(i,j,1)

        Acoef   = Qnet(i,j) - boltz * tsurfm ** 4. + 4. * boltz * tsurfm ** 4. + fH * Tatm + fLE *&
        (dqsatdT * tsurfm - qsat + qt0(i,j,1)) + lambdaskin(i,j) * tsoil(i,j,1)
!\todo  Acoef   = Qnet(i,j) - boltz * tsurfm ** 4. + 4. * boltz * tsurfm ** 4. + fH * Tatm + fLE *&
!       (dqsatdT * tsurfm - qsat + qt0(i,j,1)) + lambdaskin(i,j) * tsoil(i,j,1)- fRs[t]*(1.0 - albedoav(i,j))*swdown
        Bcoef   = 4. * boltz * tsurfm ** 3. + fH + fLE * dqsatdT + lambdaskin(i,j)

        if (Cskin(i,j) == 0.) then
          tskin(i,j) = Acoef * Bcoef ** (-1.) / exner
        else
          tskin(i,j) = (1. + rk3coef / Cskin(i,j) * Bcoef) ** (-1.) * (tsurfm + rk3coef / Cskin(i,j) * Acoef) / exner
        end if

        Qnet(i,j)     = Qnet(i,j) - (boltz * tsurfm ** 4. + 4. * boltz * tsurfm ** 3. * (tskin(i,j) * exner - tsurfm))
        G0(i,j)       = lambdaskin(i,j) * ( tskin(i,j) * exner - tsoil(i,j,1) )
        LE(i,j)       = - fLE * ( qt0(i,j,1) - (dqsatdT * (tskin(i,j) * exner - tsurfm) + qsat))

        LEveg         = - fLEveg  * ( qt0(i,j,1) - (dqsatdT * (tskin(i,j) * exner - tsurfm) + qsat))
        LEsoil        = - fLEsoil * ( qt0(i,j,1) - (dqsatdT * (tskin(i,j) * exner - tsurfm) + qsat))
        LEliq         = - fLEliq  * ( qt0(i,j,1) - (dqsatdT * (tskin(i,j) * exner - tsurfm) + qsat))

        if(LE(i,j) == 0.) then
          rs(i,j)     = 1.e8
        else
          rs(i,j)     = - rhof(1) * rlv * (qt0(i,j,1) - (dqsatdT * (tskin(i,j) * exner - tsurfm) + qsat)) / LE(i,j) - ra(i,j)
        end if

        H(i,j)        = - fH  * ( Tatm - tskin(i,j) * exner )
        tskin(i,j)    = max(min(tskin(i,j),tskinm(i,j)+10.),tskinm(i,j)-10.)
        tendskin(i,j) = Cskin(i,j) * (tskin(i,j) - tskinm(i,j)) * exner / rk3coef

        ! In case of dew formation, allow all water to enter skin reservoir Wl
        if(qsat - qt0(i,j,1) < 0.) then
          Wl(i,j)       =  Wlm(i,j) - rk3coef * ((LEliq + LEsoil + LEveg) / (rhow * rlv))
        else
          Wl(i,j)       =  Wlm(i,j) - rk3coef * (LEliq / (rhow * rlv))
        end if

        thlsl = thlsl + tskin(i,j)
        if (lhetero) then
          lthls_patch(patchx,patchy) = lthls_patch(patchx,patchy) + tskin(i,j)
          Npatch(patchx,patchy)      = Npatch(patchx,patchy)      + 1
        endif

        ! Solve the soil
        if(rk3step == 1) then
          tsoilm(i,j,:) = tsoil(i,j,:)
          phiwm(i,j,:)  = phiw(i,j,:)
        end if

        ! Calculate the soil heat capacity and conductivity based on water content
        do k = 1, ksoilmax
          pCs(i,j,k)    = (1. - phi) * pCm + phiw(i,j,k) * pCw
          Ke            = log10(phiw(i,j,k) / phi) + 1.
          lambda(i,j,k) = Ke * (lambdasat - lambdadry) + lambdadry
        end do

        do k = 1, ksoilmax-1
          lambdah(i,j,k) = (lambda(i,j,k) * dzsoil(k+1) + lambda(i,j,k+1) * dzsoil(k)) / (dzsoil(k+1)+dzsoil(k))
        end do

        lambdah(i,j,ksoilmax) = lambda(i,j,ksoilmax)

        do k = 1, ksoilmax
          gammas(i,j,k)  = gammasat * (phiw(i,j,k) / phi) ** (2. * bc + 3.)
          lambdas(i,j,k) = bc * gammasat * (-1.) * psisat / phi * (phiw(i,j,k) / phi) ** (bc + 2.)
        end do

        do k = 1, ksoilmax-1
          lambdash(i,j,k) = (lambdas(i,j,k) * dzsoil(k+1) + lambdas(i,j,k+1) * dzsoil(k)) / (dzsoil(k+1)+dzsoil(k))
          gammash(i,j,k)  = (gammas(i,j,k)  * dzsoil(k+1) + gammas(i,j,k+1)  * dzsoil(k)) / (dzsoil(k+1)+dzsoil(k))
        end do

        lambdash(i,j,ksoilmax) = lambdas(i,j,ksoilmax)

        ! 1.4   -   Solve the diffusion equation for the heat transport
        tsoil(i,j,1) = tsoilm(i,j,1) + rk3coef / pCs(i,j,1) * ( lambdah(i,j,1) &
        * (tsoil(i,j,2) - tsoil(i,j,1)) / dzsoilh(1) + G0(i,j) ) / dzsoil(1)
        do k = 2, ksoilmax-1
          tsoil(i,j,k) = tsoilm(i,j,k) + rk3coef / pCs(i,j,k) * ( lambdah(i,j,k) * (tsoil(i,j,k+1) - tsoil(i,j,k))&
          / dzsoilh(k) - lambdah(i,j,k-1) * (tsoil(i,j,k) - tsoil(i,j,k-1)) / dzsoilh(k-1) ) / dzsoil(k)
        end do
        tsoil(i,j,ksoilmax) = tsoilm(i,j,ksoilmax) + rk3coef / pCs(i,j,ksoilmax) * ( lambda(i,j,ksoilmax) * &
        (tsoildeep(i,j) - tsoil(i,j,ksoilmax)) / dzsoil(ksoilmax) - lambdah(i,j,ksoilmax-1) * &
        (tsoil(i,j,ksoilmax) - tsoil(i,j,ksoilmax-1)) / dzsoil(ksoilmax-1) ) / dzsoil(ksoilmax)
        ! 1.5   -   Solve the diffusion equation for the moisture transport
        phiw(i,j,1) = phiwm(i,j,1) + rk3coef * ( lambdash(i,j,1) * (phiw(i,j,2) - phiw(i,j,1)) / &
        dzsoilh(1) - gammash(i,j,1) - (phifrac(i,j,1) * LEveg + LEsoil) / (rhow*rlv)) / dzsoil(1)
        do k = 2, ksoilmax-1
          phiw(i,j,k) = phiwm(i,j,k) + rk3coef * ( lambdash(i,j,k) * (phiw(i,j,k+1) - phiw(i,j,k)) / &
          dzsoilh(k) - gammash(i,j,k) - lambdash(i,j,k-1) * (phiw(i,j,k) - phiw(i,j,k-1)) / dzsoilh(k-1) + &
          gammash(i,j,k-1) - (phifrac(i,j,k) * LEveg) / (rhow*rlv)) / dzsoil(k)
        end do
        ! closed bottom for now
        phiw(i,j,ksoilmax) = phiwm(i,j,ksoilmax) + rk3coef * (- lambdash(i,j,ksoilmax-1) * &
        (phiw(i,j,ksoilmax) - phiw(i,j,ksoilmax-1)) / dzsoil(ksoilmax-1) + gammash(i,j,ksoilmax-1) & 
        - (phifrac(i,j,ksoilmax) * LEveg) / (rhow*rlv) ) / dzsoil(ksoilmax)
      end do
    end do

    if (lrelaxgc .and. (.not. gc_old_set) ) then
      if (rk3step == 3) then
        gc_old_set = .true.
      endif
    endif

    if (lrelaxci .and. (.not. ci_old_set) ) then
      if (rk3step == 3) then
        ci_old_set = .true.
      endif
    endif

    call MPI_ALLREDUCE(local_wco2av, wco2av, 1,    MY_REAL, MPI_SUM, comm3d,mpierr)
    call MPI_ALLREDUCE(local_Anav  , Anav  , 1,    MY_REAL, MPI_SUM, comm3d,mpierr)
    call MPI_ALLREDUCE(local_Respav, Respav, 1,    MY_REAL, MPI_SUM, comm3d,mpierr)

    Anav   = Anav/ijtot
    wco2av = wco2av/ijtot
    Respav = Respav/ijtot
    

    call MPI_ALLREDUCE(thlsl, thls, 1,  MY_REAL, MPI_SUM, comm3d,mpierr)
    thls = thls / ijtot
    if (lhetero) then
      call MPI_ALLREDUCE(lthls_patch(1:xpatches,1:ypatches), thls_patch(1:xpatches,1:ypatches),&
      xpatches*ypatches,     MY_REAL, MPI_SUM, comm3d,mpierr)
      call MPI_ALLREDUCE(Npatch(1:xpatches,1:ypatches)     , SNpatch(1:xpatches,1:ypatches)   ,&
      xpatches*ypatches, MPI_INTEGER ,MPI_SUM, comm3d,mpierr)
      thls_patch = thls_patch / SNpatch
    endif

    call qtsurf

  end subroutine do_lsm

end module modsurface<|MERGE_RESOLUTION|>--- conflicted
+++ resolved
@@ -71,11 +71,7 @@
 !> Reads the namelists and initialises the soil.
   subroutine initsurface
 
-<<<<<<< HEAD
     use modglobal,  only : i1, j1, i2, j2, itot, jtot, nsv, ifnamopt, fname_options, ifinput, cexpnr
-=======
-    use modglobal,  only : i2, j2, imax, jtot, nsv, ifnamopt, fname_options, ifinput, cexpnr
->>>>>>> ada0334d
     use modraddata, only : iradiation,rad_shortw
     use modmpi,     only : myid, comm3d, mpierr, my_real, mpi_logical, mpi_integer
 
@@ -682,11 +678,7 @@
 
 !> Calculates the interaction with the soil, the surface temperature and humidity, and finally the surface fluxes.
   subroutine surface
-<<<<<<< HEAD
-    use modglobal,  only : i1,i2,j1,j2,fkar,zf,cu,cv,nsv,ijtot,rd,rv!, boltz, rhow
-=======
-    use modglobal,  only : i1,i2,j1,j2,fkar,zf,cu,cv,nsv,rslabs,rd,rv
->>>>>>> ada0334d
+    use modglobal,  only : i1,i2,j1,j2,fkar,zf,cu,cv,nsv,ijtot,rd,rv
     use modfields,  only : thl0, qt0, u0, v0, u0av, v0av
     use modmpi,     only : my_real, mpierr, comm3d, mpi_sum, excj, excjs, mpi_integer
     use moduser,    only : surf_user
