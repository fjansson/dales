!> \file modsurface.f90
!!  Surface parameterization
!  This file is part of DALES.
!
! DALES is free software; you can redistribute it and/or modify
! it under the terms of the GNU General Public License as published by
! the Free Software Foundation; either version 3 of the License, or
! (at your option) any later version.
!
! DALES is distributed in the hope that it will be useful,
! but WITHOUT ANY WARRANTY; without even the implied warranty of
! MERCHANTABILITY or FITNESS FOR A PARTICULAR PURPOSE.  See the
! GNU General Public License for more details.
!
! You should have received a copy of the GNU General Public License
! along with this program.  If not, see <http://www.gnu.org/licenses/>.
!
!  Copyright 1993-2009 Delft University of Technology, Wageningen University, Utrecht University, KNMI
!

!>
!! Surface routine including a land-surface scheme
!>
!! This module provides an interactive surface parameterization
!!
!! \par Revision list
!! \par Chiel van Heerwaarden
!! \todo documentation
!! \todo implement water reservoir at land surface for dew and interception water
!! \todo add moisture transport between soil layers
!!  \deprecated Modsurface replaces the old modsurf.f90

module modsurface
  use modsurfdata
  implicit none
  !public  :: initsurface, surface, exitsurface

save

contains
!> Reads the namelists and initialises the soil.
  subroutine initsurface

    use modglobal,  only : jmax, i1, i2, j1, j2, ih, jh, cp, rlv, zf, nsv, ifnamopt, fname_options
    use modraddata, only : iradiation
    use modfields,  only : thl0, qt0
    use modmpi,     only : myid, nprocs, comm3d, mpierr, my_real, mpi_logical, mpi_integer

    implicit none

    integer   :: i,j,k, ierr
    namelist/NAMSURFACE/ & !< Soil related variables
      isurf,tsoilav, tsoildeepav, phiwav, rootfav, &
      ! Land surface related variables
      lmostlocal, lsmoothflux, lneutral, z0mav, z0hav, rsisurf2, Cskinav, lambdaskinav, albedoav, Qnetav, cvegav, &
      ! Jarvis-Steward related variables
      rsminav, rssoilminav, LAIav, gDav, &
      ! Prescribed values for isurf 2, 3, 4
      z0, thls, ps, ustin, wtsurf, wqsurf, wsvsurf

    ! 1    -   Initialize soil

    !if (isurf == 1) then

    ! 1.0  -   Read LSM-specific namelist

    if(myid==0)then
      open(ifnamopt,file=fname_options,status='old',iostat=ierr)
      read (ifnamopt,NAMSURFACE,iostat=ierr)
      if (ierr > 0) then
        print *, 'Problem in namoptions NAMSURFACE'
        print *, 'iostat error: ', ierr
        stop 'ERROR: Problem in namoptions NAMSURFACE'
      endif
      write(6 ,NAMSURFACE)
      close(ifnamopt)
    end if

    call MPI_BCAST(isurf        , 1       , MPI_INTEGER, 0, comm3d, mpierr)
    call MPI_BCAST(tsoilav      , ksoilmax, MY_REAL, 0, comm3d, mpierr)
    call MPI_BCAST(tsoildeepav  , 1       , MY_REAL, 0, comm3d, mpierr)
    call MPI_BCAST(phiwav       , ksoilmax, MY_REAL, 0, comm3d, mpierr)
    call MPI_BCAST(rootfav      , ksoilmax, MY_REAL, 0, comm3d, mpierr)

    call MPI_BCAST(lmostlocal   , 1, MPI_LOGICAL, 0, comm3d, mpierr)
    call MPI_BCAST(lsmoothflux  , 1, MPI_LOGICAL, 0, comm3d, mpierr)
    call MPI_BCAST(lneutral     , 1, MPI_LOGICAL, 0, comm3d, mpierr)
    call MPI_BCAST(z0mav        , 1, MY_REAL, 0, comm3d, mpierr)
    call MPI_BCAST(z0hav        , 1, MY_REAL, 0, comm3d, mpierr)
    call MPI_BCAST(rsisurf2     , 1, MY_REAL, 0, comm3d, mpierr)
    call MPI_BCAST(Cskinav      , 1, MY_REAL, 0, comm3d, mpierr)
    call MPI_BCAST(lambdaskinav , 1, MY_REAL, 0, comm3d, mpierr)
    call MPI_BCAST(albedoav     , 1, MY_REAL, 0, comm3d, mpierr)
    call MPI_BCAST(Qnetav       , 1, MY_REAL, 0, comm3d, mpierr)

    call MPI_BCAST(rsminav      , 1, MY_REAL, 0, comm3d, mpierr)
    call MPI_BCAST(rssoilminav  , 1, MY_REAL, 0, comm3d, mpierr)
    call MPI_BCAST(cvegav       , 1, MY_REAL, 0, comm3d, mpierr)
    call MPI_BCAST(LAIav        , 1, MY_REAL, 0, comm3d, mpierr)
    call MPI_BCAST(gDav         , 1, MY_REAL, 0, comm3d, mpierr)

    call MPI_BCAST(z0         ,1,MY_REAL   ,0,comm3d,mpierr)
    call MPI_BCAST(ustin      ,1,MY_REAL   ,0,comm3d,mpierr)
    call MPI_BCAST(wtsurf     ,1,MY_REAL   ,0,comm3d,mpierr)
    call MPI_BCAST(wqsurf     ,1,MY_REAL   ,0,comm3d,mpierr)
    call MPI_BCAST(wsvsurf(1:nsv),nsv,MY_REAL   ,0,comm3d,mpierr)
    call MPI_BCAST(ps         ,1,MY_REAL   ,0,comm3d,mpierr)
    call MPI_BCAST(thls       ,1,MY_REAL   ,0,comm3d,mpierr)

    if((z0mav == -1 .and. z0hav == -1) .and. (z0 .ne. -1)) then
      z0mav = z0
      z0hav = z0
      write(6,*) "WARNING: z0m and z0h not defined, set equal to z0"
    end if

    if(isurf == 1) then
      if(tsoilav(1) == -1 .or. tsoilav(2) == -1 .or. tsoilav(3) == -1 .or. tsoilav(4) == -1) then
        stop "NAMSURFACE: tsoil is not set"
      end if
      if(tsoildeepav == -1) then
        stop "NAMSURFACE: tsoildeep is not set"
      end if
      if(phiwav(1) == -1 .or. phiwav(2) == -1 .or. phiwav(3) == -1 .or. phiwav(4) == -1) then
        stop "NAMSURFACE: phiw is not set"
      end if
      if(rootfav(1) == -1 .or. rootfav(2) == -1 .or. rootfav(3) == -1 .or. rootfav(4) == -1) then
        stop "NAMSURFACE: rootf is not set"
      end if
      if(Cskinav == -1) then
        stop "NAMSURFACE: Cskinav is not set"
      end if
      if(lambdaskinav == -1) then
        stop "NAMSURFACE: lambdaskinav is not set"
      end if
      if(albedoav == -1) then
        stop "NAMSURFACE: albedoav is not set"
      end if
      if(Qnetav == -1) then
        stop "NAMSURFACE: Qnetav is not set"
      end if
      if(rsminav == -1) then
        stop "NAMSURFACE: rsminav is not set"
      end if
      if(LAIav == -1) then
        stop "NAMSURFACE: LAIav is not set"
      end if
      if(gDav == -1) then
        stop "NAMSURFACE: gDav is not set"
      end if

    end if

    if(isurf .ne. 3) then
      if(z0mav == -1) then
        stop "NAMSURFACE: z0mav is not set"
      end if
      if(z0hav == -1) then
        stop "NAMSURFACE: z0hav is not set"
      end if
    end if

    if(isurf == 1) then
    end if

    ! 1.1  -   Allocate arrays
    if(isurf == 1) then
      allocate(zsoil(ksoilmax))
      allocate(dzsoil(ksoilmax))
      allocate(dzsoilh(ksoilmax))

      allocate(lambda(i2,j2,ksoilmax))
      allocate(lambdah(i2,j2,ksoilmax))
      allocate(Dh(i2,j2,ksoilmax))
      allocate(phiw(i2,j2,ksoilmax))
      allocate(pCs(i2,j2,ksoilmax))
      allocate(rootf(i2,j2,ksoilmax))
      allocate(tsoil(i2,j2,ksoilmax))
      allocate(tsoildeep(i2,j2))
      allocate(phitot(i2,j2))

      ! 1.2   -  Initialize arrays
      ! First test, pick ECMWF config
      dzsoil(1) = 0.07
      dzsoil(2) = 0.21
      dzsoil(3) = 0.72
      dzsoil(4) = 1.89

      !! 1.3   -  Calculate vertical layer properties
      zsoil(1)  = dzsoil(1)
      do k = 2, ksoilmax
        zsoil(k) = zsoil(k-1) + dzsoil(k)
      end do

      do k = 1, ksoilmax-1
        dzsoilh(k) = 0.5 * (dzsoil(k+1) + dzsoil(k))
      end do
      dzsoilh(ksoilmax) = 0.5 * dzsoil(ksoilmax)

      ! 1.4   -   Set evaporation related properties
      ! Set water content of soil - constant in this scheme
      phiw(:,:,1) = phiwav(1)
      phiw(:,:,2) = phiwav(2)
      phiw(:,:,3) = phiwav(3)
      phiw(:,:,4) = phiwav(4)

      phitot = 0.0

      do k = 1, ksoilmax
        phitot(:,:) = phitot(:,:) + phiw(:,:,k) * dzsoil(k)
      end do

      phitot(:,:) = phitot(:,:) / zsoil(ksoilmax)

      ! Set root fraction per layer for short grass
      rootf(:,:,1) = rootfav(1)
      rootf(:,:,2) = rootfav(2)
      rootf(:,:,3) = rootfav(3)
      rootf(:,:,4) = rootfav(4)

      ! Calculate conductivity saturated soil
      lambdasat = lambdasm ** (1. - phi) * lambdaw ** (phi)

      tsoil(:,:,1)   = tsoilav(1)
      tsoil(:,:,2)   = tsoilav(2)
      tsoil(:,:,3)   = tsoilav(3)
      tsoil(:,:,4)   = tsoilav(4)
      tsoildeep(:,:) = tsoildeepav

      ! Calculate the soil heat capacity and conductivity based on water content
      ! CvH - If we need prognostic soil moisture at one point, these 2 loops should move to the surface function
      do k = 1, ksoilmax
        do j = 2, j1
          do i = 2, i1
            pCs(i,j,k)    = (1. - phi) * pCm + phiw(i,j,k) * pCw
            Ke            = log10(phiw(i,j,k) / phi) + 1.
            lambda(i,j,k) = Ke * (lambdasat - lambdadry) + lambdadry
          end do
        end do
      end do

      do k = 1, ksoilmax-1
        do j = 2, j1
          do i = 2, i1
            lambdah(i,j,k) = (lambda(i,j,k) * dzsoil(k+1) + lambda(i,j,k+1) * dzsoil(k)) / dzsoilh(k)
          end do
        end do
      end do

      do j = 2, j1
        do i = 2, i1
          lambdah(i,j,ksoilmax) = lambda(i,j,ksoilmax)
        end do
      end do

    end if

    ! 2    -   Initialize land surface
    ! 2.1  -   Allocate arrays
    if(isurf == 1) then
      allocate(Qnet(i2,j2))
      allocate(LE(i2,j2))
      allocate(H(i2,j2))
      allocate(G0(i2,j2))

      Qnet = Qnetav
    end if

    if(isurf <= 2) then
      allocate(rs(i2,j2))
      allocate(rsveg(i2,j2))
      allocate(rsmin(i2,j2))
      allocate(rssoil(i2,j2))
      allocate(rssoilmin(i2,j2))
      allocate(cveg(i2,j2))
      allocate(cliq(i2,j2))
      allocate(ra(i2,j2))
      allocate(tendskin(i2,j2))
      allocate(tskinm(i2,j2))
      allocate(Cskin(i2,j2))
      allocate(lambdaskin(i2,j2))
      allocate(LAI(i2,j2))
      allocate(gD(i2,j2))

      Cskin      = Cskinav
      lambdaskin = lambdaskinav
      rsmin      = rsminav
      rssoilmin  = rsminav
      LAI        = LAIav
      gD         = gDav

      cveg       = cvegav
      cliq       = 0.
    end if

    allocate(albedo(i2,j2))
    allocate(z0m(i2,j2))
    allocate(z0h(i2,j2))
    allocate(obl(i2,j2))
    allocate(tskin(i2,j2))
    allocate(qskin(i2,j2))
    allocate(Cm(i2,j2))
    allocate(Cs(i2,j2))

    if(iradiation == 1) then
      allocate(swdavn(i2,j2,nradtime))
      allocate(swuavn(i2,j2,nradtime))
      allocate(lwdavn(i2,j2,nradtime))
      allocate(lwuavn(i2,j2,nradtime))
    end if

    albedo     = albedoav


    z0m        = z0mav
    z0h        = z0hav

    ! 3. Initialize surface layer
    allocate(ustar   (i2,j2))

    allocate(dudz    (i2,j2))
    allocate(dvdz    (i2,j2))

    allocate(thlflux (i2,j2))
    allocate(qtflux  (i2,j2))
    allocate(dqtdz   (i2,j2))
    allocate(dthldz  (i2,j2))
    allocate(svflux  (i2,j2,nsv))
    allocate(svs(nsv))

    ! CvH set initial values for rs and ra to be able to compute qskin
    if(isurf <= 2) then
      ra = 50.
      if(isurf == 1) then
        rs = 100.
      end if
    end if

    return
  end subroutine initsurface

!> Calculates the interaction with the soil, the surface temperature and humidity, and finally the surface fluxes.
  subroutine surface
    use modglobal,  only : rdt, i1, i2, j1, j2, ih, jh, cp, rlv, fkar, zf, cu, cv, nsv, rk3step, timee, rslabs, pi, pref0, rd, rv, eps1, boltz
    use modraddata, only : iradiation, swu, swd, lwu, lwd, useMcICA
    use modfields,  only : thl0, qt0, u0, v0, rhof, ql0, exnf, presf, u0av, v0av
    use modmpi,     only : my_real, mpierr, comm3d, mpi_sum, myid, excj, excjs
<<<<<<< HEAD
    use moduser,   only : surf_user
=======
    use moduser,    only : surf_user
>>>>>>> bf0d0fad
    implicit none

    real     :: f1, f2, f3, f4 ! Correction functions for Jarvis-Stewart
    integer  :: i, j, k, n
    real     :: upcu, vpcv, horv, horvav
    real     :: phimzf, phihzf
    real     :: rk3coef, thlsl, qtsl

    real     :: ust
    real     :: ustl, wtsurfl, wqsurfl

    real     :: swdav, swuav, lwdav, lwuav
    real     :: exner, exnera, tsurfm, Tatm, e, esat, qsat, desatdT, dqsatdT, Acoef, Bcoef
    real     :: fH, fLE, fLEveg, fLEsoil, fLEpot

    if (isurf==10) then
      call surf_user
      return
    end if
    ! 1     -   Calculate the surface temperature
    
    ! CvH start with computation of drag coefficients to allow for implicit solver
    if(isurf <= 2) then

      if(lneutral) then
        obl(:,:) = -1.e10
        oblav    = -1.e10
      else
        call getobl
      end if

      call MPI_BCAST(oblav ,1,MY_REAL ,0,comm3d,mpierr)

      do j = 2, j1
        do i = 2, i1
          if(isurf == 2) then
            rs(i,j) = rsisurf2
          else
            ! 2.1   -   Calculate the surface resistance 
            ! Stomatal opening as a function of incoming short wave radiation
            if (iradiation > 0) then
              f1  = 1. / min(1., (0.004 * max(0.,-swd(i,j,1)) + 0.05) / (0.81 * (0.004 * max(0.,-swd(i,j,1)) + 1.)))
            else
              f1  = 1.
            end if

            ! Soil moisture availability
            f2  = (phifc - phiwp) / (phitot(i,j) - phiwp)

            ! Response of stomata to vapor deficit of atmosphere
            esat = 0.611e3 * exp(17.2694 * (thl0(i,j,1) - 273.16) / (thl0(i,j,1) - 35.86))
            e    = qt0(i,j,1) * ps / 0.622
            f3   = 1. / exp(-gD(i,j) * (esat - e) / 100.)

            ! Response to temperature
            exnera  = (presf(1) / pref0) ** (rd/cp)
            Tatm    = exnera * thl0(i,j,1) + (rlv / cp) * ql0(i,j,1)
            f4      = 1./ (1. - 0.0016 * (298.0 - Tatm) ** 2.)

            rsveg(i,j)  = rsmin(i,j) / LAI(i,j) * f1 * f2 * f3 * f4

            ! 2.2   - Calculate soil resistance based on ECMWF method

            f2  = (phifc - phiwp) / (phiw(i,j,1) - phiwp)
            rssoil(i,j) = rssoilmin(i,j) * f2
            rssoil(i,j) = rssoilmin(i,j) * f2
          end if

          ! 3     -   Calculate the drag coefficient and aerodynamic resistance
          Cm(i,j) = fkar ** 2. / (log(zf(1) / z0m(i,j)) - psim(zf(1) / obl(i,j)) + psim(z0m(i,j) / obl(i,j))) ** 2.
          Cs(i,j) = fkar ** 2. / (log(zf(1) / z0m(i,j)) - psim(zf(1) / obl(i,j)) + psim(z0m(i,j) / obl(i,j))) / (log(zf(1) / z0h(i,j)) - psih(zf(1) / obl(i,j)) + psih(z0h(i,j) / obl(i,j)))

          if(lmostlocal) then
            upcu  = 0.5 * (u0(i,j,1) + u0(i+1,j,1)) + cu
            vpcv  = 0.5 * (v0(i,j,1) + v0(i,j+1,1)) + cv
            horv  = sqrt(upcu ** 2. + vpcv ** 2.)
            horv  = max(horv, 1.e-2)
            ra(i,j) = 1. / ( Cs(i,j) * horv )
          else
            horvav  = sqrt(u0av(1) ** 2. + v0av(1) ** 2.)
            horvav  = max(horvav, 1.e-2)
            ra(i,j) = 1. / ( Cs(i,j) * horvav )
          end if

        end do
      end do
    end if

    ! Solve the surface energy balance and the heat and moisture transport in the soil
    if(isurf == 1) then
      thlsl = 0.0
      do j = 2, j1
        do i = 2, i1
          ! 1.1   -   Calculate the heat transport properties of the soil
          ! CvH I put it in the init function, as we don't have prognostic soil moisture at this stage

          ! 1.2   -   Calculate the skin temperature as the top boundary conditions for heat transport
          if(iradiation > 0) then
            if(iradiation == 1 .and. useMcICA) then
              if(rk3step == 1) then
                swdavn(i,j,2:nradtime) = swdavn(i,j,1:nradtime-1)  
                swuavn(i,j,2:nradtime) = swuavn(i,j,1:nradtime-1)  
                lwdavn(i,j,2:nradtime) = lwdavn(i,j,1:nradtime-1)  
                lwuavn(i,j,2:nradtime) = lwuavn(i,j,1:nradtime-1)  

                swdavn(i,j,1) = swd(i,j,1) 
                swuavn(i,j,1) = swu(i,j,1) 
                lwdavn(i,j,1) = lwd(i,j,1) 
                lwuavn(i,j,1) = lwu(i,j,1) 

              end if
              
              swdav = sum(swdavn(i,j,:)) / nradtime
              swuav = sum(swuavn(i,j,:)) / nradtime
              lwdav = sum(lwdavn(i,j,:)) / nradtime
              lwuav = sum(lwuavn(i,j,:)) / nradtime

              Qnet(i,j) = -(swdav + swuav + lwdav + lwuav)
            else
              Qnet(i,j) = -(swd(i,j,1) + swu(i,j,1) + lwd(i,j,1) + lwu(i,j,1))
            end if
          end if

          ! CvH solve the surface temperature implicitly including variations in LWout
          if(rk3step == 1 .and. timee > 0.) then
            tskinm(i,j) = tskin(i,j)
          end if

          exner   = (ps / pref0) ** (rd/cp)
          tsurfm  = tskinm(i,j) * exner
          
          esat    = 0.611e3 * exp(17.2694 * (tsurfm - 273.16) / (tsurfm - 35.86))
          qsat    = 0.622 * esat / ps
          desatdT = esat * (17.2694 / (tsurfm - 35.86) - 17.2694 * (tsurfm - 273.16) / (tsurfm - 35.86)**2.)
          dqsatdT = 0.622 * desatdT / ps

          ! First, remove LWup from Qnet calculation
          Qnet(i,j) = Qnet(i,j) + boltz * tsurfm ** 4.

          ! Calculate coefficients for surface fluxes
          fH      = rhof(1) * cp / ra(i,j)

          ! Allow for dew fall
          if(qsat - qt0(i,j,1) < 0.) then
            rsveg(i,j)  = 0.
            rssoil(i,j) = 0.
          end if

          fLEveg  = (1. - cliq(i,j)) * cveg(i,j) * rhof(1) * rlv / (ra(i,j) + rsveg(i,j))
          fLEsoil = (1. - cveg(i,j))             * rhof(1) * rlv / (ra(i,j) + rssoil(i,j))
          fLEpot  = cliq(i,j) * cveg(i,j)        * rhof(1) * rlv /  ra(i,j)
          
          fLE     = fLEveg + fLEsoil + fLEpot

          exnera  = (presf(1) / pref0) ** (rd/cp)
          Tatm    = exnera * thl0(i,j,1) + (rlv / cp) * ql0(i,j,1)
          
          ! Calculate coefficients for surface fluxes
          fH      = rhof(1) * cp / ra(i,j)

          ! Allow for dew fall
          if(qsat - qt0(i,j,1) < 0.) then
            rsveg(i,j)  = 0.
            rssoil(i,j) = 0.
          end if

          fLEveg  = (1. - cliq(i,j)) * cveg(i,j) * rhof(1) * rlv / (ra(i,j) + rsveg(i,j))
          fLEsoil = (1. - cveg(i,j))             * rhof(1) * rlv / (ra(i,j) + rssoil(i,j))
          fLEpot  = cliq(i,j) * cveg(i,j)        * rhof(1) * rlv /  ra(i,j)
          
          fLE     = fLEveg + fLEsoil + fLEpot

          exnera  = (presf(1) / pref0) ** (rd/cp)
          Tatm    = exnera * thl0(i,j,1) + (rlv / cp) * ql0(i,j,1)
          
          rk3coef = rdt / (4. - dble(rk3step))
          
          Acoef   = Qnet(i,j) - boltz * tsurfm ** 4. + 4. * boltz * tsurfm ** 4. / rk3coef + fH * Tatm + fLE * (dqsatdT * tsurfm - qsat + qt0(i,j,1)) + lambdaskin(i,j) * tsoil(i,j,1)
          Bcoef   = 4. * boltz * tsurfm ** 3. / rk3coef + fH + fLE * dqsatdT + lambdaskin(i,j)
          
          Acoef   = Qnet(i,j) - boltz * tsurfm ** 4. + 4. * boltz * tsurfm ** 4. / rk3coef + fH * Tatm + fLE * (dqsatdT * tsurfm - qsat + qt0(i,j,1)) + lambdaskin(i,j) * tsoil(i,j,1)
          Bcoef   = 4. * boltz * tsurfm ** 3. / rk3coef + fH + fLE * dqsatdT + lambdaskin(i,j)

          if (Cskin(i,j) == 0.) then
            tskin(i,j) = Acoef * Bcoef ** (-1.) / exner
          else
            tskin(i,j) = (1. + rk3coef / Cskin(i,j) * Bcoef) ** (-1.) * (tsurfm + rk3coef / Cskin(i,j) * Acoef) / exner
          end if

          Qnet(i,j)     = Qnet(i,j) - (boltz * tsurfm ** 4. + 4. * boltz * tsurfm ** 3. * (tskin(i,j) * exner - tsurfm) / rk3coef)
          G0(i,j)       = lambdaskin(i,j) * ( tskin(i,j) * exner - tsoil(i,j,1) )
          LE(i,j)       = - fLE * ( qt0(i,j,1) - (dqsatdT * (tskin(i,j) * exner - tsurfm) + qsat))
          if(LE(i,j) == 0.) then
            rs(i,j)     = 1.e8
          else
            rs(i,j)     = - rhof(1) * rlv * (qt0(i,j,1) - (dqsatdT * (tskin(i,j) * exner - tsurfm) + qsat)) / LE(i,j) - ra(i,j)
          end if

          H(i,j)        = - fH  * ( Tatm - tskin(i,j) * exner ) 
          tendskin(i,j) = Cskin(i,j) * (tskin(i,j) - tskinm(i,j)) * exner / rk3coef

          ! 1.4   -   Solve the diffusion equation for the heat transport
          tsoil(i,j,1) = tsoil(i,j,1) + rdt / pCs(i,j,1) * ( lambdah(i,j,ksoilmax) * (tsoil(i,j,2) - tsoil(i,j,1)) / dzsoilh(1) + G0(i,j) ) / dzsoil(1)
          do k = 2, ksoilmax-1
            tsoil(i,j,k) = tsoil(i,j,k) + rdt / pCs(i,j,k) * ( lambdah(i,j,k) * (tsoil(i,j,k+1) - tsoil(i,j,k)) / dzsoilh(k) - lambdah(i,j,k-1) * (tsoil(i,j,k) - tsoil(i,j,k-1)) / dzsoilh(k-1) ) / dzsoil(k)
          end do
          tsoil(i,j,ksoilmax) = tsoil(i,j,ksoilmax) + rdt / pCs(i,j,ksoilmax) * ( lambda(i,j,ksoilmax) * (tsoildeep(i,j) - tsoil(i,j,ksoilmax)) / dzsoil(ksoilmax) - lambdah(i,j,ksoilmax-1) * (tsoil(i,j,ksoilmax) - tsoil(i,j,ksoilmax-1)) / dzsoil(ksoilmax-1) ) / dzsoil(ksoilmax)

          thlsl = thlsl + tskin(i,j)
        end do
      end do

      call MPI_ALLREDUCE(thlsl, thls, 1,  MY_REAL, MPI_SUM, comm3d,mpierr)
      thls = thls / rslabs

      call qtsurf

    elseif(isurf == 2) then
      do j = 2, j1
        do i = 2, i1
          tskin(i,j) = thls
        end do
      end do

      call qtsurf

    end if

    ! 2     -   Calculate the surface fluxes
    if(isurf <= 2) then
      do j = 2, j1
        do i = 2, i1
          upcu   = 0.5 * (u0(i,j,1) + u0(i+1,j,1)) + cu
          vpcv   = 0.5 * (v0(i,j,1) + v0(i,j+1,1)) + cv
          horv   = sqrt(upcu ** 2. + vpcv ** 2.)
          horv   = max(horv, 1.e-2)
          horvav = sqrt(u0av(1) ** 2. + v0av(1) ** 2.)
          horvav = max(horvav, 1.e-2)
          
          if(lmostlocal) then 
            ustar  (i,j) = sqrt(Cm(i,j)) * horv 
          else
            ustar  (i,j) = sqrt(Cm(i,j)) * horvav
          end if
          
          thlflux(i,j) = - ( thl0(i,j,1) - tskin(i,j) ) / ra(i,j) 

          qtflux(i,j) = - (qt0(i,j,1)  - qskin(i,j)) / ra(i,j)
          
          do n=1,nsv
            svflux(i,j,n) = wsvsurf(n) 
          enddo

          ! commented lines are classical Businger-Dyer functions
          if (obl(i,j) < 0.) then
            !phimzf = (1.-16.*zf(1)/obl)**(-0.25)
            phimzf = (1. + 3.6 * (-zf(1)/obl(i,j))**(2./3.))**(-0.5)
            !phihzf = (1.-16.*zf(1)/obl)**(-0.50)
            phihzf = (1. + 7.9 * (-zf(1)/obl(i,j))**(2./3.))**(-0.5)
          elseif (obl(i,j) > 0.) then
            phimzf = (1.+5.*zf(1)/obl(i,j))
            phihzf = (1.+5.*zf(1)/obl(i,j))
          else
            phimzf = 1.
            phihzf = 1.
          endif

          dudz  (i,j) = ustar(i,j) * phimzf / (fkar*zf(1))*(upcu/horv)
          dvdz  (i,j) = ustar(i,j) * phimzf / (fkar*zf(1))*(vpcv/horv)
          dthldz(i,j) = - thlflux(i,j) / ustar(i,j) * phihzf / (fkar*zf(1))
          dqtdz (i,j) = - qtflux(i,j)  / ustar(i,j) * phihzf / (fkar*zf(1))

        end do
      end do

      if(lsmoothflux) then

        ustl    = sum(ustar  (2:i1,2:j1))
        wtsurfl = sum(thlflux(2:i1,2:j1))
        wqsurfl = sum(qtflux (2:i1,2:j1))

        call MPI_ALLREDUCE(ustl, ust, 1,  MY_REAL,MPI_SUM, comm3d,mpierr)
        call MPI_ALLREDUCE(wtsurfl, wtsurf, 1,  MY_REAL,MPI_SUM, comm3d,mpierr)
        call MPI_ALLREDUCE(wqsurfl, wqsurf, 1,  MY_REAL,MPI_SUM, comm3d,mpierr)

        wtsurf = wtsurf / rslabs
        wqsurf = wqsurf / rslabs

        do j = 2, j1
          do i = 2, i1

            thlflux(i,j) = wtsurf 
            qtflux (i,j) = wqsurf 

            do n=1,nsv
              svflux(i,j,n) = wsvsurf(n)
            enddo

            if (obl(i,j) < 0.) then
              !phimzf = (1.-16.*zf(1)/obl)**(-0.25)
              phimzf = (1. + 3.6 * (-zf(1)/obl(i,j))**(2./3.))**(-0.5)
              !phihzf = (1.-16.*zf(1)/obl)**(-0.50)
              phihzf = (1. + 7.9 * (-zf(1)/obl(i,j))**(2./3.))**(-0.5)
            elseif (obl(i,j) > 0.) then
              phimzf = (1.+5.*zf(1)/obl(i,j))
              phihzf = (1.+5.*zf(1)/obl(i,j))
            else
              phimzf = 1.
              phihzf = 1.
            endif

            upcu  = 0.5 * (u0(i,j,1) + u0(i+1,j,1)) + cu
            vpcv  = 0.5 * (v0(i,j,1) + v0(i,j+1,1)) + cv
            horv  = sqrt(upcu ** 2. + vpcv ** 2.)
            horv  = max(horv, 1.e-2)

            dudz  (i,j) = ustar(i,j) * phimzf / (fkar*zf(1))*(upcu/horv)
            dvdz  (i,j) = ustar(i,j) * phimzf / (fkar*zf(1))*(vpcv/horv)
            dthldz(i,j) = - thlflux(i,j) / ustar(i,j) * phihzf / (fkar*zf(1))
            dqtdz (i,j) = - qtflux(i,j)  / ustar(i,j) * phihzf / (fkar*zf(1))
          end do
        end do

      end if

    else

      if(lneutral) then
        obl(:,:) = -1.e10
        oblav    = -1.e10
      else
        call getobl
      end if

      thlsl = 0.
      qtsl  = 0.
      
      do j = 2, j1
        do i = 2, i1

          upcu   = 0.5 * (u0(i,j,1) + u0(i+1,j,1)) + cu
          vpcv   = 0.5 * (v0(i,j,1) + v0(i,j+1,1)) + cv
          horv   = sqrt(upcu ** 2. + vpcv ** 2.)
          horv   = max(horv, 1.e-2)
          horvav = sqrt(u0av(1) ** 2. + v0av(1) ** 2.)
<<<<<<< HEAD
          horvav = max(horv, 1.e-2)
=======
          horvav = max(horvav, 1.e-2)
>>>>>>> bf0d0fad

          if( isurf == 4) then
            if(lmostlocal) then
              ustar (i,j) = fkar * horv  / (log(zf(1) / z0m(i,j)) - psim(zf(1) / obl(i,j)) + psim(z0m(i,j) / obl(i,j)))
            else
              ustar (i,j) = fkar * horvav / (log(zf(1) / z0m(i,j)) - psim(zf(1) / obl(i,j)) + psim(z0m(i,j) / obl(i,j)))
            end if
          else
            ustar (i,j) = ustin
          end if

          ustar  (i,j) = max(ustar(i,j), 1.e-2)
          thlflux(i,j) = wtsurf
          qtflux (i,j) = wqsurf

          do n=1,nsv
            svflux(i,j,n) = wsvsurf(n)
          enddo

          if (obl(i,j) < 0.) then
            !phimzf = (1.-16.*zf(1)/obl)**(-0.25)
            phimzf = (1. + 3.6 * (-zf(1)/obl(i,j))**(2./3.))**(-0.5)
            !phihzf = (1.-16.*zf(1)/obl)**(-0.50)
            phihzf = (1. + 7.9 * (-zf(1)/obl(i,j))**(2./3.))**(-0.5)
          elseif (obl(i,j) > 0.) then
            phimzf = (1.+5.*zf(1)/obl(i,j))
            phihzf = (1.+5.*zf(1)/obl(i,j))
          else
            phimzf = 1.
            phihzf = 1.
          endif

          dudz  (i,j) = ustar(i,j) * phimzf / (fkar*zf(1))*(upcu/horv)
          dvdz  (i,j) = ustar(i,j) * phimzf / (fkar*zf(1))*(vpcv/horv)
          dthldz(i,j) = - thlflux(i,j) / ustar(i,j) * phihzf / (fkar*zf(1))
          dqtdz (i,j) = - qtflux(i,j)  / ustar(i,j) * phihzf / (fkar*zf(1))

          Cs(i,j) = fkar ** 2. / (log(zf(1) / z0m(i,j)) - psim(zf(1) / obl(i,j)) + psim(z0m(i,j) / obl(i,j))) / (log(zf(1) / z0h(i,j)) - psih(zf(1) / obl(i,j)) + psih(z0h(i,j) / obl(i,j)))

          tskin(i,j) = wtsurf / (Cs(i,j) * horv) + thl0(i,j,1)
          qskin(i,j) = wqsurf / (Cs(i,j) * horv) + qt0(i,j,1)
          thlsl      = thlsl + tskin(i,j)
          qtsl       = qtsl  + qskin(i,j)
        end do
      end do

      call MPI_ALLREDUCE(thlsl, thls, 1,  MY_REAL, MPI_SUM, comm3d,mpierr)
      call MPI_ALLREDUCE(qtsl, qts, 1,  MY_REAL, MPI_SUM, comm3d,mpierr)

      thls = thls / rslabs
      qts  = qtsl / rslabs
      thvs = thls * (1. + (rv/rd - 1.) * qts)

      !call qtsurf

    end if

    ! Transfer ustar to neighbouring cells
    do j=1,j2
      ustar(1,j)=ustar(i1,j)
      ustar(i2,j)=ustar(2,j)
    end do

    call excj( ustar  , 1, i2, 1, j2, 1,1)

    return

  end subroutine surface

!> Calculate the surface humidity assuming saturation.
  subroutine qtsurf
    use modglobal,   only : tmelt,bt,at,rd,rv,cp,es0,pref0,rslabs,i1,j1
    use modfields,   only : qt0
    use modsurfdata, only : rs, ra
    use modmpi,      only : my_real,mpierr,comm3d,mpi_sum,myid

    implicit none
    real       :: exner, tsurf, qsatsurf, surfwet, es, qtsl
    integer    :: i,j

    if(isurf <= 2) then
      qtsl = 0.
      do j = 2, j1
        do i = 2, i1
          exner      = (ps / pref0)**(rd/cp)
          tsurf      = tskin(i,j) * exner
          es         = es0 * exp(at*(tsurf-tmelt) / (tsurf-bt))
<<<<<<< HEAD
          qsatsurf   = rd / rv * es / (ps-(1-rd/rv)*es)
=======
          qsatsurf   = rd / rv * es / ps
>>>>>>> bf0d0fad
          surfwet    = ra(i,j) / (ra(i,j) + rs(i,j))
          qskin(i,j) = surfwet * qsatsurf + (1. - surfwet) * qt0(i,j,1)
          qtsl       = qtsl + qskin(i,j)
        end do
      end do

      call MPI_ALLREDUCE(qtsl, qts, 1,  MY_REAL, &
                         MPI_SUM, comm3d,mpierr)
<<<<<<< HEAD
      qts = qts / rslabs
    else
      exner = (ps/pref0)**(rd/cp)
      tsurf = thls*exner
      es    = es0*exp(at*(tsurf-tmelt)/(tsurf-bt))
      qts   = rd/rv*es/(ps-(1-rd/rv)*es)
      ! check to prevent collapse of spinup u* = 0 and  u = 0 free convection case
      qts   = max(qts, 0.)
=======
      qts  = qts / rslabs
      thvs = thls * (1. + (rv/rd - 1.) * qts)
    !else
    !  exner = (ps/pref0)**(rd/cp)
    !  tsurf = thls*exner
    !  es    = es0*exp(at*(tsurf-tmelt)/(tsurf-bt))
    !  !qts   = rd/rv*es/(ps-(1-rd/rv)*es)
    !  qts   = rd/rv*es/ps ! specific hum instead of mr
    !  ! check to prevent collapse of spinup u* = 0 and  u = 0 free convection case
    !  !qts   = max(qts, 0.)
    !  qskin(:,:) = qts
>>>>>>> bf0d0fad
    end if

    return

  end subroutine qtsurf

!> Calculates the Obuhkov length iteratively.
  subroutine getobl
    use modglobal, only : zf, rv, rd, grav, rslabs, i1, j1, i2, j2, timee, cu, cv
    use modfields, only : thl0av, qt0av, u0, v0, thl0, qt0, u0av, v0av
    use modmpi,    only : my_real,mpierr,comm3d,mpi_sum,myid,excj
    implicit none

    integer             :: i,j,iter
    real                :: thv, thvsl, L, horv2, oblavl
    real                :: Rib, Lstart, Lend, fx, fxdif, Lold

    if(lmostlocal) then

      oblavl = 0.

      do i=2,i1
        do j=2,j1
          thv    = thl0(i,j,1)  * (1. + (rv/rd - 1.) * qt0(i,j,1))
          thvsl  = tskin(i,j)   * (1. + (rv/rd - 1.) * qskin(i,j))
          horv2 = u0(i,j,1)*u0(i,j,1) + v0(i,j,1)*v0(i,j,1)
          horv2 = max(horv2, 1.e-4)

          Rib   = grav / thvs * zf(1) * (thv - thvsl) / horv2

          iter = 0
          L = obl(i,j)

          if(Rib * L < 0. .or. abs(L) == 1e5) then
            if(Rib > 0) L = 0.01
            if(Rib < 0) L = -0.01
          end if

          do while (.true.)
            iter    = iter + 1
            Lold    = L
            fx      = Rib - zf(1) / L * (log(zf(1) / z0h(i,j)) - psih(zf(1) / L) + psih(z0h(i,j) / L)) / (log(zf(1) / z0m(i,j)) - psim(zf(1) / L) + psim(z0m(i,j) / L)) ** 2.
            Lstart  = L - 0.001*L
            Lend    = L + 0.001*L
            fxdif   = ( (- zf(1) / Lstart * (log(zf(1) / z0h(i,j)) - psih(zf(1) / Lstart) + psih(z0h(i,j) / Lstart)) / (log(zf(1) / z0m(i,j)) - psim(zf(1) / Lstart) + psim(z0m(i,j) / Lstart)) ** 2.) - (-zf(1) / Lend * (log(zf(1) / z0h(i,j)) - psih(zf(1) / Lend) + psih(z0h(i,j) / Lend)) / (log(zf(1) / z0m(i,j)) - psim(zf(1) / Lend) + psim(z0m(i,j) / Lend)) ** 2.) ) / (Lstart - Lend)
            L       = L - fx / fxdif
            if(Rib * L < 0. .or. abs(L) == 1e5) then
              if(Rib > 0) L = 0.01
              if(Rib < 0) L = -0.01
            end if
            if(abs(L - Lold) < 0.0001) exit
          end do

          obl(i,j) = L

        end do
      end do
    end if

    !CvH also do a global evaluation if lmostlocal = .true. to get an appropriate local mean

    thv    = thl0av(1) * (1. + (rv/rd - 1.) * qt0av(1))

    horv2 = u0av(1)**2. + v0av(1)**2.
    horv2 = max(horv2, 1.e-4)

    Rib   = grav / thvs * zf(1) * (thv - thvs) / horv2

    iter = 0
    L = oblav

    if(Rib * L < 0. .or. abs(L) == 1e5) then
      if(Rib > 0) L = 0.01
      if(Rib < 0) L = -0.01
    end if

    do while (.true.)
      iter    = iter + 1
      Lold    = L
      fx      = Rib - zf(1) / L * (log(zf(1) / z0hav) - psih(zf(1) / L) + psih(z0hav / L)) / (log(zf(1) / z0mav) - psim(zf(1) / L) + psim(z0mav / L)) ** 2.
      Lstart  = L - 0.001*L
      Lend    = L + 0.001*L
      fxdif   = ( (- zf(1) / Lstart * (log(zf(1) / z0hav) - psih(zf(1) / Lstart) + psih(z0hav / Lstart)) / (log(zf(1) / z0mav) - psim(zf(1) / Lstart) + psim(z0mav / Lstart)) ** 2.) - (-zf(1) / Lend * (log(zf(1) / z0hav) - psih(zf(1) / Lend) + psih(z0hav / Lend)) / (log(zf(1) / z0mav) - psim(zf(1) / Lend) + psim(z0mav / Lend)) ** 2.) ) / (Lstart - Lend)
      L       = L - fx / fxdif
      if(Rib * L < 0. .or. abs(L) == 1e5) then
        if(Rib > 0) L = 0.01
        if(Rib < 0) L = -0.01
      end if
      if(abs(L - Lold) < 0.0001) exit
    end do

    if(.not. lmostlocal) then
      obl(:,:) = L
    end if
    oblav = L

    return

  end subroutine getobl

  function psim(zeta)
    implicit none

    real             :: psim
    real, intent(in) :: zeta
    real             :: x

    if(zeta <= 0) then
      !x     = (1. - 16. * zeta) ** (0.25)
      !psim  = 3.14159265 / 2. - 2. * atan(x) + log( (1.+x) ** 2. * (1. + x ** 2.) / 8.)
      ! CvH use Wilson, 2001 rather than Businger-Dyer for correct free convection limit
      x     = (1. + 3.6 * abs(zeta) ** (2./3.)) ** (-0.5)
      psim = 3. * log( (1. + 1. / x) / 2.)
    else
      psim  = -2./3. * (zeta - 5./0.35)*exp(-0.35 * zeta) - zeta - (10./3.) / 0.35
    end if

    return
  end function psim

  function psih(zeta)

    implicit none

    real             :: psih
    real, intent(in) :: zeta
    real             :: x

    if(zeta <= 0) then
      !x     = (1. - 16. * zeta) ** (0.25)
      !psih  = 2. * log( (1. + x ** 2.) / 2. )
      ! CvH use Wilson, 2001
      x     = (1. + 7.9 * abs(zeta) ** (2./3.)) ** (-0.5)
      psih  = 3. * log( (1. + 1. / x) / 2.)
    else
      psih  = -2./3. * (zeta - 5./0.35)*exp(-0.35 * zeta) - (1. + (2./3.) * zeta) ** (1.5) - (10./3.) / 0.35 + 1.
    end if

    return

  end function psih
!>
  subroutine exitsurface
    implicit none
    return
  end subroutine exitsurface

end module modsurface<|MERGE_RESOLUTION|>--- conflicted
+++ resolved
@@ -344,11 +344,7 @@
     use modraddata, only : iradiation, swu, swd, lwu, lwd, useMcICA
     use modfields,  only : thl0, qt0, u0, v0, rhof, ql0, exnf, presf, u0av, v0av
     use modmpi,     only : my_real, mpierr, comm3d, mpi_sum, myid, excj, excjs
-<<<<<<< HEAD
-    use moduser,   only : surf_user
-=======
     use moduser,    only : surf_user
->>>>>>> bf0d0fad
     implicit none
 
     real     :: f1, f2, f3, f4 ! Correction functions for Jarvis-Stewart
@@ -694,11 +690,7 @@
           horv   = sqrt(upcu ** 2. + vpcv ** 2.)
           horv   = max(horv, 1.e-2)
           horvav = sqrt(u0av(1) ** 2. + v0av(1) ** 2.)
-<<<<<<< HEAD
-          horvav = max(horv, 1.e-2)
-=======
           horvav = max(horvav, 1.e-2)
->>>>>>> bf0d0fad
 
           if( isurf == 4) then
             if(lmostlocal) then
@@ -786,11 +778,7 @@
           exner      = (ps / pref0)**(rd/cp)
           tsurf      = tskin(i,j) * exner
           es         = es0 * exp(at*(tsurf-tmelt) / (tsurf-bt))
-<<<<<<< HEAD
-          qsatsurf   = rd / rv * es / (ps-(1-rd/rv)*es)
-=======
           qsatsurf   = rd / rv * es / ps
->>>>>>> bf0d0fad
           surfwet    = ra(i,j) / (ra(i,j) + rs(i,j))
           qskin(i,j) = surfwet * qsatsurf + (1. - surfwet) * qt0(i,j,1)
           qtsl       = qtsl + qskin(i,j)
@@ -799,16 +787,6 @@
 
       call MPI_ALLREDUCE(qtsl, qts, 1,  MY_REAL, &
                          MPI_SUM, comm3d,mpierr)
-<<<<<<< HEAD
-      qts = qts / rslabs
-    else
-      exner = (ps/pref0)**(rd/cp)
-      tsurf = thls*exner
-      es    = es0*exp(at*(tsurf-tmelt)/(tsurf-bt))
-      qts   = rd/rv*es/(ps-(1-rd/rv)*es)
-      ! check to prevent collapse of spinup u* = 0 and  u = 0 free convection case
-      qts   = max(qts, 0.)
-=======
       qts  = qts / rslabs
       thvs = thls * (1. + (rv/rd - 1.) * qts)
     !else
@@ -820,7 +798,6 @@
     !  ! check to prevent collapse of spinup u* = 0 and  u = 0 free convection case
     !  !qts   = max(qts, 0.)
     !  qskin(:,:) = qts
->>>>>>> bf0d0fad
     end if
 
     return
