!> \file modsurface.f90
!!  Surface parameterization
!  This file is part of DALES.
!
! DALES is free software; you can redistribute it and/or modify
! it under the terms of the GNU General Public License as published by
! the Free Software Foundation; either version 3 of the License, or
! (at your option) any later version.
!
! DALES is distributed in the hope that it will be useful,
! but WITHOUT ANY WARRANTY; without even the implied warranty of
! MERCHANTABILITY or FITNESS FOR A PARTICULAR PURPOSE.  See the
! GNU General Public License for more details.
!
! You should have received a copy of the GNU General Public License
! along with this program.  If not, see <http://www.gnu.org/licenses/>.
!
!  Copyright 1993-2009 Delft University of Technology, Wageningen University, Utrecht University, KNMI
!

!>
!! Surface routine including a land-surface scheme
!>
!! This module provides an interactive surface parameterization
!!
!! \par Revision list
!! \par Chiel van Heerwaarden
!! \todo documentation
!! \todo implement water reservoir at land surface for dew and interception water
!! \todo add moisture transport between soil layers
!!  \deprecated Modsurface replaces the old modsurf.f90
!
!   TODO: apply heterogeneity on pressure and temperature fields throughout the DALES code (e.g. thermodynamics) (HGO)
!
!
!Able to handle heterogeneous surfaces using the switch lhetero
!In case of heterogeneity an input file is needed
!EXAMPLE of surface.inp.xxx:

!#Surface input file - the standard land cover should be listed below. It is marked by typenr = 0
!#typenr    name       z0mav  z0hav    thls   ps    ustin  wtsurf  wqsurf  wsvsurf(01)  wsvsurf(02)  wsvsurf(03)  wsvsurf(04)
!    0   "standard  "  0.035  0.035   300.0  1.0e5   0.1    0.15   0.1e-3          1.0          0.0          0.0       0.0005
!    1   "forest    "  0.500  0.500   300.0  1.0e5   0.1    0.15   0.2e-3          1.0          0.0          0.0       0.0005
!    2   "grass     "  0.035  0.035   300.0  1.0e5   0.1    0.30   0.1e-3          1.0          0.0          0.0       0.0005

module modsurface
  use modsurfdata
  implicit none
  !public  :: initsurface, surface, exitsurface

save

contains
!> Reads the namelists and initialises the soil.
  subroutine initsurface

    use modglobal,  only : jmax, i1, i2, j1, j2, ih, jh, imax, jtot, cp, rlv, zf, nsv, ifnamopt, fname_options, ifinput, cexpnr
    use modraddata, only : iradiation
    use modfields,  only : thl0, qt0
    use modmpi,     only : myid, nprocs, comm3d, mpierr, my_real, mpi_logical, mpi_integer

    implicit none

<<<<<<< HEAD
    integer   :: i,j,k, landindex, ierr, defined_landtypes, landtype_0 = -1
    character(len=1500) :: readbuffer
=======
    integer   ::ierr
>>>>>>> dbee7d3c
    namelist/NAMSURFACE/ & !< Soil related variables
      isurf,tsoilav, tsoildeepav, phiwav, rootfav, &
      ! Land surface related variables
      lmostlocal, lsmoothflux, lneutral, z0mav, z0hav, rsisurf2, Cskinav, lambdaskinav, albedoav, Qnetav, cvegav, Wlav, &
      ! Jarvis-Steward related variables
      rsminav, rssoilminav, LAIav, gDav, &
      ! Prescribed values for isurf 2, 3, 4
      z0, thls, ps, ustin, wtsurf, wqsurf, wsvsurf, &
      ! Heterogeneous variables
      lhetero, xpatches, ypatches, land_use

    ! 1    -   Initialize soil

    !if (isurf == 1) then

    ! 1.0  -   Read LSM-specific namelist

    if(myid==0)then
      open(ifnamopt,file=fname_options,status='old',iostat=ierr)
      read (ifnamopt,NAMSURFACE,iostat=ierr)
      if (ierr > 0) then
        print *, 'Problem in namoptions NAMSURFACE'
        print *, 'iostat error: ', ierr
        stop 'ERROR: Problem in namoptions NAMSURFACE'
      endif
      write(6 ,NAMSURFACE)
      close(ifnamopt)
    end if

    call MPI_BCAST(isurf        , 1       , MPI_INTEGER, 0, comm3d, mpierr)
    call MPI_BCAST(tsoilav      , ksoilmax, MY_REAL, 0, comm3d, mpierr)
    call MPI_BCAST(tsoildeepav  , 1       , MY_REAL, 0, comm3d, mpierr)
    call MPI_BCAST(phiwav       , ksoilmax, MY_REAL, 0, comm3d, mpierr)
    call MPI_BCAST(rootfav      , ksoilmax, MY_REAL, 0, comm3d, mpierr)

    call MPI_BCAST(lmostlocal   , 1, MPI_LOGICAL, 0, comm3d, mpierr)
    call MPI_BCAST(lsmoothflux  , 1, MPI_LOGICAL, 0, comm3d, mpierr)
    call MPI_BCAST(lneutral     , 1, MPI_LOGICAL, 0, comm3d, mpierr)
    call MPI_BCAST(z0mav        , 1, MY_REAL, 0, comm3d, mpierr)
    call MPI_BCAST(z0hav        , 1, MY_REAL, 0, comm3d, mpierr)
    call MPI_BCAST(rsisurf2     , 1, MY_REAL, 0, comm3d, mpierr)
    call MPI_BCAST(Cskinav      , 1, MY_REAL, 0, comm3d, mpierr)
    call MPI_BCAST(lambdaskinav , 1, MY_REAL, 0, comm3d, mpierr)
    call MPI_BCAST(albedoav     , 1, MY_REAL, 0, comm3d, mpierr)
    call MPI_BCAST(Qnetav       , 1, MY_REAL, 0, comm3d, mpierr)

    call MPI_BCAST(rsminav      , 1, MY_REAL, 0, comm3d, mpierr)
    call MPI_BCAST(rssoilminav  , 1, MY_REAL, 0, comm3d, mpierr)
    call MPI_BCAST(cvegav       , 1, MY_REAL, 0, comm3d, mpierr)
    call MPI_BCAST(Wlav         , 1, MY_REAL, 0, comm3d, mpierr)
    call MPI_BCAST(LAIav        , 1, MY_REAL, 0, comm3d, mpierr)
    call MPI_BCAST(gDav         , 1, MY_REAL, 0, comm3d, mpierr)

    call MPI_BCAST(z0         ,1,MY_REAL   ,0,comm3d,mpierr)
    call MPI_BCAST(ustin      ,1,MY_REAL   ,0,comm3d,mpierr)
    call MPI_BCAST(wtsurf     ,1,MY_REAL   ,0,comm3d,mpierr)
    call MPI_BCAST(wqsurf     ,1,MY_REAL   ,0,comm3d,mpierr)
    call MPI_BCAST(wsvsurf(1:nsv),nsv,MY_REAL   ,0,comm3d,mpierr)
    call MPI_BCAST(ps         ,1,MY_REAL   ,0,comm3d,mpierr)
    call MPI_BCAST(thls       ,1,MY_REAL   ,0,comm3d,mpierr)

    call MPI_BCAST(lhetero                    ,            1, MPI_LOGICAL, 0, comm3d, mpierr)
    call MPI_BCAST(xpatches                   ,            1, MPI_INTEGER, 0, comm3d, mpierr)
    call MPI_BCAST(ypatches                   ,            1, MPI_INTEGER, 0, comm3d, mpierr)
    call MPI_BCAST(land_use(1:mpatch,1:mpatch),mpatch*mpatch, MPI_INTEGER, 0, comm3d, mpierr)

    if(lhetero) then
      if(xpatches .gt. mpatch) then
        stop "NAMSURFACE: more xpatches defined than possible (change mpatch in modsurfdata to a higher value)"
      endif
      if(ypatches .gt. mpatch) then
        stop "NAMSURFACE: more ypatches defined than possible (change mpatch in modsurfdata to a higher value)"
      endif
      if (lsmoothflux .eqv. .true.) write(6,*) 'WARNING: You selected to use uniform heat fluxes (lsmoothflux) and heterogeneous surface conditions (lhetero) at the same time' 
      if (mod(imax,xpatches) .ne. 0) stop "NAMSURFACE: Not an integer amount of grid points per patch in the x-direction"
      if (mod(jtot,ypatches) .ne. 0) stop "NAMSURFACE: Not an integer amount of grid points per patch in the y-direction"

      allocate(z0mav_patch(xpatches,ypatches))
      allocate(z0hav_patch(xpatches,ypatches))
      allocate(thls_patch(xpatches,ypatches))
      allocate(qts_patch(xpatches,ypatches))
      allocate(thvs_patch(xpatches,ypatches))
      allocate(ps_patch(xpatches,ypatches))
      allocate(ustin_patch(xpatches,ypatches))
      allocate(wt_patch(xpatches,ypatches))
      allocate(wq_patch(xpatches,ypatches))
      allocate(wsv_patch(100,xpatches,ypatches))

      z0mav_patch = -1
      z0hav_patch = -1
      thls_patch  = -1
      qts_patch   = -1
      thvs_patch  = -1
      ps_patch    = -1
      ustin_patch = -1
      wt_patch    = -1
      wq_patch    = -1
      wsv_patch   = -1

      defined_landtypes = 0
      open (ifinput,file='surface.inp.'//cexpnr)
      ierr = 0
      do while (ierr == 0)  
        read(ifinput, '(A)', iostat=ierr) readbuffer
        if (ierr == 0) then                               !So no end of file is encountered
          if (readbuffer(1:1)=='#') then
            if (myid == 0)   print *,trim(readbuffer)
          else
            if (myid == 0)   print *,trim(readbuffer)
            defined_landtypes = defined_landtypes + 1
            i = defined_landtypes
            read(readbuffer, *, iostat=ierr) landtype(i), landname(i), z0mav_land(i), z0hav_land(i), thls_land(i), &
              ps_land(i), ustin_land(i), wt_land(i), wq_land(i), wsv_land(1:nsv,i) 

            if (ustin_land(i) .lt. 0) then
              if (myid == 0) stop "NAMSURFACE: A ustin value in the surface input file is negative"
            endif
            if(isurf .ne. 3) then
              if(z0mav_land(i) .lt. 0) then
                if (myid == 0) stop "NAMSURFACE: a z0mav value is not set or negative in the surface input file"
              end if
              if(z0hav_land(i) .lt. 0) then
                if (myid == 0) stop "NAMSURFACE: a z0hav value is not set or negative in the surface input file"
              end if
            end if

            if (landtype(i) .eq. 0) landtype_0 = i
            do j = 1, (i-1)
              if (landtype(i) .eq. landtype(j)) stop "NAMSURFACE: Two land types have the same type number"
            enddo
                
          endif
        endif
      enddo
      close(ifinput)

      if (myid == 0) then
        if (landtype_0 .eq. -1) then
          stop "NAMSURFACE: no standard land type (0) is defined"
        else
          print "(a,i2,a,i2)","There are ",defined_landtypes," land types defined in the surface input file. The standard land type is defined by line ",landtype_0
        endif
      endif

      thls   = 0
      ps     = 0
      ustin  = 0
      wtsurf = 0
      wqsurf = 0
      wsvsurf(1:nsv) = 0

      do i = 1, xpatches
        do j = 1, ypatches
          landindex = landtype_0
          do k = 1, defined_landtypes
            if (landtype(k) .eq. land_use(i,j)) then
              landindex = k
            endif
          enddo
        
          z0mav_patch(i,j)     = z0mav_land(landindex)
          z0hav_patch(i,j)     = z0hav_land(landindex)
          thls_patch(i,j)      = thls_land(landindex)
          ps_patch(i,j)        = ps_land(landindex)
          ustin_patch(i,j)     = ustin_land(landindex)
          wt_patch(i,j)        = wt_land(landindex)
          wq_patch(i,j)        = wq_land(landindex)
          wsv_patch(1:nsv,i,j) = wsv_land(1:nsv,landindex)

          thls   = thls   + ( thls_patch(i,j)  / ( xpatches * ypatches ) )
          ps     = ps     + ( ps_patch(i,j)    / ( xpatches * ypatches ) )
          ustin  = ustin  + ( ustin_patch(i,j) / ( xpatches * ypatches ) )
          wtsurf = wtsurf + ( wt_patch(i,j)    / ( xpatches * ypatches ) )
          wqsurf = wqsurf + ( wq_patch(i,j)    / ( xpatches * ypatches ) )
          wsvsurf(1:nsv) = wsvsurf(1:nsv) + ( wsv_patch(1:nsv,i,j) / ( xpatches * ypatches ) )
        enddo
      enddo
    else
      if((z0mav == -1 .and. z0hav == -1) .and. (z0 .ne. -1)) then
        z0mav = z0
        z0hav = z0
        write(6,*) "WARNING: z0m and z0h not defined, set equal to z0"
      end if

      if(isurf .ne. 3) then
        if(z0mav == -1) then
          stop "NAMSURFACE: z0mav is not set"
        end if
        if(z0hav == -1) then
          stop "NAMSURFACE: z0hav is not set"
        end if
      end if
  
    endif


    if(isurf == 1) then
      if(tsoilav(1) == -1 .or. tsoilav(2) == -1 .or. tsoilav(3) == -1 .or. tsoilav(4) == -1) then
        stop "NAMSURFACE: tsoil is not set"
      end if
      if(tsoildeepav == -1) then
        stop "NAMSURFACE: tsoildeep is not set"
      end if
      if(phiwav(1) == -1 .or. phiwav(2) == -1 .or. phiwav(3) == -1 .or. phiwav(4) == -1) then
        stop "NAMSURFACE: phiw is not set"
      end if
      if(rootfav(1) == -1 .or. rootfav(2) == -1 .or. rootfav(3) == -1 .or. rootfav(4) == -1) then
        stop "NAMSURFACE: rootf is not set"
      end if
      if(Cskinav == -1) then
        stop "NAMSURFACE: Cskinav is not set"
      end if
      if(lambdaskinav == -1) then
        stop "NAMSURFACE: lambdaskinav is not set"
      end if
      if(albedoav == -1) then
        stop "NAMSURFACE: albedoav is not set"
      end if
      if(Qnetav == -1) then
        stop "NAMSURFACE: Qnetav is not set"
      end if
      if(rsminav == -1) then
        stop "NAMSURFACE: rsminav is not set"
      end if
      if(LAIav == -1) then
        stop "NAMSURFACE: LAIav is not set"
      end if
      if(gDav == -1) then
        stop "NAMSURFACE: gDav is not set"
      end if
      if(Wlav == -1) then
        stop "NAMSURFACE: Wlav is not set"
      end if
    end if

<<<<<<< HEAD
    ! 1.1  -   Allocate arrays
    if(isurf == 1) then
      allocate(zsoil(ksoilmax))
      allocate(dzsoil(ksoilmax))
      allocate(dzsoilh(ksoilmax))

      allocate(lambda(i2,j2,ksoilmax))
      allocate(lambdah(i2,j2,ksoilmax))
      allocate(Dh(i2,j2,ksoilmax))
      allocate(phiw(i2,j2,ksoilmax))
      allocate(pCs(i2,j2,ksoilmax))
      allocate(rootf(i2,j2,ksoilmax))
      allocate(tsoil(i2,j2,ksoilmax))
      allocate(tsoildeep(i2,j2))
      allocate(phitot(i2,j2))

      ! 1.2   -  Initialize arrays
      ! First test, pick ECMWF config
      dzsoil(1) = 0.07
      dzsoil(2) = 0.21
      dzsoil(3) = 0.72
      dzsoil(4) = 1.89

      !! 1.3   -  Calculate vertical layer properties
      zsoil(1)  = dzsoil(1)
      do k = 2, ksoilmax
        zsoil(k) = zsoil(k-1) + dzsoil(k)
      end do

      do k = 1, ksoilmax-1
        dzsoilh(k) = 0.5 * (dzsoil(k+1) + dzsoil(k))
      end do
      dzsoilh(ksoilmax) = 0.5 * dzsoil(ksoilmax)

      ! 1.4   -   Set evaporation related properties
      ! Set water content of soil - constant in this scheme
      phiw(:,:,1) = phiwav(1)
      phiw(:,:,2) = phiwav(2)
      phiw(:,:,3) = phiwav(3)
      phiw(:,:,4) = phiwav(4)

      phitot = 0.0

      do k = 1, ksoilmax
        phitot(:,:) = phitot(:,:) + phiw(:,:,k) * dzsoil(k)
      end do

      phitot(:,:) = phitot(:,:) / zsoil(ksoilmax)

      ! Set root fraction per layer for short grass
      rootf(:,:,1) = rootfav(1)
      rootf(:,:,2) = rootfav(2)
      rootf(:,:,3) = rootfav(3)
      rootf(:,:,4) = rootfav(4)

      ! Calculate conductivity saturated soil
      lambdasat = lambdasm ** (1. - phi) * lambdaw ** (phi)

      tsoil(:,:,1)   = tsoilav(1)
      tsoil(:,:,2)   = tsoilav(2)
      tsoil(:,:,3)   = tsoilav(3)
      tsoil(:,:,4)   = tsoilav(4)
      tsoildeep(:,:) = tsoildeepav

      ! Calculate the soil heat capacity and conductivity based on water content
      ! CvH - If we need prognostic soil moisture at one point, these 2 loops should move to the surface function
      do k = 1, ksoilmax
        do j = 2, j1
          do i = 2, i1
            pCs(i,j,k)    = (1. - phi) * pCm + phiw(i,j,k) * pCw
            Ke            = log10(phiw(i,j,k) / phi) + 1.
            lambda(i,j,k) = Ke * (lambdasat - lambdadry) + lambdadry
          end do
        end do
      end do

      do k = 1, ksoilmax-1
        do j = 2, j1
          do i = 2, i1
            lambdah(i,j,k) = (lambda(i,j,k) * dzsoil(k+1) + lambda(i,j,k+1) * dzsoil(k)) / dzsoilh(k)
          end do
        end do
      end do

      do j = 2, j1
        do i = 2, i1
          lambdah(i,j,ksoilmax) = lambda(i,j,ksoilmax)
        end do
      end do

    end if

    ! 2    -   Initialize land surface
    ! 2.1  -   Allocate arrays
    if(isurf == 1) then
      allocate(Qnet(i2,j2))
      allocate(LE(i2,j2))
      allocate(H(i2,j2))
      allocate(G0(i2,j2))

      Qnet = Qnetav
=======
    if(isurf .ne. 3) then
      if(z0mav == -1) then
        stop "NAMSURFACE: z0mav is not set"
      end if
      if(z0hav == -1) then
        stop "NAMSURFACE: z0hav is not set"
      end if
    end if
    if (isurf==1) then
      call initlsm
>>>>>>> dbee7d3c
    end if
 
    if(isurf <= 2) then
      allocate(rs(i2,j2))
      allocate(ra(i2,j2))

      ! CvH set initial values for rs and ra to be able to compute qskin
      ra = 50.
      if(isurf == 1) then
        rs = 100.
      else
        rs = rsisurf2
      end if
    end if

    allocate(albedo(i2,j2))
    allocate(z0m(i2,j2))
    allocate(z0h(i2,j2))
    allocate(obl(i2,j2))
    allocate(tskin(i2,j2))
    allocate(qskin(i2,j2))
    allocate(Cm(i2,j2))
    allocate(Cs(i2,j2))

    if(iradiation == 1) then
      allocate(swdavn(i2,j2,nradtime))
      allocate(swuavn(i2,j2,nradtime))
      allocate(lwdavn(i2,j2,nradtime))
      allocate(lwuavn(i2,j2,nradtime))
    end if

    albedo     = albedoav
<<<<<<< HEAD


    if(lhetero) then
      do j=1,j2
        do i=1,i2
          z0m(i,j)   = z0mav_patch(patchxnr(i),patchynr(j))
          z0h(i,j)   = z0hav_patch(patchxnr(i),patchynr(j))
        enddo
      enddo
    else
      z0m        = z0mav
      z0h        = z0hav
    endif
=======
    z0m        = z0mav
    z0h        = z0hav
>>>>>>> dbee7d3c

    ! 3. Initialize surface layer
    allocate(ustar   (i2,j2))

    allocate(dudz    (i2,j2))
    allocate(dvdz    (i2,j2))

    allocate(thlflux (i2,j2))
    allocate(qtflux  (i2,j2))
    allocate(dqtdz   (i2,j2))
    allocate(dthldz  (i2,j2))
    allocate(svflux  (i2,j2,nsv))
    allocate(svs(nsv))

    return
  end subroutine initsurface

!> Calculates the interaction with the soil, the surface temperature and humidity, and finally the surface fluxes.
  subroutine surface
    use modglobal,  only : rdt, i1, i2, j1, j2, ih, jh, cp, rlv, fkar, zf, cu, cv, nsv, rk3step, timee, rslabs, pi, pref0, rd, rv, eps1!, boltz, rhow
    use modfields,  only : thl0, qt0, u0, v0, rhof, ql0, exnf, presf, u0av, v0av
    use modmpi,     only : my_real, mpierr, comm3d, mpi_sum, myid, excj, excjs, mpi_integer
    use moduser,    only : surf_user
    implicit none

<<<<<<< HEAD
    real     :: f1, f2, f3, f4 ! Correction functions for Jarvis-Stewart
    integer  :: i, j, k, n, patchx, patchy
    real     :: upcu, vpcv, horv, horvav, horvpatch(xpatches,ypatches)
    real     :: upatch(xpatches,ypatches), vpatch(xpatches,ypatches)
    real     :: Supatch(xpatches,ypatches), Svpatch(xpatches,ypatches)
    integer  :: Npatch(xpatches,ypatches), SNpatch(xpatches,ypatches)
    real     :: lthls_patch(xpatches,ypatches)
    real     :: lqts_patch(xpatches,ypatches), qts_patch(xpatches,ypatches)
=======
    integer  :: i, j, n
    real     :: upcu, vpcv, horv, horvav
>>>>>>> dbee7d3c
    real     :: phimzf, phihzf
    real     :: thlsl, qtsl

    real     :: ust,ustl
    real     :: wtsurfl, wqsurfl

    if (isurf==10) then
      call surf_user
      return
    end if

<<<<<<< HEAD
    if(lhetero) then 
      upatch = 0
      vpatch = 0
      Npatch = 0

      do j = 2, j1
        do i = 2, i1
          patchx = patchxnr(i)
          patchy = patchynr(j) 
          upatch(patchx,patchy) = upatch(patchx,patchy) + 0.5 * (u0(i,j,1) + u0(i+1,j,1))
          vpatch(patchx,patchy) = vpatch(patchx,patchy) + 0.5 * (v0(i,j,1) + v0(i,j+1,1))
          Npatch(patchx,patchy) = Npatch(patchx,patchy) + 1
        enddo
      enddo

      call MPI_ALLREDUCE(upatch(1:xpatches,1:ypatches),Supatch(1:xpatches,1:ypatches),xpatches*ypatches,    MY_REAL,MPI_SUM, comm3d,mpierr)
      call MPI_ALLREDUCE(vpatch(1:xpatches,1:ypatches),Svpatch(1:xpatches,1:ypatches),xpatches*ypatches,    MY_REAL,MPI_SUM, comm3d,mpierr)
      call MPI_ALLREDUCE(Npatch(1:xpatches,1:ypatches),SNpatch(1:xpatches,1:ypatches),xpatches*ypatches,MPI_INTEGER,MPI_SUM, comm3d,mpierr)
          
      horvpatch = sqrt(((Supatch/SNpatch) + cu) **2. + ((Svpatch/SNpatch) + cv) ** 2.)
      horvpatch = max(horvpatch, 1.e-2)
    endif 

    ! 1     -   Calculate the surface temperature
    
=======
>>>>>>> dbee7d3c
    ! CvH start with computation of drag coefficients to allow for implicit solver
    if(isurf <= 2) then

      if(lneutral) then
        obl(:,:) = -1.e10
        oblav    = -1.e10
      else
        call getobl
      end if

      call MPI_BCAST(oblav ,1,MY_REAL ,0,comm3d,mpierr)

      do j = 2, j1
        do i = 2, i1
<<<<<<< HEAD
          if(isurf == 2) then
            rs(i,j) = rsisurf2
          else
            if(lhetero) then
              patchx = patchxnr(i)
              patchy = patchynr(j) 
            endif
            ! 2.1   -   Calculate the surface resistance 
            ! Stomatal opening as a function of incoming short wave radiation
            if (iradiation > 0) then
              f1  = 1. / min(1., (0.004 * max(0.,-swd(i,j,1)) + 0.05) / (0.81 * (0.004 * max(0.,-swd(i,j,1)) + 1.)))
            else
              f1  = 1.
            end if

            ! Soil moisture availability
            f2  = (phifc - phiwp) / (phitot(i,j) - phiwp)

            ! Response of stomata to vapor deficit of atmosphere
            esat = 0.611e3 * exp(17.2694 * (thl0(i,j,1) - 273.16) / (thl0(i,j,1) - 35.86))

            if(lhetero) then
              e    = qt0(i,j,1) * ps_patch(patchx,patchy) / 0.622
            else
              e    = qt0(i,j,1) * ps / 0.622
            endif

            f3   = 1. / exp(-gD(i,j) * (esat - e) / 100.)

            ! Response to temperature
            exnera  = (presf(1) / pref0) ** (rd/cp)
            Tatm    = exnera * thl0(i,j,1) + (rlv / cp) * ql0(i,j,1)
            f4      = 1./ (1. - 0.0016 * (298.0 - Tatm) ** 2.)

            rsveg(i,j)  = rsmin(i,j) / LAI(i,j) * f1 * f2 * f3 * f4

            ! 2.2   - Calculate soil resistance based on ECMWF method

            f2  = (phifc - phiwp) / (phiw(i,j,1) - phiwp)
            rssoil(i,j) = rssoilmin(i,j) * f2
            rssoil(i,j) = rssoilmin(i,j) * f2
          end if
=======
>>>>>>> dbee7d3c

          ! 3     -   Calculate the drag coefficient and aerodynamic resistance
          Cm(i,j) = fkar ** 2. / (log(zf(1) / z0m(i,j)) - psim(zf(1) / obl(i,j)) + psim(z0m(i,j) / obl(i,j))) ** 2.
          Cs(i,j) = fkar ** 2. / (log(zf(1) / z0m(i,j)) - psim(zf(1) / obl(i,j)) + psim(z0m(i,j) / obl(i,j))) / (log(zf(1) / z0h(i,j)) - psih(zf(1) / obl(i,j)) + psih(z0h(i,j) / obl(i,j)))

          if(lmostlocal) then
            upcu  = 0.5 * (u0(i,j,1) + u0(i+1,j,1)) + cu
            vpcv  = 0.5 * (v0(i,j,1) + v0(i,j+1,1)) + cv
            horv  = sqrt(upcu ** 2. + vpcv ** 2.)
            horv  = max(horv, 1.e-2)
            ra(i,j) = 1. / ( Cs(i,j) * horv )
          else
            if (lhetero) then
              ra(i,j) = 1. / ( Cs(i,j) * horvpatch(patchx,patchy) )
            else
              horvav  = sqrt(u0av(1) ** 2. + v0av(1) ** 2.)
              horvav  = max(horvav, 1.e-2)
              ra(i,j) = 1. / ( Cs(i,j) * horvav )
            endif
          end if

        end do
      end do
    end if

    ! Solve the surface energy balance and the heat and moisture transport in the soil
    if(isurf == 1) then
<<<<<<< HEAD
      thlsl = 0.0
      if(lhetero) then
        lthls_patch = 0.0
        Npatch      = 0
      endif
      do j = 2, j1
        do i = 2, i1
          if(lhetero) then
            patchx = patchxnr(i)
            patchy = patchynr(j) 
          endif
          ! 1.1   -   Calculate the heat transport properties of the soil
          ! CvH I put it in the init function, as we don't have prognostic soil moisture at this stage

          ! 1.2   -   Calculate the skin temperature as the top boundary conditions for heat transport
          if(iradiation > 0) then
            if(iradiation == 1 .and. useMcICA) then
              if(rk3step == 1) then
                swdavn(i,j,2:nradtime) = swdavn(i,j,1:nradtime-1)  
                swuavn(i,j,2:nradtime) = swuavn(i,j,1:nradtime-1)  
                lwdavn(i,j,2:nradtime) = lwdavn(i,j,1:nradtime-1)  
                lwuavn(i,j,2:nradtime) = lwuavn(i,j,1:nradtime-1)  

                swdavn(i,j,1) = swd(i,j,1) 
                swuavn(i,j,1) = swu(i,j,1) 
                lwdavn(i,j,1) = lwd(i,j,1) 
                lwuavn(i,j,1) = lwu(i,j,1) 

              end if
              
              swdav = sum(swdavn(i,j,:)) / nradtime
              swuav = sum(swuavn(i,j,:)) / nradtime
              lwdav = sum(lwdavn(i,j,:)) / nradtime
              lwuav = sum(lwuavn(i,j,:)) / nradtime

              Qnet(i,j) = -(swdav + swuav + lwdav + lwuav)
            else
              Qnet(i,j) = -(swd(i,j,1) + swu(i,j,1) + lwd(i,j,1) + lwu(i,j,1))
            end if
          end if

          ! CvH solve the surface temperature implicitly including variations in LWout
          if(rk3step == 1 .and. timee > 0.) then
            tskinm(i,j) = tskin(i,j)
          end if

          if(lhetero) then
            exner   = (ps_patch(patchx,patchy) / pref0) ** (rd/cp)
          else
            exner   = (ps / pref0) ** (rd/cp)
          endif
          tsurfm  = tskinm(i,j) * exner
          
          esat    = 0.611e3 * exp(17.2694 * (tsurfm - 273.16) / (tsurfm - 35.86))
          if(lhetero) then
            qsat    = 0.622 * esat / ps_patch(patchx,patchy)
          else
            qsat    = 0.622 * esat / ps 
          endif
          desatdT = esat * (17.2694 / (tsurfm - 35.86) - 17.2694 * (tsurfm - 273.16) / (tsurfm - 35.86)**2.)
          if(lhetero) then
            dqsatdT = 0.622 * desatdT / ps_patch(patchx,patchy)
          else
            dqsatdT = 0.622 * desatdT / ps 
          endif

          ! First, remove LWup from Qnet calculation
          Qnet(i,j) = Qnet(i,j) + boltz * tsurfm ** 4.

          ! Calculate coefficients for surface fluxes
          fH      = rhof(1) * cp / ra(i,j)

          ! Allow for dew fall
          if(qsat - qt0(i,j,1) < 0.) then
            rsveg(i,j)  = 0.
            rssoil(i,j) = 0.
          end if

          fLEveg  = (1. - cliq(i,j)) * cveg(i,j) * rhof(1) * rlv / (ra(i,j) + rsveg(i,j))
          fLEsoil = (1. - cveg(i,j))             * rhof(1) * rlv / (ra(i,j) + rssoil(i,j))
          fLEpot  = cliq(i,j) * cveg(i,j)        * rhof(1) * rlv /  ra(i,j)
          
          fLE     = fLEveg + fLEsoil + fLEpot

          exnera  = (presf(1) / pref0) ** (rd/cp)
          Tatm    = exnera * thl0(i,j,1) + (rlv / cp) * ql0(i,j,1)
          
          ! Calculate coefficients for surface fluxes
          fH      = rhof(1) * cp / ra(i,j)

          ! Allow for dew fall
          if(qsat - qt0(i,j,1) < 0.) then
            rsveg(i,j)  = 0.
            rssoil(i,j) = 0.
          end if

          fLEveg  = (1. - cliq(i,j)) * cveg(i,j) * rhof(1) * rlv / (ra(i,j) + rsveg(i,j))
          fLEsoil = (1. - cveg(i,j))             * rhof(1) * rlv / (ra(i,j) + rssoil(i,j))
          fLEpot  = cliq(i,j) * cveg(i,j)        * rhof(1) * rlv /  ra(i,j)
          
          fLE     = fLEveg + fLEsoil + fLEpot

          exnera  = (presf(1) / pref0) ** (rd/cp)
          Tatm    = exnera * thl0(i,j,1) + (rlv / cp) * ql0(i,j,1)
          
          rk3coef = rdt / (4. - dble(rk3step))
          
          Acoef   = Qnet(i,j) - boltz * tsurfm ** 4. + 4. * boltz * tsurfm ** 4. / rk3coef + fH * Tatm + fLE * (dqsatdT * tsurfm - qsat + qt0(i,j,1)) + lambdaskin(i,j) * tsoil(i,j,1)
          Bcoef   = 4. * boltz * tsurfm ** 3. / rk3coef + fH + fLE * dqsatdT + lambdaskin(i,j)
          
          Acoef   = Qnet(i,j) - boltz * tsurfm ** 4. + 4. * boltz * tsurfm ** 4. / rk3coef + fH * Tatm + fLE * (dqsatdT * tsurfm - qsat + qt0(i,j,1)) + lambdaskin(i,j) * tsoil(i,j,1)
          Bcoef   = 4. * boltz * tsurfm ** 3. / rk3coef + fH + fLE * dqsatdT + lambdaskin(i,j)

          if (Cskin(i,j) == 0.) then
            tskin(i,j) = Acoef * Bcoef ** (-1.) / exner
          else
            tskin(i,j) = (1. + rk3coef / Cskin(i,j) * Bcoef) ** (-1.) * (tsurfm + rk3coef / Cskin(i,j) * Acoef) / exner
          end if

          Qnet(i,j)     = Qnet(i,j) - (boltz * tsurfm ** 4. + 4. * boltz * tsurfm ** 3. * (tskin(i,j) * exner - tsurfm) / rk3coef)
          G0(i,j)       = lambdaskin(i,j) * ( tskin(i,j) * exner - tsoil(i,j,1) )
          LE(i,j)       = - fLE * ( qt0(i,j,1) - (dqsatdT * (tskin(i,j) * exner - tsurfm) + qsat))
          if(LE(i,j) == 0.) then
            rs(i,j)     = 1.e8
          else
            rs(i,j)     = - rhof(1) * rlv * (qt0(i,j,1) - (dqsatdT * (tskin(i,j) * exner - tsurfm) + qsat)) / LE(i,j) - ra(i,j)
          end if

          H(i,j)        = - fH  * ( Tatm - tskin(i,j) * exner ) 
          tendskin(i,j) = Cskin(i,j) * (tskin(i,j) - tskinm(i,j)) * exner / rk3coef

          ! 1.4   -   Solve the diffusion equation for the heat transport
          tsoil(i,j,1) = tsoil(i,j,1) + rdt / pCs(i,j,1) * ( lambdah(i,j,ksoilmax) * (tsoil(i,j,2) - tsoil(i,j,1)) / dzsoilh(1) + G0(i,j) ) / dzsoil(1)
          do k = 2, ksoilmax-1
            tsoil(i,j,k) = tsoil(i,j,k) + rdt / pCs(i,j,k) * ( lambdah(i,j,k) * (tsoil(i,j,k+1) - tsoil(i,j,k)) / dzsoilh(k) - lambdah(i,j,k-1) * (tsoil(i,j,k) - tsoil(i,j,k-1)) / dzsoilh(k-1) ) / dzsoil(k)
          end do
          tsoil(i,j,ksoilmax) = tsoil(i,j,ksoilmax) + rdt / pCs(i,j,ksoilmax) * ( lambda(i,j,ksoilmax) * (tsoildeep(i,j) - tsoil(i,j,ksoilmax)) / dzsoil(ksoilmax) - lambdah(i,j,ksoilmax-1) * (tsoil(i,j,ksoilmax) - tsoil(i,j,ksoilmax-1)) / dzsoil(ksoilmax-1) ) / dzsoil(ksoilmax)

          thlsl  = thlsl + tskin(i,j)
          if (lhetero) then
            lthls_patch(patchx,patchy) = lthls_patch(patchx,patchy) + tskin(i,j)
            Npatch(patchx,patchy)      = Npatch(patchx,patchy)      + 1
          endif
        end do
      end do

      call MPI_ALLREDUCE(thlsl      , thls      , 1                ,     MY_REAL, MPI_SUM, comm3d,mpierr)
      thls = thls / rslabs

      if (lhetero) then
        call MPI_ALLREDUCE(lthls_patch(1:xpatches,1:ypatches), thls_patch(1:xpatches,1:ypatches), xpatches*ypatches,     MY_REAL, MPI_SUM, comm3d,mpierr)
        call MPI_ALLREDUCE(Npatch(1:xpatches,1:ypatches)     , SNpatch(1:xpatches,1:ypatches)   , xpatches*ypatches, MPI_INTEGER ,MPI_SUM, comm3d,mpierr)
        thls_patch = thls_patch / SNpatch
      endif

      call qtsurf
=======
      call do_lsm
>>>>>>> dbee7d3c

    elseif(isurf == 2) then
      do j = 2, j1
        do i = 2, i1
          if(lhetero) then
            tskin(i,j) = thls_patch(patchxnr(i),patchynr(j))
          else
            tskin(i,j) = thls
          endif
        end do
      end do

      call qtsurf

    end if

    ! 2     -   Calculate the surface fluxes
    if(isurf <= 2) then
      do j = 2, j1
        do i = 2, i1
          upcu   = 0.5 * (u0(i,j,1) + u0(i+1,j,1)) + cu
          vpcv   = 0.5 * (v0(i,j,1) + v0(i,j+1,1)) + cv
          horv   = sqrt(upcu ** 2. + vpcv ** 2.)
          horv   = max(horv, 1.e-2)
          horvav = sqrt(u0av(1) ** 2. + v0av(1) ** 2.)
          horvav = max(horvav, 1.e-2)
            
          if(lhetero) then
            patchx = patchxnr(i)
            patchy = patchynr(j) 
          endif
          
          if(lmostlocal) then
            ustar  (i,j) = sqrt(Cm(i,j)) * horv 
          else
            if(lhetero) then
              ustar  (i,j) = sqrt(Cm(i,j)) * horvpatch(patchx,patchy) 
            else
              ustar  (i,j) = sqrt(Cm(i,j)) * horvav
            endif
          end if
          
          thlflux(i,j) = - ( thl0(i,j,1) - tskin(i,j) ) / ra(i,j) 
          qtflux(i,j)  = - (qt0(i,j,1)  - qskin(i,j)) / ra(i,j)
          
          if(lhetero) then
            do n=1,nsv
              svflux(i,j,n) = wsv_patch(n,patchx,patchy) 
            enddo
          else
            do n=1,nsv
              svflux(i,j,n) = wsvsurf(n) 
            enddo
          endif

          ! commented lines are classical Businger-Dyer functions
          if (obl(i,j) < 0.) then
            !phimzf = (1.-16.*zf(1)/obl)**(-0.25)
            phimzf = (1. + 3.6 * (-zf(1)/obl(i,j))**(2./3.))**(-0.5)
            !phihzf = (1.-16.*zf(1)/obl)**(-0.50)
            phihzf = (1. + 7.9 * (-zf(1)/obl(i,j))**(2./3.))**(-0.5)
          elseif (obl(i,j) > 0.) then
            phimzf = (1.+5.*zf(1)/obl(i,j))
            phihzf = (1.+5.*zf(1)/obl(i,j))
          else
            phimzf = 1.
            phihzf = 1.
          endif

          dudz  (i,j) = ustar(i,j) * phimzf / (fkar*zf(1))*(upcu/horv)
          dvdz  (i,j) = ustar(i,j) * phimzf / (fkar*zf(1))*(vpcv/horv)
          dthldz(i,j) = - thlflux(i,j) / ustar(i,j) * phihzf / (fkar*zf(1))
          dqtdz (i,j) = - qtflux(i,j)  / ustar(i,j) * phihzf / (fkar*zf(1))
        end do
      end do

      if(lsmoothflux) then

        ustl    = sum(ustar  (2:i1,2:j1))
        wtsurfl = sum(thlflux(2:i1,2:j1))
        wqsurfl = sum(qtflux (2:i1,2:j1))

        call MPI_ALLREDUCE(ustl, ust, 1,  MY_REAL,MPI_SUM, comm3d,mpierr)
        call MPI_ALLREDUCE(wtsurfl, wtsurf, 1,  MY_REAL,MPI_SUM, comm3d,mpierr)
        call MPI_ALLREDUCE(wqsurfl, wqsurf, 1,  MY_REAL,MPI_SUM, comm3d,mpierr)

        wtsurf = wtsurf / rslabs
        wqsurf = wqsurf / rslabs

        do j = 2, j1
          do i = 2, i1

            thlflux(i,j) = wtsurf 
            qtflux (i,j) = wqsurf 

            do n=1,nsv
              svflux(i,j,n) = wsvsurf(n)
            enddo

            if (obl(i,j) < 0.) then
              !phimzf = (1.-16.*zf(1)/obl)**(-0.25)
              phimzf = (1. + 3.6 * (-zf(1)/obl(i,j))**(2./3.))**(-0.5)
              !phihzf = (1.-16.*zf(1)/obl)**(-0.50)
              phihzf = (1. + 7.9 * (-zf(1)/obl(i,j))**(2./3.))**(-0.5)
            elseif (obl(i,j) > 0.) then
              phimzf = (1.+5.*zf(1)/obl(i,j))
              phihzf = (1.+5.*zf(1)/obl(i,j))
            else
              phimzf = 1.
              phihzf = 1.
            endif

            upcu  = 0.5 * (u0(i,j,1) + u0(i+1,j,1)) + cu
            vpcv  = 0.5 * (v0(i,j,1) + v0(i,j+1,1)) + cv
            horv  = sqrt(upcu ** 2. + vpcv ** 2.)
            horv  = max(horv, 1.e-2)

            dudz  (i,j) = ustar(i,j) * phimzf / (fkar*zf(1))*(upcu/horv)
            dvdz  (i,j) = ustar(i,j) * phimzf / (fkar*zf(1))*(vpcv/horv)
            dthldz(i,j) = - thlflux(i,j) / ustar(i,j) * phihzf / (fkar*zf(1))
            dqtdz (i,j) = - qtflux(i,j)  / ustar(i,j) * phihzf / (fkar*zf(1))
          end do
        end do

      end if

    else

      if(lneutral) then
        obl(:,:) = -1.e10
        oblav    = -1.e10
      else
        call getobl
      end if

      thlsl = 0.
      qtsl  = 0.
      
      if(lhetero) then
        lthls_patch = 0.0
        lqts_patch  = 0.0
        Npatch      = 0
      endif
      do j = 2, j1
        do i = 2, i1
          if(lhetero) then
            patchx = patchxnr(i)
            patchy = patchynr(j) 
          endif

          upcu   = 0.5 * (u0(i,j,1) + u0(i+1,j,1)) + cu
          vpcv   = 0.5 * (v0(i,j,1) + v0(i,j+1,1)) + cv
          horv   = sqrt(upcu ** 2. + vpcv ** 2.)
          horv   = max(horv, 1.e-2)
          horvav = sqrt(u0av(1) ** 2. + v0av(1) ** 2.)
          horvav = max(horvav, 1.e-2)

          if(lhetero) then
            patchx = patchxnr(i)
            patchy = patchynr(j) 
          endif
          
          if( isurf == 4) then
            if(lmostlocal) then
              ustar (i,j) = fkar * horv  / (log(zf(1) / z0m(i,j)) - psim(zf(1) / obl(i,j)) + psim(z0m(i,j) / obl(i,j)))
            else
              if(lhetero) then
                ustar (i,j) = fkar * horvpatch(patchx,patchy) / (log(zf(1) / z0m(i,j)) - psim(zf(1) / obl(i,j)) + psim(z0m(i,j) / obl(i,j)))
              else
                ustar (i,j) = fkar * horvav / (log(zf(1) / z0m(i,j)) - psim(zf(1) / obl(i,j)) + psim(z0m(i,j) / obl(i,j)))
              endif
            end if
          else
            if(lhetero) then
              ustar (i,j) = ustin_patch(patchx,patchy)
            else
              ustar (i,j) = ustin
            endif
          end if

          ustar  (i,j) = max(ustar(i,j), 1.e-2)
          if(lhetero) then
            thlflux(i,j) = wt_patch(patchx,patchynr(j)) 
            qtflux (i,j) = wq_patch(patchx,patchynr(j))
          else
            thlflux(i,j) = wtsurf
            qtflux (i,j) = wqsurf
          endif

          if(lhetero) then
            do n=1,nsv
              svflux(i,j,n) = wsv_patch(n,patchx,patchynr(j)) 
            enddo
          else
            do n=1,nsv
              svflux(i,j,n) = wsvsurf(n) 
            enddo
          endif

          if (obl(i,j) < 0.) then
            !phimzf = (1.-16.*zf(1)/obl)**(-0.25)
            phimzf = (1. + 3.6 * (-zf(1)/obl(i,j))**(2./3.))**(-0.5)
            !phihzf = (1.-16.*zf(1)/obl)**(-0.50)
            phihzf = (1. + 7.9 * (-zf(1)/obl(i,j))**(2./3.))**(-0.5)
          elseif (obl(i,j) > 0.) then
            phimzf = (1.+5.*zf(1)/obl(i,j))
            phihzf = (1.+5.*zf(1)/obl(i,j))
          else
            phimzf = 1.
            phihzf = 1.
          endif

          dudz  (i,j) = ustar(i,j) * phimzf / (fkar*zf(1))*(upcu/horv)
          dvdz  (i,j) = ustar(i,j) * phimzf / (fkar*zf(1))*(vpcv/horv)
          dthldz(i,j) = - thlflux(i,j) / ustar(i,j) * phihzf / (fkar*zf(1))
          dqtdz (i,j) = - qtflux(i,j)  / ustar(i,j) * phihzf / (fkar*zf(1))

          Cs(i,j) = fkar ** 2. / (log(zf(1) / z0m(i,j)) - psim(zf(1) / obl(i,j)) + psim(z0m(i,j) / obl(i,j))) / (log(zf(1) / z0h(i,j)) - psih(zf(1) / obl(i,j)) + psih(z0h(i,j) / obl(i,j)))

          if(lhetero) then
            tskin(i,j) = wt_patch(patchx,patchy) / (Cs(i,j) * horv) + thl0(i,j,1)
            qskin(i,j) = wq_patch(patchx,patchy) / (Cs(i,j) * horv) + qt0(i,j,1)
          else
            tskin(i,j) = wtsurf / (Cs(i,j) * horv) + thl0(i,j,1)
            qskin(i,j) = wqsurf / (Cs(i,j) * horv) + qt0(i,j,1)
          end if
          thlsl      = thlsl + tskin(i,j)
          qtsl       = qtsl  + qskin(i,j)
          if (lhetero) then
            lthls_patch(patchx,patchy) = lthls_patch(patchx,patchy) + tskin(i,j)
            lqts_patch(patchx,patchy)  = lqts_patch(patchx,patchy)  + qskin(i,j)
            Npatch(patchx,patchy)      = Npatch(patchx,patchy)      + 1
          endif
        end do
      end do

      call MPI_ALLREDUCE(thlsl, thls, 1,  MY_REAL, MPI_SUM, comm3d,mpierr)
      call MPI_ALLREDUCE(qtsl, qts, 1,  MY_REAL, MPI_SUM, comm3d,mpierr)

      thls = thls / rslabs
      qts  = qts  / rslabs
      thvs = thls * (1. + (rv/rd - 1.) * qts)

      if (lhetero) then
        call MPI_ALLREDUCE(lthls_patch(1:xpatches,1:ypatches), thls_patch(1:xpatches,1:ypatches), xpatches*ypatches,     MY_REAL, MPI_SUM, comm3d,mpierr)
        call MPI_ALLREDUCE(lqts_patch(1:xpatches,1:ypatches),  qts_patch(1:xpatches,1:ypatches),  xpatches*ypatches,     MY_REAL, MPI_SUM, comm3d,mpierr)
        call MPI_ALLREDUCE(Npatch(1:xpatches,1:ypatches)     , SNpatch(1:xpatches,1:ypatches)   , xpatches*ypatches, MPI_INTEGER ,MPI_SUM, comm3d,mpierr)
        thls_patch = thls_patch / SNpatch
        qts_patch  = qts_patch  / SNpatch
        thvs_patch = thls_patch * (1. + (rv/rd - 1.) * qts_patch)
      endif

    !if (lhetero) then
    !  thvs_patch = thls_patch * (1. + (rv/rd - 1.) * qts_patch)
    !endif
      !call qtsurf ! CvH check this!

    end if

    ! Transfer ustar to neighbouring cells
    do j=1,j2
      ustar(1,j)=ustar(i1,j)
      ustar(i2,j)=ustar(2,j)
    end do

    call excj( ustar  , 1, i2, 1, j2, 1,1)

    return

  end subroutine surface

!> Calculate the surface humidity assuming saturation.
  subroutine qtsurf
    use modglobal,   only : tmelt,bt,at,rd,rv,cp,es0,pref0,rslabs,i1,j1
    use modfields,   only : qt0
<<<<<<< HEAD
    use modsurfdata, only : rs, ra
    use modmpi,      only : my_real,mpierr,comm3d,mpi_sum,myid,mpi_integer
=======
    !use modsurfdata, only : rs, ra
    use modmpi,      only : my_real,mpierr,comm3d,mpi_sum,myid
>>>>>>> dbee7d3c

    implicit none
    real       :: exner, tsurf, qsatsurf, surfwet, es, qtsl
    integer    :: i,j, patchx, patchy
    integer    :: Npatch(xpatches,ypatches), SNpatch(xpatches,ypatches)
    real       :: lqts_patch(xpatches,ypatches)!, qts_patch(xpatches,ypatches)
    !real       :: tsurf_patch(xpatches,ypatches), exner_patch(xpatches,ypatches), es_patch(xpatches,ypatches)

    if(isurf <= 2) then
      qtsl = 0.
      do j = 2, j1
        do i = 2, i1
          exner      = (ps / pref0)**(rd/cp)
          tsurf      = tskin(i,j) * exner
          es         = es0 * exp(at*(tsurf-tmelt) / (tsurf-bt))
          qsatsurf   = rd / rv * es / ps
          surfwet    = ra(i,j) / (ra(i,j) + rs(i,j))
          qskin(i,j) = surfwet * qsatsurf + (1. - surfwet) * qt0(i,j,1)
          qtsl       = qtsl + qskin(i,j)
        end do
      end do

      call MPI_ALLREDUCE(qtsl, qts, 1,  MY_REAL, &
                         MPI_SUM, comm3d,mpierr)
      qts  = qts / rslabs
<<<<<<< HEAD

      if (lhetero) then 
        lqts_patch = 0.
        Npatch     = 0
        do j = 2, j1
          do i = 2, i1
            patchx     = patchxnr(i)
            patchy     = patchynr(j)
            exner      = (ps_patch(patchx,patchy) / pref0)**(rd/cp)
            tsurf      = tskin(i,j) * exner
            es         = es0 * exp(at*(tsurf-tmelt) / (tsurf-bt))
            qsatsurf   = rd / rv * es / ps_patch(patchx,patchy)
            surfwet    = ra(i,j) / (ra(i,j) + rs(i,j))
            qskin(i,j) = surfwet * qsatsurf + (1. - surfwet) * qt0(i,j,1)

            lqts_patch(patchx,patchy) = lqts_patch(patchx,patchy) + qskin(i,j)
            Npatch(patchx,patchy)     = Npatch(patchx,patchy)     + 1
          enddo
        enddo  
        call MPI_ALLREDUCE(lqts_patch(1:xpatches,1:ypatches), qts_patch(1:xpatches,1:ypatches), xpatches*ypatches,     MY_REAL,MPI_SUM, comm3d,mpierr)
        call MPI_ALLREDUCE(Npatch(1:xpatches,1:ypatches)    , SNpatch(1:xpatches,1:ypatches)  , xpatches*ypatches,MPI_INTEGER ,MPI_SUM, comm3d,mpierr)
        qts_patch = qts_patch / SNpatch
       
      endif
    !else
    !  if (lhetero) then
    !    exner_patch = (ps_patch/pref0)**(rd/cp)
    !    tsurf_patch = thls_patch * exner_patch
    !    es_patch    = es0*exp(at*(tsurf_patch-tmelt)/(tsurf_patch-bt))
    !    qts_patch   = rd/rv*es_patch/(ps_patch-(1-rd/rv)*es_patch)
    !    qts_patch   = max(qts_patch, 0.)

    !  endif
    !  exner = (ps/pref0)**(rd/cp)
    !  tsurf = thls*exner
    !  es    = es0*exp(at*(tsurf-tmelt)/(tsurf-bt))
    !  !qts   = rd/rv*es/(ps-(1-rd/rv)*es)
    !  qts   = rd/rv*es/ps ! specific hum instead of mr
    !  ! check to prevent collapse of spinup u* = 0 and  u = 0 free convection case
    !  !qts   = max(qts, 0.)
    !  qskin(:,:) = qts
=======
      thvs = thls * (1. + (rv/rd - 1.) * qts)
>>>>>>> dbee7d3c
    end if
    
    !thvs = thls * (1. + (rv/rd - 1.) * qts)
    !if (lhetero) then
    !  thvs_patch = thls_patch * (1. + (rv/rd - 1.) * qts_patch)
    !endif

    return

  end subroutine qtsurf

!> Calculates the Obuhkov length iteratively.
  subroutine getobl
    use modglobal, only : zf, rv, rd, grav, rslabs, i1, j1, i2, j2, timee, cu, cv
    use modfields, only : thl0av, qt0av, u0, v0, thl0, qt0, u0av, v0av
    use modmpi,    only : my_real,mpierr,comm3d,mpi_sum,myid,excj,mpi_integer
    implicit none

    integer             :: i,j,iter,patchx,patchy
    real                :: thv, thvsl, L, horv2, oblavl, thvpatch(xpatches,ypatches), horvpatch(xpatches,ypatches)
    real                :: Rib, Lstart, Lend, fx, fxdif, Lold
    real                :: upatch(xpatches,ypatches), vpatch(xpatches,ypatches)
    real                :: Supatch(xpatches,ypatches), Svpatch(xpatches,ypatches)
    integer             :: Npatch(xpatches,ypatches), SNpatch(xpatches,ypatches)
    real                :: lthlpatch(xpatches,ypatches), thlpatch(xpatches,ypatches), lqpatch(xpatches,ypatches), qpatch(xpatches,ypatches)
    real                :: loblpatch(xpatches,ypatches), oblpatch(xpatches,ypatches) 

    if(lmostlocal) then

      oblavl = 0.

      do i=2,i1
        do j=2,j1
          thv    = thl0(i,j,1)  * (1. + (rv/rd - 1.) * qt0(i,j,1))
          thvsl  = tskin(i,j)   * (1. + (rv/rd - 1.) * qskin(i,j))
          horv2 = u0(i,j,1)*u0(i,j,1) + v0(i,j,1)*v0(i,j,1)
          horv2 = max(horv2, 1.e-4)

          if(lhetero) then
            patchx = patchxnr(i)
            patchy = patchynr(j)
            Rib   = grav / thvs_patch(patchx,patchy) * zf(1) * (thv - thvs_patch(patchx,patchy)) / horv2
          else
            Rib   = grav / thvs * zf(1) * (thv - thvsl) / horv2
          endif

          iter = 0
          L = obl(i,j)

          if(Rib * L < 0. .or. abs(L) == 1e5) then
            if(Rib > 0) L = 0.01
            if(Rib < 0) L = -0.01
          end if

          do while (.true.)
            iter    = iter + 1
            Lold    = L
            fx      = Rib - zf(1) / L * (log(zf(1) / z0h(i,j)) - psih(zf(1) / L) + psih(z0h(i,j) / L)) / (log(zf(1) / z0m(i,j)) - psim(zf(1) / L) + psim(z0m(i,j) / L)) ** 2.
            Lstart  = L - 0.001*L
            Lend    = L + 0.001*L
            fxdif   = ( (- zf(1) / Lstart * (log(zf(1) / z0h(i,j)) - psih(zf(1) / Lstart) + psih(z0h(i,j) / Lstart)) / (log(zf(1) / z0m(i,j)) - psim(zf(1) / Lstart) + psim(z0m(i,j) / Lstart)) ** 2.) - (-zf(1) / Lend * (log(zf(1) / z0h(i,j)) - psih(zf(1) / Lend) + psih(z0h(i,j) / Lend)) / (log(zf(1) / z0m(i,j)) - psim(zf(1) / Lend) + psim(z0m(i,j) / Lend)) ** 2.) ) / (Lstart - Lend)
            L       = L - fx / fxdif
            if(Rib * L < 0. .or. abs(L) == 1e5) then
              if(Rib > 0) L = 0.01
              if(Rib < 0) L = -0.01
            end if
            if(abs(L - Lold) < 0.0001) exit
            if(iter > 1000) stop 'Obukhov length calculation does not converge!'
          end do

          obl(i,j) = L

        end do
      end do
    
    elseif(lhetero) then 
      upatch    = 0
      vpatch    = 0
      Npatch    = 0
      lthlpatch = 0
      lqpatch   = 0
      loblpatch = 0 

      do j = 2, j1
        do i = 2, i1
          patchx = patchxnr(i)
          patchy = patchynr(j)
          upatch(patchx,patchy)    = upatch(patchx,patchy)    + 0.5 * (u0(i,j,1) + u0(i+1,j,1))
          vpatch(patchx,patchy)    = vpatch(patchx,patchy)    + 0.5 * (v0(i,j,1) + v0(i,j+1,1))
          Npatch(patchx,patchy)    = Npatch(patchx,patchy)    + 1
          lthlpatch(patchx,patchy) = lthlpatch(patchx,patchy) + thl0(i,j,1)
          lqpatch(patchx,patchy)   = lqpatch(patchx,patchy)   + qt0(i,j,1)
          loblpatch(patchx,patchy) = loblpatch(patchx,patchy) + obl(i,j)
        enddo
      enddo

      call MPI_ALLREDUCE(upatch(1:xpatches,1:ypatches)   ,Supatch(1:xpatches,1:ypatches) ,xpatches*ypatches,    MY_REAL,MPI_SUM, comm3d,mpierr)
      call MPI_ALLREDUCE(vpatch(1:xpatches,1:ypatches)   ,Svpatch(1:xpatches,1:ypatches) ,xpatches*ypatches,    MY_REAL,MPI_SUM, comm3d,mpierr)
      call MPI_ALLREDUCE(Npatch(1:xpatches,1:ypatches)   ,SNpatch(1:xpatches,1:ypatches) ,xpatches*ypatches,MPI_INTEGER,MPI_SUM, comm3d,mpierr)
      call MPI_ALLREDUCE(lthlpatch(1:xpatches,1:ypatches),thlpatch(1:xpatches,1:ypatches),xpatches*ypatches,    MY_REAL,MPI_SUM, comm3d,mpierr)
      call MPI_ALLREDUCE(lqpatch(1:xpatches,1:ypatches)  ,qpatch(1:xpatches,1:ypatches)  ,xpatches*ypatches,    MY_REAL,MPI_SUM, comm3d,mpierr)
      call MPI_ALLREDUCE(loblpatch(1:xpatches,1:ypatches),oblpatch(1:xpatches,1:ypatches),xpatches*ypatches,    MY_REAL,MPI_SUM, comm3d,mpierr)
          
      horvpatch = sqrt(((Supatch/SNpatch) + cu) **2. + ((Svpatch/SNpatch) + cv) ** 2.)
      horvpatch = max(horvpatch, 1.e-2)

      thlpatch  = thlpatch / SNpatch
      qpatch    = qpatch   / SNpatch
      oblpatch  = oblpatch / SNpatch
          
      thvpatch  = thlpatch * (1. + (rv/rd - 1.) * qpatch)

      do patchy = 1, ypatches
        do patchx = 1, xpatches
          Rib   = grav / thvs_patch(patchx,patchy) * zf(1) * (thvpatch(patchx,patchy) - thvs_patch(patchx,patchy)) / horvpatch(patchx,patchy)
          iter = 0
          L = oblpatch(patchx,patchy)

          if(Rib * L < 0. .or. abs(L) == 1e5) then
            if(Rib > 0) L = 0.01
            if(Rib < 0) L = -0.01
          end if

          do while (.true.)
            iter    = iter + 1
            Lold    = L
            fx      = Rib - zf(1) / L * (log(zf(1) / z0hav_patch(patchx,patchy)) - psih(zf(1) / L) + psih(z0hav_patch(patchx,patchy) / L)) / (log(zf(1) / z0mav_patch(patchx,patchy)) - psim(zf(1) / L) + psim(z0mav_patch(patchx,patchy) / L)) ** 2.
            Lstart  = L - 0.001*L
            Lend    = L + 0.001*L
            fxdif   = ( (- zf(1) / Lstart * (log(zf(1) / z0hav_patch(patchx,patchy)) - psih(zf(1) / Lstart) + psih(z0hav_patch(patchx,patchy) / Lstart)) / (log(zf(1) / z0mav_patch(patchx,patchy)) - psim(zf(1) / Lstart) + psim(z0mav_patch(patchx,patchy) / Lstart)) ** 2.) - (-zf(1) / Lend * (log(zf(1) / z0hav_patch(patchx,patchy)) - psih(zf(1) / Lend) + psih(z0hav_patch(patchx,patchy) / Lend)) / (log(zf(1) / z0mav_patch(patchx,patchy)) - psim(zf(1) / Lend) + psim(z0mav_patch(patchx,patchy) / Lend)) ** 2.) ) / (Lstart - Lend)
            L       = L - fx / fxdif
            if(Rib * L < 0. .or. abs(L) == 1e5) then
              if(Rib > 0) L = 0.01
              if(Rib < 0) L = -0.01
            end if
            if(abs(L - Lold) < 0.0001) exit
          end do

          oblpatch(patchx,patchy) = L
        enddo
      enddo
      do i=1,i2
        do j=1,j2
          obl(i,j) = oblpatch(patchxnr(i),patchynr(j))
        enddo
      enddo
    endif 
    
    !CvH also do a global evaluation if lmostlocal = .true. to get an appropriate local mean
    thv    = thl0av(1) * (1. + (rv/rd - 1.) * qt0av(1))

    horv2 = u0av(1)**2. + v0av(1)**2.
    horv2 = max(horv2, 1.e-4)

    Rib   = grav / thvs * zf(1) * (thv - thvs) / horv2

    iter = 0
    L = oblav

    if(Rib * L < 0. .or. abs(L) == 1e5) then
      if(Rib > 0) L = 0.01
      if(Rib < 0) L = -0.01
    end if

    do while (.true.)
      iter    = iter + 1
      Lold    = L
      fx      = Rib - zf(1) / L * (log(zf(1) / z0hav) - psih(zf(1) / L) + psih(z0hav / L)) / (log(zf(1) / z0mav) - psim(zf(1) / L) + psim(z0mav / L)) ** 2.
      Lstart  = L - 0.001*L
      Lend    = L + 0.001*L
      fxdif   = ( (- zf(1) / Lstart * (log(zf(1) / z0hav) - psih(zf(1) / Lstart) + psih(z0hav / Lstart)) / (log(zf(1) / z0mav) - psim(zf(1) / Lstart) + psim(z0mav / Lstart)) ** 2.) - (-zf(1) / Lend * (log(zf(1) / z0hav) - psih(zf(1) / Lend) + psih(z0hav / Lend)) / (log(zf(1) / z0mav) - psim(zf(1) / Lend) + psim(z0mav / Lend)) ** 2.) ) / (Lstart - Lend)
      L       = L - fx / fxdif
      if(Rib * L < 0. .or. abs(L) == 1e5) then
        if(Rib > 0) L = 0.01
        if(Rib < 0) L = -0.01
      end if
      if(abs(L - Lold) < 0.0001) exit
      if(iter > 1000) stop 'Obukhov length calculation does not converge!'
    end do

    if(.not. lmostlocal) then
      if(.not. lhetero) then 
        obl(:,:) = L
      endif
    end if
    oblav = L

    return

  end subroutine getobl

  function psim(zeta)
    implicit none

    real             :: psim
    real, intent(in) :: zeta
    real             :: x

    if(zeta <= 0) then
      !x     = (1. - 16. * zeta) ** (0.25)
      !psim  = 3.14159265 / 2. - 2. * atan(x) + log( (1.+x) ** 2. * (1. + x ** 2.) / 8.)
      ! CvH use Wilson, 2001 rather than Businger-Dyer for correct free convection limit
      x     = (1. + 3.6 * abs(zeta) ** (2./3.)) ** (-0.5)
      psim = 3. * log( (1. + 1. / x) / 2.)
    else
      psim  = -2./3. * (zeta - 5./0.35)*exp(-0.35 * zeta) - zeta - (10./3.) / 0.35
    end if

    return
  end function psim

  function psih(zeta)

    implicit none

    real             :: psih
    real, intent(in) :: zeta
    real             :: x

    if(zeta <= 0) then
      !x     = (1. - 16. * zeta) ** (0.25)
      !psih  = 2. * log( (1. + x ** 2.) / 2. )
      ! CvH use Wilson, 2001
      x     = (1. + 7.9 * abs(zeta) ** (2./3.)) ** (-0.5)
      psih  = 3. * log( (1. + 1. / x) / 2.)
    else
      psih  = -2./3. * (zeta - 5./0.35)*exp(-0.35 * zeta) - (1. + (2./3.) * zeta) ** (1.5) - (10./3.) / 0.35 + 1.
    end if

    return
  end function psih

<<<<<<< HEAD
  function patchxnr(xpos)
    use modglobal,  only : imax
    implicit none
    integer             :: patchxnr
    integer             :: positionx
    integer, intent(in) :: xpos

    positionx = xpos - 2                                   !First grid point lies at i = 2. This lines makes sure that position = 0 for first grid point 
    if (positionx .lt. 0)    positionx = positionx + imax  !To account for border grid points
    if (positionx .ge. imax) positionx = positionx - imax  !To account for border grid points
    patchxnr  = 1 + (positionx*xpatches)/imax              !Converts position to patch number
    return
  end function

  function patchynr(ypos)
    use modmpi,     only : myid
    use modglobal,  only : jmax,jtot
    implicit none
    integer             :: patchynr
    integer             :: yposreal, positiony
    integer, intent(in) :: ypos
    
    yposreal  = ypos + (myid * jmax)                       !Converting the j position to the real j position by taking the processor number into account
    positiony = yposreal - 2                               !First grid point lies at j = 2. This lines makes sure that position = 0 for first grid point
    if (positiony .lt. 0)    positiony = positiony + jtot  !To account for border grid points
    if (positiony .ge. jtot) positiony = positiony - jtot  !To account for border grid points
    patchynr  = 1 + (positiony*ypatches)/jtot              !Converts position to patch number
    return
  end function
!>
=======
>>>>>>> dbee7d3c
  subroutine exitsurface
    implicit none
    return
  end subroutine exitsurface

  subroutine initlsm
    use modglobal, only : i2,j2
    integer :: k

    ! 1.1  -   Allocate arrays
    allocate(zsoil(ksoilmax))
    allocate(zsoilc(ksoilmax))
    allocate(dzsoil(ksoilmax))
    allocate(dzsoilh(ksoilmax))

    allocate(lambda(i2,j2,ksoilmax))
    allocate(lambdah(i2,j2,ksoilmax))
    allocate(lambdas(i2,j2,ksoilmax))
    allocate(lambdash(i2,j2,ksoilmax))
    allocate(gammas(i2,j2,ksoilmax))
    allocate(gammash(i2,j2,ksoilmax))
    allocate(Dh(i2,j2,ksoilmax))
    allocate(phiw(i2,j2,ksoilmax))
    allocate(phiwm(i2,j2,ksoilmax))
    allocate(phifrac(i2,j2,ksoilmax))
    allocate(pCs(i2,j2,ksoilmax))
    allocate(rootf(i2,j2,ksoilmax))
    allocate(tsoil(i2,j2,ksoilmax))
    allocate(tsoilm(i2,j2,ksoilmax))
    allocate(tsoildeep(i2,j2))
    allocate(phitot(i2,j2))

    ! 1.2   -  Initialize arrays
    ! First test, pick ECMWF config
    dzsoil(1) = 0.07
    dzsoil(2) = 0.21
    dzsoil(3) = 0.72
    dzsoil(4) = 1.89

    !! 1.3   -  Calculate vertical layer properties
    zsoil(1)  = dzsoil(1)
    do k = 2, ksoilmax
      zsoil(k) = zsoil(k-1) + dzsoil(k)
    end do
    zsoilc = -(zsoil-0.5*dzsoil)
    do k = 1, ksoilmax-1
      dzsoilh(k) = 0.5 * (dzsoil(k+1) + dzsoil(k))
    end do
    dzsoilh(ksoilmax) = 0.5 * dzsoil(ksoilmax)

    ! 1.4   -   Set evaporation related properties
    ! Set water content of soil - constant in this scheme
    phiw(:,:,1) = phiwav(1)
    phiw(:,:,2) = phiwav(2)
    phiw(:,:,3) = phiwav(3)
    phiw(:,:,4) = phiwav(4)

    phitot = 0.0

    do k = 1, ksoilmax
      phitot(:,:) = phitot(:,:) + phiw(:,:,k) * dzsoil(k)
    end do

    phitot(:,:) = phitot(:,:) / zsoil(ksoilmax)

    do k = 1, ksoilmax
      phifrac(:,:,k) = phiw(:,:,k) * dzsoil(k) / zsoil(ksoilmax) / phitot(:,:)
    end do

    ! Set root fraction per layer for short grass
    rootf(:,:,1) = rootfav(1)
    rootf(:,:,2) = rootfav(2)
    rootf(:,:,3) = rootfav(3)
    rootf(:,:,4) = rootfav(4)

    ! Calculate conductivity saturated soil
    lambdasat = lambdasm ** (1. - phi) * lambdaw ** (phi)

    tsoil(:,:,1)   = tsoilav(1)
    tsoil(:,:,2)   = tsoilav(2)
    tsoil(:,:,3)   = tsoilav(3)
    tsoil(:,:,4)   = tsoilav(4)
    tsoildeep(:,:) = tsoildeepav

    ! 2    -   Initialize land surface
    ! 2.1  -   Allocate arrays
    allocate(Qnet(i2,j2))
    allocate(LE(i2,j2))
    allocate(H(i2,j2))
    allocate(G0(i2,j2))

    allocate(rsveg(i2,j2))
    allocate(rsmin(i2,j2))
    allocate(rssoil(i2,j2))
    allocate(rssoilmin(i2,j2))
    allocate(cveg(i2,j2))
    allocate(cliq(i2,j2))
    allocate(tendskin(i2,j2))
    allocate(tskinm(i2,j2))
    allocate(Cskin(i2,j2))
    allocate(lambdaskin(i2,j2))
    allocate(LAI(i2,j2))
    allocate(gD(i2,j2))
    allocate(Wl(i2,j2))
    allocate(Wlm(i2,j2))

    Qnet       = Qnetav

    Cskin      = Cskinav
    lambdaskin = lambdaskinav
    rsmin      = rsminav
    rssoilmin  = rsminav
    LAI        = LAIav
    gD         = gDav

    cveg       = cvegav
    cliq       = 0.
    Wl         = Wlav
  end subroutine initlsm


!> Calculates surface resistance, temperature and moisture using the Land Surface Model
  subroutine do_lsm
  
    use modglobal, only : pref0,boltz,cp,rd,rhow,rlv,i1,j1,rdt,rslabs,rk3step
    use modfields, only : ql0,qt0,thl0,rhof,presf
    use modraddata,only : iradiation,useMcICA,swd,swu,lwd,lwu
    use modmpi, only :comm3d,my_real,mpi_sum,mpierr

    real     :: f1, f2, f3, f4 ! Correction functions for Jarvis-Stewart
    integer  :: i, j, k
    real     :: rk3coef,thlsl

    real     :: swdav, swuav, lwdav, lwuav
    real     :: exner, exnera, tsurfm, Tatm, e,esat, qsat, desatdT, dqsatdT, Acoef, Bcoef
    real     :: fH, fLE, fLEveg, fLEsoil, fLEliq, LEveg, LEsoil, LEliq
    real     :: Wlmx

    ! 1.X - Compute water content per layer
    do j = 2,j1
      do i = 2,i1
        phitot(i,j) = 0.0
        do k = 1, ksoilmax
          phitot(i,j) = phitot(i,j) + phiw(i,j,k) * dzsoil(k)
        end do

        phitot(i,j) = phitot(i,j) / zsoil(ksoilmax)

        do k = 1, ksoilmax
          phifrac(i,j,k) = phiw(i,j,k) * dzsoil(k) / zsoil(ksoilmax) / phitot(i,j)
        end do
      end do
    end do

    thlsl = 0.0
    do j = 2, j1
      do i = 2, i1
        ! 2.1   -   Calculate the surface resistance
        ! Stomatal opening as a function of incoming short wave radiation
        if (iradiation > 0) then
          f1  = 1. / min(1., (0.004 * max(0.,-swd(i,j,1)) + 0.05) / (0.81 * (0.004 * max(0.,-swd(i,j,1)) + 1.)))
        else
          f1  = 1.
        end if

        ! Soil moisture availability
        f2  = (phifc - phiwp) / (phitot(i,j) - phiwp)
        ! Prevent f2 becoming less than 1
        f2  = max(f2, 1.)
        ! Put upper boundary on f2 for cases with very dry soils
        f2  = min(1.e8, f2)

        ! Response of stomata to vapor deficit of atmosphere
        esat = 0.611e3 * exp(17.2694 * (thl0(i,j,1) - 273.16) / (thl0(i,j,1) - 35.86))
        e    = qt0(i,j,1) * ps / 0.622
        f3   = 1. / exp(-gD(i,j) * (esat - e) / 100.)

        ! Response to temperature
        exnera  = (presf(1) / pref0) ** (rd/cp)
        Tatm    = exnera * thl0(i,j,1) + (rlv / cp) * ql0(i,j,1)
        f4      = 1./ (1. - 0.0016 * (298.0 - Tatm) ** 2.)

        rsveg(i,j)  = rsmin(i,j) / LAI(i,j) * f1 * f2 * f3 * f4

        ! 2.2   - Calculate soil resistance based on ECMWF method

        f2  = (phifc - phiwp) / (phiw(i,j,1) - phiwp)
        f2  = max(f2, 1.)
        f2  = min(1.e8, f2)
        rssoil(i,j) = rssoilmin(i,j) * f2
        ! 1.1   -   Calculate the heat transport properties of the soil
        ! CvH I put it in the init function, as we don't have prognostic soil moisture at this stage

        ! 1.2   -   Calculate the skin temperature as the top boundary conditions for heat transport
        if(iradiation > 0) then
          if(iradiation == 1 .and. useMcICA) then
            if(rk3step == 1) then
              swdavn(i,j,2:nradtime) = swdavn(i,j,1:nradtime-1)
              swuavn(i,j,2:nradtime) = swuavn(i,j,1:nradtime-1)
              lwdavn(i,j,2:nradtime) = lwdavn(i,j,1:nradtime-1)
              lwuavn(i,j,2:nradtime) = lwuavn(i,j,1:nradtime-1)

              swdavn(i,j,1) = swd(i,j,1)
              swuavn(i,j,1) = swu(i,j,1)
              lwdavn(i,j,1) = lwd(i,j,1)
              lwuavn(i,j,1) = lwu(i,j,1)

            end if

            swdav = sum(swdavn(i,j,:)) / nradtime
            swuav = sum(swuavn(i,j,:)) / nradtime
            lwdav = sum(lwdavn(i,j,:)) / nradtime
            lwuav = sum(lwuavn(i,j,:)) / nradtime

            Qnet(i,j) = -(swdav + swuav + lwdav + lwuav)
          else
            Qnet(i,j) = -(swd(i,j,1) + swu(i,j,1) + lwd(i,j,1) + lwu(i,j,1))
          end if
        else
          Qnet(i,j) = Qnetav
        end if

        ! CvH solve the surface temperature implicitly including variations in LWout
        if(rk3step == 1) then
          tskinm(i,j) = tskin(i,j)
          Wlm(i,j)    = Wl(i,j)
        end if

        exner   = (ps / pref0) ** (rd/cp)
        tsurfm  = tskinm(i,j) * exner

        esat    = 0.611e3 * exp(17.2694 * (tsurfm - 273.16) / (tsurfm - 35.86))
        qsat    = 0.622 * esat / ps
        desatdT = esat * (17.2694 / (tsurfm - 35.86) - 17.2694 * (tsurfm - 273.16) / (tsurfm - 35.86)**2.)
        dqsatdT = 0.622 * desatdT / ps

        ! First, remove LWup from Qnet calculation
        Qnet(i,j) = Qnet(i,j) + boltz * tsurfm ** 4.

        ! Calculate coefficients for surface fluxes
        fH      = rhof(1) * cp / ra(i,j)

        ! Allow for dew fall
        if(qsat - qt0(i,j,1) < 0.) then
          rsveg(i,j)  = 0.
          rssoil(i,j) = 0.
        end if

        Wlmx      = LAI(i,j) * Wmax
        Wl(i,j)   = min(Wl(i,j), Wlmx)
        cliq(i,j) = Wl(i,j) / Wlmx

        fLEveg  = (1. - cliq(i,j)) * cveg(i,j) * rhof(1) * rlv / (ra(i,j) + rsveg(i,j))
        fLEsoil = (1. - cveg(i,j))             * rhof(1) * rlv / (ra(i,j) + rssoil(i,j))
        fLEliq  = cliq(i,j) * cveg(i,j)        * rhof(1) * rlv /  ra(i,j)

        fLE     = fLEveg + fLEsoil + fLEliq

        exnera  = (presf(1) / pref0) ** (rd/cp)
        Tatm    = exnera * thl0(i,j,1) + (rlv / cp) * ql0(i,j,1)

        rk3coef = rdt / (4. - dble(rk3step))

        Acoef   = Qnet(i,j) - boltz * tsurfm ** 4. + 4. * boltz * tsurfm ** 4. / rk3coef + fH * Tatm + fLE * (dqsatdT * tsurfm - qsat + qt0(i,j,1)) + lambdaskin(i,j) * tsoil(i,j,1)
        Bcoef   = 4. * boltz * tsurfm ** 3. / rk3coef + fH + fLE * dqsatdT + lambdaskin(i,j)

        if (Cskin(i,j) == 0.) then
          tskin(i,j) = Acoef * Bcoef ** (-1.) / exner
        else
          tskin(i,j) = (1. + rk3coef / Cskin(i,j) * Bcoef) ** (-1.) * (tsurfm + rk3coef / Cskin(i,j) * Acoef) / exner
        end if

        Qnet(i,j)     = Qnet(i,j) - (boltz * tsurfm ** 4. + 4. * boltz * tsurfm ** 3. * (tskin(i,j) * exner - tsurfm) / rk3coef)
        G0(i,j)       = lambdaskin(i,j) * ( tskin(i,j) * exner - tsoil(i,j,1) )
        LE(i,j)       = - fLE * ( qt0(i,j,1) - (dqsatdT * (tskin(i,j) * exner - tsurfm) + qsat))

        LEveg         = - fLEveg  * ( qt0(i,j,1) - (dqsatdT * (tskin(i,j) * exner - tsurfm) + qsat))
        LEsoil        = - fLEsoil * ( qt0(i,j,1) - (dqsatdT * (tskin(i,j) * exner - tsurfm) + qsat))
        LEliq         = - fLEliq  * ( qt0(i,j,1) - (dqsatdT * (tskin(i,j) * exner - tsurfm) + qsat))

        if(LE(i,j) == 0.) then
          rs(i,j)     = 1.e8
        else
          rs(i,j)     = - rhof(1) * rlv * (qt0(i,j,1) - (dqsatdT * (tskin(i,j) * exner - tsurfm) + qsat)) / LE(i,j) - ra(i,j)
        end if

        H(i,j)        = - fH  * ( Tatm - tskin(i,j) * exner )
        tendskin(i,j) = Cskin(i,j) * (tskin(i,j) - tskinm(i,j)) * exner / rk3coef

        ! In case of dew formation, allow all water to enter skin reservoir Wl
        if(qsat - qt0(i,j,1) < 0.) then
          Wl(i,j)       =  Wlm(i,j) + rk3coef * ((-1.) * (LEliq + LEsoil + LEveg) / (rhow * rlv))
        else
          Wl(i,j)       =  Wlm(i,j) + rk3coef * ((-1.) * LEliq / (rhow * rlv))
        end if

        thlsl = thlsl + tskin(i,j)

        ! Solve the soil
        if(rk3step == 1) then
          tsoilm(i,j,:) = tsoil(i,j,:)
          phiwm(i,j,:)  = phiw(i,j,:)
        end if

        ! Calculate the soil heat capacity and conductivity based on water content
        do k = 1, ksoilmax
          pCs(i,j,k)    = (1. - phi) * pCm + phiw(i,j,k) * pCw
          Ke            = log10(phiw(i,j,k) / phi) + 1.
          lambda(i,j,k) = Ke * (lambdasat - lambdadry) + lambdadry
        end do

        do k = 1, ksoilmax-1
          lambdah(i,j,k) = (lambda(i,j,k) * dzsoil(k+1) + lambda(i,j,k+1) * dzsoil(k)) / dzsoilh(k)
        end do

        lambdah(i,j,ksoilmax) = lambda(i,j,ksoilmax)

        do k = 1, ksoilmax
          gammas(i,j,k)  = gammasat * (phiw(i,j,k) / phi) ** (2. * bc + 3.)
          lambdas(i,j,k) = bc * gammasat * (-1.) * psisat / phi * (phiw(i,j,k) / phi) ** (bc + 2.)
        end do

        do k = 1, ksoilmax-1
          lambdash(i,j,k) = (lambdas(i,j,k) * dzsoil(k+1) + lambdas(i,j,k+1) * dzsoil(k)) / dzsoilh(k)
          gammash(i,j,k)  = (gammas(i,j,k)  * dzsoil(k+1) + gammas(i,j,k+1)  * dzsoil(k)) / dzsoilh(k)
        end do

        lambdash(i,j,ksoilmax) = lambdas(i,j,ksoilmax)

        ! 1.4   -   Solve the diffusion equation for the heat transport
        tsoil(i,j,1) = tsoilm(i,j,1) + rk3coef / pCs(i,j,1) * ( lambdah(i,j,1) * (tsoil(i,j,2) - tsoil(i,j,1)) / dzsoilh(1) + G0(i,j) ) / dzsoil(1)
        do k = 2, ksoilmax-1
          tsoil(i,j,k) = tsoilm(i,j,k) + rk3coef / pCs(i,j,k) * ( lambdah(i,j,k) * (tsoil(i,j,k+1) - tsoil(i,j,k)) / dzsoilh(k) - lambdah(i,j,k-1) * (tsoil(i,j,k) - tsoil(i,j,k-1)) / dzsoilh(k-1) ) / dzsoil(k)
        end do
        tsoil(i,j,ksoilmax) = tsoilm(i,j,ksoilmax) + rk3coef / pCs(i,j,ksoilmax) * ( lambda(i,j,ksoilmax) * (tsoildeep(i,j) - tsoil(i,j,ksoilmax)) / dzsoil(ksoilmax) - lambdah(i,j,ksoilmax-1) * (tsoil(i,j,ksoilmax) - tsoil(i,j,ksoilmax-1)) / dzsoil(ksoilmax-1) ) / dzsoil(ksoilmax)

        ! 1.5   -   Solve the diffusion equation for the moisture transport
        phiw(i,j,1) = phiwm(i,j,1) + rk3coef * ( lambdash(i,j,1) * (phiw(i,j,2) - phiw(i,j,1)) / dzsoilh(1) - gammash(i,j,1) - (phifrac(i,j,1) * LEveg + LEsoil) / (rhow*rlv)) / dzsoil(1)
        do k = 2, ksoilmax-1
          phiw(i,j,k) = phiwm(i,j,k) + rk3coef * ( lambdash(i,j,k) * (phiw(i,j,k+1) - phiw(i,j,k)) / dzsoilh(k) - gammash(i,j,k) - lambdash(i,j,k-1) * (phiw(i,j,k) - phiw(i,j,k-1)) / dzsoilh(k-1) + gammash(i,j,k-1) - (phifrac(i,j,k) * LEveg) / (rhow*rlv)) / dzsoil(k)
        end do
        ! closed bottom for now
        phiw(i,j,ksoilmax) = phiwm(i,j,ksoilmax) + rk3coef * (- lambdash(i,j,ksoilmax-1) * (phiw(i,j,ksoilmax) - phiw(i,j,ksoilmax-1)) / dzsoil(ksoilmax-1) + gammash(i,j,ksoilmax-1) - (phifrac(i,j,ksoilmax) * LEveg) / (rhow*rlv) ) / dzsoil(ksoilmax)
      end do
    end do

    call MPI_ALLREDUCE(thlsl, thls, 1,  MY_REAL, MPI_SUM, comm3d,mpierr)
    thls = thls / rslabs

    call qtsurf

  end subroutine do_lsm

end module modsurface<|MERGE_RESOLUTION|>--- conflicted
+++ resolved
@@ -61,12 +61,8 @@
 
     implicit none
 
-<<<<<<< HEAD
     integer   :: i,j,k, landindex, ierr, defined_landtypes, landtype_0 = -1
     character(len=1500) :: readbuffer
-=======
-    integer   ::ierr
->>>>>>> dbee7d3c
     namelist/NAMSURFACE/ & !< Soil related variables
       isurf,tsoilav, tsoildeepav, phiwav, rootfav, &
       ! Land surface related variables
@@ -302,120 +298,8 @@
       end if
     end if
 
-<<<<<<< HEAD
-    ! 1.1  -   Allocate arrays
-    if(isurf == 1) then
-      allocate(zsoil(ksoilmax))
-      allocate(dzsoil(ksoilmax))
-      allocate(dzsoilh(ksoilmax))
-
-      allocate(lambda(i2,j2,ksoilmax))
-      allocate(lambdah(i2,j2,ksoilmax))
-      allocate(Dh(i2,j2,ksoilmax))
-      allocate(phiw(i2,j2,ksoilmax))
-      allocate(pCs(i2,j2,ksoilmax))
-      allocate(rootf(i2,j2,ksoilmax))
-      allocate(tsoil(i2,j2,ksoilmax))
-      allocate(tsoildeep(i2,j2))
-      allocate(phitot(i2,j2))
-
-      ! 1.2   -  Initialize arrays
-      ! First test, pick ECMWF config
-      dzsoil(1) = 0.07
-      dzsoil(2) = 0.21
-      dzsoil(3) = 0.72
-      dzsoil(4) = 1.89
-
-      !! 1.3   -  Calculate vertical layer properties
-      zsoil(1)  = dzsoil(1)
-      do k = 2, ksoilmax
-        zsoil(k) = zsoil(k-1) + dzsoil(k)
-      end do
-
-      do k = 1, ksoilmax-1
-        dzsoilh(k) = 0.5 * (dzsoil(k+1) + dzsoil(k))
-      end do
-      dzsoilh(ksoilmax) = 0.5 * dzsoil(ksoilmax)
-
-      ! 1.4   -   Set evaporation related properties
-      ! Set water content of soil - constant in this scheme
-      phiw(:,:,1) = phiwav(1)
-      phiw(:,:,2) = phiwav(2)
-      phiw(:,:,3) = phiwav(3)
-      phiw(:,:,4) = phiwav(4)
-
-      phitot = 0.0
-
-      do k = 1, ksoilmax
-        phitot(:,:) = phitot(:,:) + phiw(:,:,k) * dzsoil(k)
-      end do
-
-      phitot(:,:) = phitot(:,:) / zsoil(ksoilmax)
-
-      ! Set root fraction per layer for short grass
-      rootf(:,:,1) = rootfav(1)
-      rootf(:,:,2) = rootfav(2)
-      rootf(:,:,3) = rootfav(3)
-      rootf(:,:,4) = rootfav(4)
-
-      ! Calculate conductivity saturated soil
-      lambdasat = lambdasm ** (1. - phi) * lambdaw ** (phi)
-
-      tsoil(:,:,1)   = tsoilav(1)
-      tsoil(:,:,2)   = tsoilav(2)
-      tsoil(:,:,3)   = tsoilav(3)
-      tsoil(:,:,4)   = tsoilav(4)
-      tsoildeep(:,:) = tsoildeepav
-
-      ! Calculate the soil heat capacity and conductivity based on water content
-      ! CvH - If we need prognostic soil moisture at one point, these 2 loops should move to the surface function
-      do k = 1, ksoilmax
-        do j = 2, j1
-          do i = 2, i1
-            pCs(i,j,k)    = (1. - phi) * pCm + phiw(i,j,k) * pCw
-            Ke            = log10(phiw(i,j,k) / phi) + 1.
-            lambda(i,j,k) = Ke * (lambdasat - lambdadry) + lambdadry
-          end do
-        end do
-      end do
-
-      do k = 1, ksoilmax-1
-        do j = 2, j1
-          do i = 2, i1
-            lambdah(i,j,k) = (lambda(i,j,k) * dzsoil(k+1) + lambda(i,j,k+1) * dzsoil(k)) / dzsoilh(k)
-          end do
-        end do
-      end do
-
-      do j = 2, j1
-        do i = 2, i1
-          lambdah(i,j,ksoilmax) = lambda(i,j,ksoilmax)
-        end do
-      end do
-
-    end if
-
-    ! 2    -   Initialize land surface
-    ! 2.1  -   Allocate arrays
-    if(isurf == 1) then
-      allocate(Qnet(i2,j2))
-      allocate(LE(i2,j2))
-      allocate(H(i2,j2))
-      allocate(G0(i2,j2))
-
-      Qnet = Qnetav
-=======
-    if(isurf .ne. 3) then
-      if(z0mav == -1) then
-        stop "NAMSURFACE: z0mav is not set"
-      end if
-      if(z0hav == -1) then
-        stop "NAMSURFACE: z0hav is not set"
-      end if
-    end if
     if (isurf==1) then
       call initlsm
->>>>>>> dbee7d3c
     end if
  
     if(isurf <= 2) then
@@ -448,9 +332,6 @@
     end if
 
     albedo     = albedoav
-<<<<<<< HEAD
-
-
     if(lhetero) then
       do j=1,j2
         do i=1,i2
@@ -462,10 +343,6 @@
       z0m        = z0mav
       z0h        = z0hav
     endif
-=======
-    z0m        = z0mav
-    z0h        = z0hav
->>>>>>> dbee7d3c
 
     ! 3. Initialize surface layer
     allocate(ustar   (i2,j2))
@@ -491,8 +368,7 @@
     use moduser,    only : surf_user
     implicit none
 
-<<<<<<< HEAD
-    real     :: f1, f2, f3, f4 ! Correction functions for Jarvis-Stewart
+!merge    integer  :: i, j, n
     integer  :: i, j, k, n, patchx, patchy
     real     :: upcu, vpcv, horv, horvav, horvpatch(xpatches,ypatches)
     real     :: upatch(xpatches,ypatches), vpatch(xpatches,ypatches)
@@ -500,10 +376,6 @@
     integer  :: Npatch(xpatches,ypatches), SNpatch(xpatches,ypatches)
     real     :: lthls_patch(xpatches,ypatches)
     real     :: lqts_patch(xpatches,ypatches), qts_patch(xpatches,ypatches)
-=======
-    integer  :: i, j, n
-    real     :: upcu, vpcv, horv, horvav
->>>>>>> dbee7d3c
     real     :: phimzf, phihzf
     real     :: thlsl, qtsl
 
@@ -515,7 +387,6 @@
       return
     end if
 
-<<<<<<< HEAD
     if(lhetero) then 
       upatch = 0
       vpatch = 0
@@ -539,10 +410,7 @@
       horvpatch = max(horvpatch, 1.e-2)
     endif 
 
-    ! 1     -   Calculate the surface temperature
-    
-=======
->>>>>>> dbee7d3c
+
     ! CvH start with computation of drag coefficients to allow for implicit solver
     if(isurf <= 2) then
 
@@ -557,51 +425,13 @@
 
       do j = 2, j1
         do i = 2, i1
-<<<<<<< HEAD
-          if(isurf == 2) then
-            rs(i,j) = rsisurf2
-          else
+            !merge check location for next if statement
             if(lhetero) then
               patchx = patchxnr(i)
               patchy = patchynr(j) 
             endif
-            ! 2.1   -   Calculate the surface resistance 
-            ! Stomatal opening as a function of incoming short wave radiation
-            if (iradiation > 0) then
-              f1  = 1. / min(1., (0.004 * max(0.,-swd(i,j,1)) + 0.05) / (0.81 * (0.004 * max(0.,-swd(i,j,1)) + 1.)))
-            else
-              f1  = 1.
-            end if
-
-            ! Soil moisture availability
-            f2  = (phifc - phiwp) / (phitot(i,j) - phiwp)
-
-            ! Response of stomata to vapor deficit of atmosphere
-            esat = 0.611e3 * exp(17.2694 * (thl0(i,j,1) - 273.16) / (thl0(i,j,1) - 35.86))
-
-            if(lhetero) then
-              e    = qt0(i,j,1) * ps_patch(patchx,patchy) / 0.622
-            else
-              e    = qt0(i,j,1) * ps / 0.622
-            endif
-
-            f3   = 1. / exp(-gD(i,j) * (esat - e) / 100.)
-
-            ! Response to temperature
-            exnera  = (presf(1) / pref0) ** (rd/cp)
-            Tatm    = exnera * thl0(i,j,1) + (rlv / cp) * ql0(i,j,1)
-            f4      = 1./ (1. - 0.0016 * (298.0 - Tatm) ** 2.)
-
-            rsveg(i,j)  = rsmin(i,j) / LAI(i,j) * f1 * f2 * f3 * f4
-
-            ! 2.2   - Calculate soil resistance based on ECMWF method
-
-            f2  = (phifc - phiwp) / (phiw(i,j,1) - phiwp)
-            rssoil(i,j) = rssoilmin(i,j) * f2
-            rssoil(i,j) = rssoilmin(i,j) * f2
-          end if
-=======
->>>>>>> dbee7d3c
+
+
 
           ! 3     -   Calculate the drag coefficient and aerodynamic resistance
           Cm(i,j) = fkar ** 2. / (log(zf(1) / z0m(i,j)) - psim(zf(1) / obl(i,j)) + psim(z0m(i,j) / obl(i,j))) ** 2.
@@ -629,166 +459,26 @@
 
     ! Solve the surface energy balance and the heat and moisture transport in the soil
     if(isurf == 1) then
-<<<<<<< HEAD
-      thlsl = 0.0
+      call do_lsm
       if(lhetero) then
         lthls_patch = 0.0
         Npatch      = 0
       endif
-      do j = 2, j1
-        do i = 2, i1
           if(lhetero) then
             patchx = patchxnr(i)
             patchy = patchynr(j) 
           endif
-          ! 1.1   -   Calculate the heat transport properties of the soil
-          ! CvH I put it in the init function, as we don't have prognostic soil moisture at this stage
-
-          ! 1.2   -   Calculate the skin temperature as the top boundary conditions for heat transport
-          if(iradiation > 0) then
-            if(iradiation == 1 .and. useMcICA) then
-              if(rk3step == 1) then
-                swdavn(i,j,2:nradtime) = swdavn(i,j,1:nradtime-1)  
-                swuavn(i,j,2:nradtime) = swuavn(i,j,1:nradtime-1)  
-                lwdavn(i,j,2:nradtime) = lwdavn(i,j,1:nradtime-1)  
-                lwuavn(i,j,2:nradtime) = lwuavn(i,j,1:nradtime-1)  
-
-                swdavn(i,j,1) = swd(i,j,1) 
-                swuavn(i,j,1) = swu(i,j,1) 
-                lwdavn(i,j,1) = lwd(i,j,1) 
-                lwuavn(i,j,1) = lwu(i,j,1) 
-
-              end if
-              
-              swdav = sum(swdavn(i,j,:)) / nradtime
-              swuav = sum(swuavn(i,j,:)) / nradtime
-              lwdav = sum(lwdavn(i,j,:)) / nradtime
-              lwuav = sum(lwuavn(i,j,:)) / nradtime
-
-              Qnet(i,j) = -(swdav + swuav + lwdav + lwuav)
-            else
-              Qnet(i,j) = -(swd(i,j,1) + swu(i,j,1) + lwd(i,j,1) + lwu(i,j,1))
-            end if
-          end if
-
-          ! CvH solve the surface temperature implicitly including variations in LWout
-          if(rk3step == 1 .and. timee > 0.) then
-            tskinm(i,j) = tskin(i,j)
-          end if
-
-          if(lhetero) then
-            exner   = (ps_patch(patchx,patchy) / pref0) ** (rd/cp)
-          else
-            exner   = (ps / pref0) ** (rd/cp)
-          endif
-          tsurfm  = tskinm(i,j) * exner
-          
-          esat    = 0.611e3 * exp(17.2694 * (tsurfm - 273.16) / (tsurfm - 35.86))
-          if(lhetero) then
-            qsat    = 0.622 * esat / ps_patch(patchx,patchy)
-          else
-            qsat    = 0.622 * esat / ps 
-          endif
-          desatdT = esat * (17.2694 / (tsurfm - 35.86) - 17.2694 * (tsurfm - 273.16) / (tsurfm - 35.86)**2.)
-          if(lhetero) then
-            dqsatdT = 0.622 * desatdT / ps_patch(patchx,patchy)
-          else
-            dqsatdT = 0.622 * desatdT / ps 
-          endif
-
-          ! First, remove LWup from Qnet calculation
-          Qnet(i,j) = Qnet(i,j) + boltz * tsurfm ** 4.
-
-          ! Calculate coefficients for surface fluxes
-          fH      = rhof(1) * cp / ra(i,j)
-
-          ! Allow for dew fall
-          if(qsat - qt0(i,j,1) < 0.) then
-            rsveg(i,j)  = 0.
-            rssoil(i,j) = 0.
-          end if
-
-          fLEveg  = (1. - cliq(i,j)) * cveg(i,j) * rhof(1) * rlv / (ra(i,j) + rsveg(i,j))
-          fLEsoil = (1. - cveg(i,j))             * rhof(1) * rlv / (ra(i,j) + rssoil(i,j))
-          fLEpot  = cliq(i,j) * cveg(i,j)        * rhof(1) * rlv /  ra(i,j)
-          
-          fLE     = fLEveg + fLEsoil + fLEpot
-
-          exnera  = (presf(1) / pref0) ** (rd/cp)
-          Tatm    = exnera * thl0(i,j,1) + (rlv / cp) * ql0(i,j,1)
-          
-          ! Calculate coefficients for surface fluxes
-          fH      = rhof(1) * cp / ra(i,j)
-
-          ! Allow for dew fall
-          if(qsat - qt0(i,j,1) < 0.) then
-            rsveg(i,j)  = 0.
-            rssoil(i,j) = 0.
-          end if
-
-          fLEveg  = (1. - cliq(i,j)) * cveg(i,j) * rhof(1) * rlv / (ra(i,j) + rsveg(i,j))
-          fLEsoil = (1. - cveg(i,j))             * rhof(1) * rlv / (ra(i,j) + rssoil(i,j))
-          fLEpot  = cliq(i,j) * cveg(i,j)        * rhof(1) * rlv /  ra(i,j)
-          
-          fLE     = fLEveg + fLEsoil + fLEpot
-
-          exnera  = (presf(1) / pref0) ** (rd/cp)
-          Tatm    = exnera * thl0(i,j,1) + (rlv / cp) * ql0(i,j,1)
-          
-          rk3coef = rdt / (4. - dble(rk3step))
-          
-          Acoef   = Qnet(i,j) - boltz * tsurfm ** 4. + 4. * boltz * tsurfm ** 4. / rk3coef + fH * Tatm + fLE * (dqsatdT * tsurfm - qsat + qt0(i,j,1)) + lambdaskin(i,j) * tsoil(i,j,1)
-          Bcoef   = 4. * boltz * tsurfm ** 3. / rk3coef + fH + fLE * dqsatdT + lambdaskin(i,j)
-          
-          Acoef   = Qnet(i,j) - boltz * tsurfm ** 4. + 4. * boltz * tsurfm ** 4. / rk3coef + fH * Tatm + fLE * (dqsatdT * tsurfm - qsat + qt0(i,j,1)) + lambdaskin(i,j) * tsoil(i,j,1)
-          Bcoef   = 4. * boltz * tsurfm ** 3. / rk3coef + fH + fLE * dqsatdT + lambdaskin(i,j)
-
-          if (Cskin(i,j) == 0.) then
-            tskin(i,j) = Acoef * Bcoef ** (-1.) / exner
-          else
-            tskin(i,j) = (1. + rk3coef / Cskin(i,j) * Bcoef) ** (-1.) * (tsurfm + rk3coef / Cskin(i,j) * Acoef) / exner
-          end if
-
-          Qnet(i,j)     = Qnet(i,j) - (boltz * tsurfm ** 4. + 4. * boltz * tsurfm ** 3. * (tskin(i,j) * exner - tsurfm) / rk3coef)
-          G0(i,j)       = lambdaskin(i,j) * ( tskin(i,j) * exner - tsoil(i,j,1) )
-          LE(i,j)       = - fLE * ( qt0(i,j,1) - (dqsatdT * (tskin(i,j) * exner - tsurfm) + qsat))
-          if(LE(i,j) == 0.) then
-            rs(i,j)     = 1.e8
-          else
-            rs(i,j)     = - rhof(1) * rlv * (qt0(i,j,1) - (dqsatdT * (tskin(i,j) * exner - tsurfm) + qsat)) / LE(i,j) - ra(i,j)
-          end if
-
-          H(i,j)        = - fH  * ( Tatm - tskin(i,j) * exner ) 
-          tendskin(i,j) = Cskin(i,j) * (tskin(i,j) - tskinm(i,j)) * exner / rk3coef
-
-          ! 1.4   -   Solve the diffusion equation for the heat transport
-          tsoil(i,j,1) = tsoil(i,j,1) + rdt / pCs(i,j,1) * ( lambdah(i,j,ksoilmax) * (tsoil(i,j,2) - tsoil(i,j,1)) / dzsoilh(1) + G0(i,j) ) / dzsoil(1)
-          do k = 2, ksoilmax-1
-            tsoil(i,j,k) = tsoil(i,j,k) + rdt / pCs(i,j,k) * ( lambdah(i,j,k) * (tsoil(i,j,k+1) - tsoil(i,j,k)) / dzsoilh(k) - lambdah(i,j,k-1) * (tsoil(i,j,k) - tsoil(i,j,k-1)) / dzsoilh(k-1) ) / dzsoil(k)
-          end do
-          tsoil(i,j,ksoilmax) = tsoil(i,j,ksoilmax) + rdt / pCs(i,j,ksoilmax) * ( lambda(i,j,ksoilmax) * (tsoildeep(i,j) - tsoil(i,j,ksoilmax)) / dzsoil(ksoilmax) - lambdah(i,j,ksoilmax-1) * (tsoil(i,j,ksoilmax) - tsoil(i,j,ksoilmax-1)) / dzsoil(ksoilmax-1) ) / dzsoil(ksoilmax)
-
-          thlsl  = thlsl + tskin(i,j)
+
           if (lhetero) then
             lthls_patch(patchx,patchy) = lthls_patch(patchx,patchy) + tskin(i,j)
             Npatch(patchx,patchy)      = Npatch(patchx,patchy)      + 1
           endif
-        end do
-      end do
-
-      call MPI_ALLREDUCE(thlsl      , thls      , 1                ,     MY_REAL, MPI_SUM, comm3d,mpierr)
-      thls = thls / rslabs
-
       if (lhetero) then
         call MPI_ALLREDUCE(lthls_patch(1:xpatches,1:ypatches), thls_patch(1:xpatches,1:ypatches), xpatches*ypatches,     MY_REAL, MPI_SUM, comm3d,mpierr)
         call MPI_ALLREDUCE(Npatch(1:xpatches,1:ypatches)     , SNpatch(1:xpatches,1:ypatches)   , xpatches*ypatches, MPI_INTEGER ,MPI_SUM, comm3d,mpierr)
         thls_patch = thls_patch / SNpatch
       endif
 
-      call qtsurf
-=======
-      call do_lsm
->>>>>>> dbee7d3c
 
     elseif(isurf == 2) then
       do j = 2, j1
@@ -1064,13 +754,8 @@
   subroutine qtsurf
     use modglobal,   only : tmelt,bt,at,rd,rv,cp,es0,pref0,rslabs,i1,j1
     use modfields,   only : qt0
-<<<<<<< HEAD
-    use modsurfdata, only : rs, ra
+    !use modsurfdata, only : rs, ra
     use modmpi,      only : my_real,mpierr,comm3d,mpi_sum,myid,mpi_integer
-=======
-    !use modsurfdata, only : rs, ra
-    use modmpi,      only : my_real,mpierr,comm3d,mpi_sum,myid
->>>>>>> dbee7d3c
 
     implicit none
     real       :: exner, tsurf, qsatsurf, surfwet, es, qtsl
@@ -1096,7 +781,6 @@
       call MPI_ALLREDUCE(qtsl, qts, 1,  MY_REAL, &
                          MPI_SUM, comm3d,mpierr)
       qts  = qts / rslabs
-<<<<<<< HEAD
 
       if (lhetero) then 
         lqts_patch = 0.
@@ -1121,7 +805,6 @@
         qts_patch = qts_patch / SNpatch
        
       endif
-    !else
     !  if (lhetero) then
     !    exner_patch = (ps_patch/pref0)**(rd/cp)
     !    tsurf_patch = thls_patch * exner_patch
@@ -1130,17 +813,6 @@
     !    qts_patch   = max(qts_patch, 0.)
 
     !  endif
-    !  exner = (ps/pref0)**(rd/cp)
-    !  tsurf = thls*exner
-    !  es    = es0*exp(at*(tsurf-tmelt)/(tsurf-bt))
-    !  !qts   = rd/rv*es/(ps-(1-rd/rv)*es)
-    !  qts   = rd/rv*es/ps ! specific hum instead of mr
-    !  ! check to prevent collapse of spinup u* = 0 and  u = 0 free convection case
-    !  !qts   = max(qts, 0.)
-    !  qskin(:,:) = qts
-=======
-      thvs = thls * (1. + (rv/rd - 1.) * qts)
->>>>>>> dbee7d3c
     end if
     
     !thvs = thls * (1. + (rv/rd - 1.) * qts)
@@ -1373,7 +1045,6 @@
     return
   end function psih
 
-<<<<<<< HEAD
   function patchxnr(xpos)
     use modglobal,  only : imax
     implicit none
@@ -1403,9 +1074,6 @@
     patchynr  = 1 + (positiony*ypatches)/jtot              !Converts position to patch number
     return
   end function
-!>
-=======
->>>>>>> dbee7d3c
   subroutine exitsurface
     implicit none
     return
@@ -1563,6 +1231,8 @@
     thlsl = 0.0
     do j = 2, j1
       do i = 2, i1
+        ! merge copy lines to create patches...
+        
         ! 2.1   -   Calculate the surface resistance
         ! Stomatal opening as a function of incoming short wave radiation
         if (iradiation > 0) then
@@ -1580,7 +1250,12 @@
 
         ! Response of stomata to vapor deficit of atmosphere
         esat = 0.611e3 * exp(17.2694 * (thl0(i,j,1) - 273.16) / (thl0(i,j,1) - 35.86))
-        e    = qt0(i,j,1) * ps / 0.622
+        if(lhetero) then
+          e    = qt0(i,j,1) * ps_patch(patchx,patchy) / 0.622
+        else
+          e    = qt0(i,j,1) * ps / 0.622
+        endif
+
         f3   = 1. / exp(-gD(i,j) * (esat - e) / 100.)
 
         ! Response to temperature
@@ -1634,13 +1309,25 @@
           Wlm(i,j)    = Wl(i,j)
         end if
 
-        exner   = (ps / pref0) ** (rd/cp)
+        if(lhetero) then
+          exner   = (ps_patch(patchx,patchy) / pref0) ** (rd/cp)
+        else
+          exner   = (ps / pref0) ** (rd/cp)
+        endif
         tsurfm  = tskinm(i,j) * exner
-
+          
         esat    = 0.611e3 * exp(17.2694 * (tsurfm - 273.16) / (tsurfm - 35.86))
-        qsat    = 0.622 * esat / ps
+        if(lhetero) then
+          qsat    = 0.622 * esat / ps_patch(patchx,patchy)
+        else
+          qsat    = 0.622 * esat / ps 
+        endif
         desatdT = esat * (17.2694 / (tsurfm - 35.86) - 17.2694 * (tsurfm - 273.16) / (tsurfm - 35.86)**2.)
-        dqsatdT = 0.622 * desatdT / ps
+        if(lhetero) then
+          dqsatdT = 0.622 * desatdT / ps_patch(patchx,patchy)
+        else
+          dqsatdT = 0.622 * desatdT / ps 
+        endif
 
         ! First, remove LWup from Qnet calculation
         Qnet(i,j) = Qnet(i,j) + boltz * tsurfm ** 4.
@@ -1703,6 +1390,25 @@
         end if
 
         thlsl = thlsl + tskin(i,j)
+        if(lhetero) then
+          exner   = (ps_patch(patchx,patchy) / pref0) ** (rd/cp)
+        else
+          exner   = (ps / pref0) ** (rd/cp)
+        endif
+        tsurfm  = tskinm(i,j) * exner
+          
+        esat    = 0.611e3 * exp(17.2694 * (tsurfm - 273.16) / (tsurfm - 35.86))
+        if(lhetero) then
+          qsat    = 0.622 * esat / ps_patch(patchx,patchy)
+        else
+          qsat    = 0.622 * esat / ps 
+        endif
+        desatdT = esat * (17.2694 / (tsurfm - 35.86) - 17.2694 * (tsurfm - 273.16) / (tsurfm - 35.86)**2.)
+        if(lhetero) then
+          dqsatdT = 0.622 * desatdT / ps_patch(patchx,patchy)
+        else
+          dqsatdT = 0.622 * desatdT / ps 
+        endif
 
         ! Solve the soil
         if(rk3step == 1) then
