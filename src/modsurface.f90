--- conflicted
+++ resolved
@@ -290,16 +290,8 @@
     allocate(Cm(i2,j2))
     allocate(Cs(i2,j2))
 
-<<<<<<< HEAD
-=======
     albedo     = albedoav
 
-    if((z0mav == -1 .and. z0hav == -1) .and. (z0 .ne. -1)) then
-      z0mav = z0
-      z0hav = z0 / 5.
-      write(6,*) "WARNING: z0m is defined as the z0, z0h is defined as z0 / 5."
-    end if
->>>>>>> 7be7dd34
 
     z0m        = z0mav
     z0h        = z0hav
@@ -333,17 +325,11 @@
 
 !> Calculates the interaction with the soil, the surface temperature and humidity, and finally the surface fluxes.
   subroutine surface
-<<<<<<< HEAD
-    use modglobal, only : dt, i1, i2, j1, j2, cp, rlv, fkar, zf, cu, cv, nsv, rk3step, timee, rslabs, pi
-    use modfields, only : thl0, qt0, u0, v0, rhof
-    use modmpi,    only : my_real, mpierr, comm3d, mpi_sum, myid, excj
-    use moduser,   only : surf_user
-=======
     use modglobal,  only : dt, i1, i2, j1, j2, cp, rlv, fkar, zf, cu, cv, nsv, rk3step, timee, rslabs, pi
     use modraddata, only : iradiation, swu, swd, lwu, lwd
     use modfields,  only : thl0, qt0, u0, v0, rhof
     use modmpi,     only : my_real, mpierr, comm3d, mpi_sum, myid, excj
->>>>>>> 7be7dd34
+    use moduser,   only : surf_user
     implicit none
 
     real     :: f1, f2, f3 ! Correction functions for Jarvis-Steward
