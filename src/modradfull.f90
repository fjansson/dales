!> \file modradfull.f90
!!  Full radiative transfer

!>
!!  Calculates the radiative sources
!>
!!  \author Bjorn Stevens
!!  \author Robert Pincus
!!  \author Thijs Heus, MPI-M
!!  \par Revision list
!  This file is part of DALES.
!
! DALES is free software; you can redistribute it and/or modify
! it under the terms of the GNU General Public License as published by
! the Free Software Foundation; either version 3 of the License, or
! (at your option) any later version.
!
! DALES is distributed in the hope that it will be useful,
! but WITHOUT ANY WARRANTY; without even the implied warranty of
! MERCHANTABILITY or FITNESS FOR A PARTICULAR PURPOSE.  See the
! GNU General Public License for more details.
!
! You should have received a copy of the GNU General Public License
! along with this program.  If not, see <http://www.gnu.org/licenses/>.
!
!  Copyright 1993-2009 Delft University of Technology, Wageningen University, Utrecht University, KNMI
!

module modradfull

  use RandomNumbers

  implicit none
  private
  public :: radfull,d4stream

  logical, save     :: d4stream_initialized = .False.
  real, allocatable, save ::  pp(:), pt(:), ph(:), po(:), pre(:), pde(:), &
       plwc(:), piwc(:), prwc(:), pgwc(:), fds(:), fus(:), fdir(:), fuir(:)

  integer :: i,j,k, npts
  real    :: ee, u0, day, time, alat, zz


 !
  ! u denotes the Double-Gauss quadratures and weights (Sykes, 1951).
  ! the p0-p3 denote the legendre polynomials for x=u(1) to u(4)
  ! respectively.  p11d(4,4), p22d(4,4), and p33d(4,4) are defined as
  ! 0.5*p1d(i)*p1d(j), 0.5*p2d(i)*p2d(j), and 0.5*p3d(i)*p3d(j) resp.
  !

  integer :: nv,nv1,mb
  real :: totalpower
  real,parameter :: SolarConstant      = 1.365d+3  !< The Solar radiation constant

  real, parameter :: u(4) = (/-0.7886752,-0.2113247,0.2113247,0.7886752/)
  real, parameter :: p0d(4)= (/ 1., 1., 1., 1./)
  real, parameter :: p1d(4)= (/-0.788675, -.211325,  .211325, .788675/)
  real, parameter :: p2d(4)= (/ 0.433013, -.433013, -.433013, .433013/)
  real, parameter :: p3d(4)= (/-.0433940,  .293394, -.293394, .043394/)
  real, parameter, dimension(4, 4) ::                       &
    p11d = reshape(                                         &
    (/ .311004E+00, .833334E-01,-.833334E-01,-.311004E+00,  &
       0.833334E-01, .223291E-01,-.223291E-01,-.833334E-01, &
       -.833334E-01,-.223291E-01, .223291E-01, .833334E-01, &
       -.311004E+00,-.833334E-01, .833334E-01, .311004E+00  /), (/ 4, 4 /))
  real, parameter, dimension(4, 4) ::                       &
   p22d = reshape(                                          &
    (/ .937501E-01,-.937501E-01,-.937501E-01, .937501E-01,  &
       -.937501E-01, .937501E-01, .937501E-01,-.937501E-01, &
       -.937501E-01, .937501E-01, .937501E-01,-.937501E-01, &
       0.937501E-01,-.937501E-01,-.937501E-01, .937501E-01  /), (/ 4, 4 /))
  real, parameter, dimension(4, 4) ::                       &
    p33d = reshape(                                         &
    (/ .941520E-03,-.636577E-02, .636577E-02,-.941520E-03,  &
       -.636577E-02, .430400E-01,-.430400E-01, .636577E-02, &
       0.636577E-02,-.430400E-01, .430400E-01,-.636577E-02, &
       -.941520E-03, .636577E-02,-.636577E-02, .941520E-03  /), (/ 4, 4 /))

  logical, save :: fuliou_Initialized = .False.
  type(randomNumberSequence), save :: randoms
  real, parameter :: minSolarZenithCosForVis = 1.e-4

    logical, save      :: ckd_Initialized = .False.
  real, save         :: bllmx, brlmn
  integer, save      :: ngases

  TYPE ckd_properties
     character (len=5) :: name
     integer           :: ng, nt, np, noverlap, iband
     real              :: mweight, default_conc, tbase
     real, allocatable :: hk(:),sp(:),xk(:,:,:,:)
  END TYPE ckd_properties

  TYPE band_properties
     private
     integer              :: kg, ngases
     real                 :: llimit, rlimit, center, power = 0.
     integer, allocatable :: gas_id(:)
     real, allocatable    :: hk(:)
  END TYPE band_properties

  TYPE (ckd_properties),  allocatable :: gas(:)
  TYPE (band_properties), allocatable :: band(:), solar_bands(:), ir_bands(:)

  integer, save :: nsizes = 8
  logical, save :: cldwtr_Initialized = .False.

  real, allocatable    :: re(:), fl(:), bz(:,:), wz(:,:), gz(:,:)

contains
    subroutine radfull
  !   use radiation,    only : d4stream
    use modglobal,    only : imax,i1,ih,jmax,j1,jh,kmax,k1,cp,dzf,dzh,rlv,rd,zf,pref0
    use modfields,    only : rhof, exnf,exnh, thl0,qt0,ql0,sv0
    use modsurfdata,  only : albedo, tskin, qskin, thvs, qts, ps
    use modmicrodata, only : imicro, imicro_bulk, Nc_0,iqr
    use modraddata,   only : thlprad, lwd,lwu,swd,swu,rho_air_mn
use modmpi, only : myid
      implicit none
    real :: thlpld,thlplu,thlpsd,thlpsu
    real, dimension(k1)  :: rhof_b, exnf_b
    real, dimension(2-ih:i1+ih,2-jh:j1+jh,k1) :: temp_b, qv_b, ql_b,rr_b
<<<<<<< HEAD
    real, dimension(1:i1+1,1:j1+1) :: tempskin
=======
    real, dimension(1:i1+1,1:j1) :: tempskin
>>>>>>> 76cb67fe
    integer :: i,j,k

    real :: exnersurf

!take care of UCLALES z-shift for thermo variables.
      do k=1,kmax
        rhof_b(k+1)     = rhof(k)
        exnf_b(k+1)     = exnf(k)
        do j=2,j1
          do i=2,i1
            qv_b(i,j,k+1)   = qt0(i,j,k) - ql0(i,j,k)
            ql_b(i,j,k+1)   = ql0(i,j,k)
            temp_b(i,j,k+1) = thl0(i,j,k)*exnf(k)+(rlv/cp)*ql0(i,j,k)
            if (imicro==imicro_bulk) rr_b(i,j,k+1) = sv0(i,j,k,iqr)
          end do
        end do
      end do

      !take care of the surface boundary conditions
      !CvH edit, extrapolation creates instability in surface scheme
      exnersurf = (ps/pref0) ** (rd/cp)
      rhof_b(1) = rhof(1) + dzh(1)/dzh(2)*(rhof(1)-rhof(2))
      exnf_b(1) = exnh(1) + dzh(1)/dzh(2)*(rhof(1)-rhof(2))
    

      do j=2,j1
        do i=2,i1
          ql_b(i,j,1)   = 0
          qv_b(i,j,1)   = qv_b(i,j,2) +dzh(1)/dzh(2)*(qv_b(i,j,2)-qv_b(i,j,3))
          temp_b(i,j,1) = temp_b(i,j,2) +dzh(1)/dzh(2)*(temp_b(i,j,2)-temp_b(i,j,3))
<<<<<<< HEAD
        end do
      end do
      tempskin = 0.5*(temp_b(1:i1+1,1:j1+1,1)+temp_b(1:i1+1,1:j1+1,2))
      ! tempskin = tskin*exnh(1)
      !CvH end edit
=======
          tempskin = 0.5*(temp_b(i,j,1)+temp_b(i,j,2))
        end do
      end do
     ! tempskin = tskin*exnh(1)
     !CvH end edit
>>>>>>> 76cb67fe

      if (imicro==imicro_bulk) then
        rr_b(:,:,1) = 0.
        call d4stream(i1,ih,j1,jh,k1,tempskin,albedo,Nc_0,rhof_b,exnf_b*cp,temp_b,qv_b,ql_b,swd,swu,lwd,lwu,rr=rr_b)
      else
        call d4stream(i1,ih,j1,jh,k1,tempskin,albedo,Nc_0,rhof_b,exnf_b*cp,temp_b,qv_b,ql_b,swd,swu,lwd,lwu)
      end if

!Downward radiation fluxes are pointing downward in UCLALES, pointing upward in DALES
      lwd = -lwd
      swd = -swd
<<<<<<< HEAD
!      lwd(:,:,1) = lwd(:,:,1)+0.3333333*(lwd(:,:,1)-lwd(:,:,2))
!      swd(:,:,1) = swd(:,:,1)+0.3333333*(swd(:,:,1)-swd(:,:,2))
!      lwu(:,:,1) = lwu(:,:,1)+0.3333333*(lwu(:,:,1)-lwu(:,:,2))
!      swu(:,:,1) = swu(:,:,1)+0.3333333*(swu(:,:,1)-swu(:,:,2))
=======
>>>>>>> 76cb67fe

!Add up thl tendency
      do k=1,kmax
        do j=2,j1
          do i=2,i1
            thlpld          = -(lwd(i,j,k+1)-lwd(i,j,k))/(rhof(k)*cp*dzf(k))
            thlplu          = -(lwu(i,j,k+1)-lwu(i,j,k))/(rhof(k)*cp*dzf(k))
            thlpsd          = -(swd(i,j,k+1)-swd(i,j,k))/(rhof(k)*cp*dzf(k))
            thlpsu          = -(swu(i,j,k+1)-swu(i,j,k))/(rhof(k)*cp*dzf(k))

            thlprad(i,j,k)  = thlprad(i,j,k) + thlpld+thlplu+thlpsu+thlpsd
          end do
        end do
      end do

    end subroutine radfull

    subroutine d4stream(i1,ih,j1,jh,k1, tskin, albedo, CCN, dn0, &
         pi0,  tk, rv, rc, fds3D,fus3D,fdir3D,fuir3D, rr)
      use modglobal, only : cexpnr,cp,cpr,pi,pref0,rtimee,xday,xlat,xlon,xtime,rhow
      use modraddata,only : useMcICA,zenith
      implicit none

      integer, intent (in) :: i1,ih,j1,jh,k1
      real, intent (in)    :: CCN
      ! CvH real, intent (in)    :: sknt, sfc_albedo, CCN
      real, dimension (k1), intent (in)                 :: dn0, pi0
      real, dimension (2-ih:i1+ih,2-jh:j1+jh,k1), intent (in)  :: tk, rv, rc
      real, optional, dimension (2-ih:i1+ih,2-jh:j1+jh,k1), intent (in) :: rr
      real, dimension (2-ih:i1+ih,2-jh:j1+jh,k1), intent (out) :: fus3D,fds3D,fuir3D,fdir3D
      real, dimension (i1+1,i1+1), intent (in) :: tskin, albedo

      integer :: kk
      real    :: prw, p0(k1), exner(k1), pres(k1)
      character (len=19) :: background

      if (.not. d4stream_initialized) then
         p0(k1) = (pref0*(pi0(k1)/cp)**cpr) / 100.
         p0(k1-1) = (pref0*(pi0(k1-1)/cp)**cpr) / 100.
         background  = 'backrad.inp.'//cexpnr
         call d4stream_setup(background,k1,npts,nv1,nv,p0)
         d4stream_initialized = .True.
         if (allocated(pre))   pre(:) = 0.
         if (allocated(pde))   pde(:) = 0.
         if (allocated(piwc)) piwc(:) = 0.
         if (allocated(prwc)) prwc(:) = 0.
         if (allocated(plwc)) plwc(:) = 0.
         if (allocated(pgwc)) pgwc(:) = 0.
      end if
      !
      ! initialize surface albedo, emissivity and skin temperature.
      !
      ee = 1.0
      !
      ! determine the solar geometery, as measured by u0, the cosine of the
      ! solar zenith angle
      !
      u0 = zenith(xtime + rtimee/3600,xday,xlat,xlon)
      !
      ! call the radiation
      !
      prw = (4./3.)*pi*rhow
      do j=2,j1
         do i=2,i1
            do k=1,k1
               exner(k)= (pi0(k))/cp
               pres(k) = pref0 * (exner(k))**cpr
            end do
            pp(nv1) = 0.5*(pres(1)+pres(2)) / 100.
            do k=2,k1
               kk = nv-(k-2)
               pt(kk) = tk(i,j,k)
               ph(kk) = rv(i,j,k)
               if (present(rr)) then
                  plwc(kk) = 1000.*dn0(k)*max(0.,(rc(i,j,k)-rr(i,j,k)))
                  prwc(kk) = 1000.*dn0(k)*rr(i,j,k)
               else
                  plwc(kk) = 1000.*dn0(k)*rc(i,j,k)
                  prwc(kk) = 0.
               end if
               pre(kk)  = 1.e6*(plwc(kk)/(1000.*prw*CCN*dn0(k)))**(1./3.)
               if (plwc(kk).le.0.) pre(kk) = 0.
               if (k < k1) pp(kk) = 0.5*(pres(k)+pres(k+1)) / 100.
            end do
            pp(nv-k1+2) = pres(k1)/100. - 0.5*(pres(k1-1)-pres(k1)) / 100.

            call rad( albedo(i,j), u0, SolarConstant, tskin(i,j), ee, pp, pt, ph, po,&
                 fds, fus, fdir, fuir, plwc=plwc, pre=pre, useMcICA=useMcICA)

            do k=1,k1
               kk = nv1 - (k-1)
               fus3d(i,j,k) =  fus(kk)
               fds3d(i,j,k) =  fds(kk)
               fuir3d(i,j,k) = fuir(kk)
               fdir3d(i,j,k) = fdir(kk)
            end do

         end do
      end do

    end subroutine d4stream

  !>
  !! sets up the input data to extend through an atmopshere of appreiciable
  !! depth using a background souding specified as a paramter, match this to
  !! the original sounding using p0 as this does not depend on time and thus
  !! allows us to recompute the same background matching after a history start
  !!
  subroutine d4stream_setup(filenm,k1,npts,nv1,nv,zp)
  implicit none

    character (len=19), intent (in) :: filenm
    integer, intent (in) :: k1
    integer, intent (out):: npts,nv1,nv
    real, intent (in)    :: zp(k1)

    real, allocatable  :: sp(:), st(:), sh(:), so(:), sl(:)

    integer :: k, ns, norig, index
    logical :: blend
    real    :: pa, pb, ptop, ptest, test, dp1, dp2, dp3, Tsurf

    norig = 0
    open ( unit = 08, file = filenm, status = 'old' )
    print *, 'Reading Background Sounding: ',filenm
    read (08,*) Tsurf, ns
    allocate ( sp(ns), st(ns), sh(ns), so(ns), sl(ns))
    do k=1,ns
       read ( 08, *) sp(k), st(k), sh(k), so(k), sl(k)
    enddo
    close (08)

    !
    ! identify what part, if any, of background sounding to use
    !
    ptop = zp(k1)
    if (sp(2) < ptop) then
       pa = sp(1)
       pb = sp(2)
       k = 3
       do while (sp(k) < ptop)
          pa = pb
          pb = sp(k)
          k  = k+1
       end do
       k=k-1           ! identify first level above top of input
       blend = .True.
    else
       blend = .False.
    end if
    !
    ! if blend is true then the free atmosphere above the sounding will be
    ! specified based on the specified background climatology, here the
    ! pressure levels for this part of the sounding are determined
    !
    if (blend) then
       dp1 = pb-pa
       dp2 = ptop - pb
       dp3 = zp(k1-1) - zp(k1)
       if (dp1 > 2.*dp2) k = k-1 ! first level is too close, blend from prev
       npts  = k
       norig = k
       ptest = sp(k)
       test = ptop-ptest
       do while (test > 2*dp3)
          ptest = (ptest+ptop)*0.5
          test  = ptop-ptest
          npts  = npts + 1
       end do
       nv1 = npts + k1
    else
       nv1 = k1
    end if
    nv = nv1-1
    !
    ! allocate the arrays for the sounding data to be used in the radiation
    ! profile and then fill them first with the sounding data, by afill, then
    ! by interpolating the background profile at pressures less than the
    ! pressure at the top fo the sounding
    !
    allocate (pp(nv1),fds(nv1),fus(nv1),fdir(nv1),fuir(nv1))
    allocate (pt(nv),ph(nv),po(nv),pre(nv),pde(nv),plwc(nv),prwc(nv))

    if (blend) then
       pp(1:norig) = sp(1:norig)
       pt(1:norig) = st(1:norig)
       ph(1:norig) = sh(1:norig)
       po(1:norig) = so(1:norig)

       do k=norig+1,npts
          pp(k) = (ptop + pp(k-1))*0.5
          index = getindex(sp,ns,pp(k))
          pt(k) =  intrpl(sp(index),st(index),sp(index+1),st(index+1),pp(k))
          ph(k) =  intrpl(sp(index),sh(index),sp(index+1),sh(index+1),pp(k))
          po(k) =  intrpl(sp(index),so(index),sp(index+1),so(index+1),pp(k))
       end do
       !
       ! set the ozone constant below the reference profile
       !
       do k=npts+1,nv
          po(k) =  po(npts)
       end do
    end if

  end subroutine d4stream_setup
  !> coefficient calculations for four first-order differential equations.
  !>
  !> See the paper by Liou, Fu and Ackerman (1988) for the formulation of
  !> the delta-four-stream approximation in a homogeneous layer.
  subroutine coefft(solar,w,w1,w2,w3,t0,t1,u0,f0,aa,zz,a1,z1,fk1,fk2)

    logical, intent (in) :: solar
    real, intent(in)     :: w, w1, w2, w3, t0, t1, u0, f0
    real, intent (out)   :: aa(4,4,2), zz(4,2), a1(4,4), z1(4), fk1, fk2

    integer :: i, j
    real :: a(2,2,2), b(4,3), c(4,5), d(4), z(4), b1, c1, fw, fw1, fw2 &
         ,fw3, fw4, w0w, w1w, w2w, w3w, q1, q2, q3, zx, x, y, a2, b2   &
         ,fq0, fq1, fq, dt

    x = 0.5 * w
    w0w = x
    w1w = x * w1
    w2w = x * w2
    w3w = x * w3
    if ( solar ) then
       fw = u0 * u0
       q1 = - w1w * u0
       q2 =   w2w * ( 1.5 * fw - 0.5 )
       q3 = - w3w * ( 2.5 * fw - 1.5 ) * u0
       do i = 1, 4
          c(i,5) = (w0w + q1*p1d(i) + q2*p2d(i) + q3*p3d(i))/u(i)
       end do
    else
       do i = 1, 4
          c(i,5) = 1.0/ u(i)
       end do
    endif

    fq = 0.5 * w0w
    do i = 3, 4
       do j = 1, 4
          c(i,j) = fq + w1w*p11d(i,j) + w2w*p22d(i,j) + w3w*p33d(i,j)
          if ( i .eq. j ) then
             c(i,j) = ( c(i,j) - 1.0 ) / u(i)
          else
             c(i,j) = c(i,j) / u(i)
          endif
       end do
    end do

    b(1,1) = c(4,4) - c(4,1)
    b(1,2) = c(4,4) + c(4,1)
    b(2,1) = c(4,3) - c(4,2)
    b(2,2) = c(4,3) + c(4,2)
    b(3,1) = c(3,4) - c(3,1)
    b(3,2) = c(3,4) + c(3,1)
    b(4,1) = c(3,3) - c(3,2)
    b(4,2) = c(3,3) + c(3,2)
    b(1,3) = c(4,5) - c(1,5)
    b(2,3) = c(3,5) - c(2,5)
    b(3,3) = c(3,5) + c(2,5)
    b(4,3) = c(4,5) + c(1,5)
    ! **********************************************************************
    ! coefficient calculations for second order differential equations.
    ! **********************************************************************
    fw1 = b(1,1) * b(1,2)
    fw2 = b(2,1) * b(3,2)
    fw3 = b(3,1) * b(2,2)
    fw4 = b(4,1) * b(4,2)
    a(2,2,1) = fw1 + fw2
    a(2,1,1) = b(1,1) * b(2,2) + b(2,1) * b(4,2)
    a(1,2,1) = b(3,1) * b(1,2) + b(4,1) * b(3,2)
    a(1,1,1) = fw3 + fw4
    a(2,2,2) = fw1 + fw3
    a(2,1,2) = b(1,2) * b(2,1) + b(2,2) * b(4,1)
    a(1,2,2) = b(3,2) * b(1,1) + b(4,2) * b(3,1)
    a(1,1,2) = fw2 + fw4
    d(1) = b(3,2) * b(4,3) + b(4,2) * b(3,3) + b(2,3) / u0
    d(2) = b(1,2) * b(4,3) + b(2,2) * b(3,3) + b(1,3) / u0
    d(3) = b(3,1) * b(1,3) + b(4,1) * b(2,3) + b(3,3) / u0
    d(4) = b(1,1) * b(1,3) + b(2,1) * b(2,3) + b(4,3) / u0

    ! **********************************************************************
    ! coefficient calculations for fourth-order differential equations.
    ! **********************************************************************
    x = u0 * u0
    b1 = a(2,2,1) + a(1,1,1)
    c1 = a(2,1,1) * a(1,2,1) - a(1,1,1) * a(2,2,1)
    z(1) = a(2,1,1) * d(3) + d(4) / x - a(1,1,1) * d(4)
    z(2) = a(1,2,1) * d(4) - a(2,2,1) *d(3) + d(3) / x
    z(3) = a(2,1,2) * d(1) + d(2) / x - a(1,1,2) * d(2)
    z(4) = a(1,2,2) * d(2) - a(2,2,2) * d(1) + d(1) / x

    ! **********************************************************************
    ! fk1 and fk2 are the eigenvalues.
    ! **********************************************************************
    dt = t1 - t0
    x = sqrt ( b1 * b1 + 4.0 * c1 )
    fk1 = sqrt ( ( b1 + x ) * 0.5 )
    fk2 = sqrt ( ( b1 - x ) * 0.5 )
    fw = u0 * u0
    x = 1.0 / ( fw * fw ) - b1 / fw - c1
    fw = 0.5 * f0 / x
    z(1) = fw * z(1)
    z(2) = fw * z(2)
    z(3) = fw * z(3)
    z(4) = fw * z(4)
    z1(1) = 0.5 * ( z(1) + z(3) )
    z1(2) = 0.5 * ( z(2) + z(4) )
    z1(3) = 0.5 * ( z(2) - z(4) )
    z1(4) = 0.5 * ( z(1) - z(3) )
    a2 = ( fk1 * fk1 - a(2,2,1) ) / a(2,1,1)
    b2 = ( fk2 * fk2 - a(2,2,1) ) / a(2,1,1)
    x = b(1,1) * b(4,1) - b(3,1) * b(2,1)
    fw1 = fk1 / x
    fw2 = fk2 / x
    y = fw2 * ( b2 * b(2,1) - b(4,1) )
    zx = fw1 * ( a2 * b(2,1) - b(4,1) )
    a1(1,1) = 0.5 * ( 1 - y )
    a1(1,2) = 0.5 * ( 1 - zx )
    a1(1,3) = 0.5 * ( 1 + zx )
    a1(1,4) = 0.5 * ( 1 + y )
    y = fw2 * ( b(3,1) - b2 * b(1,1) )
    zx = fw1 * ( b(3,1) - a2 * b(1,1) )
    a1(2,1) = 0.5 * ( b2 - y )
    a1(2,2) = 0.5 * ( a2 - zx )
    a1(2,3) = 0.5 * ( a2 + zx )
    a1(2,4) = 0.5 * ( b2 + y )
    a1(3,1) = a1(2,4)
    a1(3,2) = a1(2,3)
    a1(3,3) = a1(2,2)
    a1(3,4) = a1(2,1)
    a1(4,1) = a1(1,4)
    a1(4,2) = a1(1,3)
    a1(4,3) = a1(1,2)
    a1(4,4) = a1(1,1)
    if ( solar ) then
       fq0 = exp ( - t0 / u0 )
       fq1 = exp ( - t1 / u0 )
    else
       fq0 = 1.0
       fq1 = exp ( - dt / u0 )
    endif
    x = exp ( - fk1 * dt )
    y = exp ( - fk2 * dt )
    do i = 1, 4
       zz(i,1) = z1(i) * fq0
       zz(i,2) = z1(i) * fq1
       aa(i,1,1) = a1(i,1)
       aa(i,2,1) = a1(i,2)
       aa(i,3,1) = a1(i,3) * x
       aa(i,4,1) = a1(i,4) * y
       aa(i,3,2) = a1(i,3)
       aa(i,4,2) = a1(i,4)
       aa(i,1,2) = a1(i,1) * y
       aa(i,2,2) = a1(i,2) * x
    end do

  end subroutine coefft

  !> In the limits of no scattering ( Fu, 1991 ), fk1 = 1.0 / u(3) and
  !> fk2 = 1.0 / u(4).
  subroutine coefft0( solar,t0,t1,u0,f0,aa,zz,a1,z1,fk1,fk2)

    logical, intent (in) :: solar
    real, intent(in)     :: t0, t1, u0, f0
    real, intent (out)   :: aa(4,4,2), zz(4,2), a1(4,4), z1(4), fk1, fk2

    integer :: i, j, k, jj
    real    :: x, y, dt, fw

    fk1 = 4.7320545
    fk2 = 1.2679491
    y = exp ( - ( t1 - t0 ) / u0 )
    fw = 0.5 * f0
    do i = 1, 4
       if ( solar ) then
          z1(i) = 0.0
          zz(i,1) = 0.0
          zz(i,2) = 0.0
       else
          jj = 5 - i
          z1(i) = fw / ( 1.0 + u(jj) / u0 )
          zz(i,1) = z1(i)
          zz(i,2) = z1(i) * y
       endif
       do j = 1, 4
          a1(i,j) = 0.0
          do k = 1, 2
             aa(i,j,k) = 0.0
          end do
       end do
    end do
    do  i = 1, 4
       j = 5 - i
       a1(i,j) = 1.0
    end do
    dt = t1 - t0
    x = exp ( - fk1 * dt )
    y = exp ( - fk2 * dt )
    aa(1,4,1) = y
    aa(2,3,1) = x
    aa(3,2,1) = 1.0
    aa(4,1,1) = 1.0
    aa(1,4,2) = 1.0
    aa(2,3,2) = 1.0
    aa(3,2,2) = x
    aa(4,1,2) = y

  end subroutine coefft0

  !> **********************************************************************
  !> In the solar band  asbs is the surface albedo, while in the infrared
  !> band asbs is  blackbody intensity emitted at the surface temperature
  !> times surface emissivity.  In this subroutine, the delta-four-stream
  !> is applied to nonhomogeneous atmospheres. See comments in subroutine
  !> 'qcfel' for array AB(13,4*n).
  !> **********************************************************************
  subroutine qccfe (solar,asbs,ee,t,w,w1,w2,w3,u0,f0,fk1,fk2,a4,g4,z4 )

    logical, intent (in)              :: solar
    real, intent (in)                 :: asbs, ee
    real, dimension (nv), intent (in) :: t, w, w1, w2, w3, u0, f0
    real, dimension (nv), intent (out):: fk1, fk2
    real, intent(out)                 :: a4(4,4,nv), g4(4,nv), z4(4,nv)

    integer :: i, j, k, m18, m28, n4, kf, j1, j2, j3, i1
    integer :: i2, i3, i8, m2, m1
    real    :: fu(4,4), wu(4), ab(13,4*nv), bx(4*nv), xx(4*nv)
    real    :: aa(4,4,2), zz(4,2), a1(4,4), z1(4), fw1, fw2, wn, v1, v2, v3

    n4 = 4*nv
    do i = 1, n4
       do j = 1, 13
          ab(j,i) = 0.0
       end do
    end do

    wn = w(1)
    if ( wn <= 1.0e-4 ) then
       call coefft0(solar,0.0,t(1),u0(1),f0(1),aa,zz,a1,z1,fk1(1),fk2(1))
    else
       if ( wn >= 0.999999 ) wn = 0.999999
       call coefft(solar,wn,w1(1),w2(1),w3(1),0.0,t(1),u0(1),f0(1), &
            aa,zz,a1,z1,fk1(1),fk2(1))
    endif
    do  i = 1, 4
       z4(i,1) = z1(i)
       do  j = 1, 4
          a4(i,j,1) = a1(i,j)
       end do
    end do
    do  i = 1, 2
       bx(i) = - zz(i+2,1)
       i8 = i + 8
       do j = 1, 4
          ab(i8-j,j) = aa(i+2,j,1)
       end do
    end do
    do i = 1, 4
       wu(i) = zz(i,2)
       do j = 1, 4
          fu(i,j) = aa(i,j,2)
       end do
    end do
    do k = 2, nv
       wn = w(k)
       if ( w(k) .le. 1.0e-4 ) then
          call coefft0(solar,t(k-1),t(k),u0(k),f0(k),aa,zz,a1,z1,fk1(k),fk2(k))
       else
          if ( wn .ge. 0.999999 ) wn = 0.999999
          call coefft(solar,wn,w1(k),w2(k),w3(k),t(k-1),t(k),u0(k),f0(k),  &
               aa,zz,a1,z1,fk1(k),fk2(k))
       endif
       do  i = 1, 4
          z4(i,k) = z1(i)
          do  j = 1, 4
             a4(i,j,k) = a1(i,j)
          end do
       end do
       kf = k + k + k + k
       i1 = kf - 5
       i2 = i1 + 3
       j1 = kf - 7
       j2 = j1 + 3
       i3 = 0
       do  i = i1, i2
          i3 = i3 + 1
          bx(i) = - wu(i3) + zz(i3,1)
          j3 = 0
          i8 = i + 8
          do  j = j1, j2
             j3 = j3 + 1
             ab(i8-j,j) = fu(i3,j3)
          end do
          j3 = 0
          do j = j2 + 1, j2 + 4
             j3 = j3 + 1
             ab(i8-j,j) = - aa(i3,j3,1)
          end do
       end do
       do  i = 1, 4
          wu(i) = zz(i,2)
          do j = 1, 4
             fu(i,j) = aa(i,j,2)
          end do
       end do
    end do
    if ( solar ) then
       v1 = 0.2113247 * asbs
       v2 = 0.7886753 * asbs
       v3 = asbs * u0(1) * f0(1) * exp ( - t(nv) / u0(1) )
    else
       v1 = 0.2113247 * ( 1.0 - ee )
       v2 = 0.7886753 * ( 1.0 - ee )
       v3 = asbs
    end if
    m1 = n4 - 1
    m2 = n4
    m18 = m1 + 8
    m28 = m2 + 8
    fw1 = v1 * wu(3)
    fw2 = v2 * wu(4)
    bx(m1) = - ( wu(1) - fw1 - fw2 - v3 )
    bx(m2) = - ( wu(2) - fw1 - fw2 - v3 )
    do j = 1, 4
       j1 = n4 - 4 + j
       fw1 = v1 * fu(3,j)
       fw2 = v2 * fu(4,j)
       ab(m18-j1,j1) = fu(1,j) - fw1 - fw2
       ab(m28-j1,j1) = fu(2,j) - fw1 - fw2
    end do
    call qcfel (ab, bx, xx)
    do k = 1, nv
       j = k + k + k + k - 4
       do i = 1, 4
          j = j + 1
          g4(i,k) = xx(j)
       end do
    end do

  end subroutine qccfe

  !> **********************************************************************
  !> 1. `qcfel' is the abbreviation of ` qiu constants for each layer'.
  !> 2. The inhomogeneous atmosphere is divided into n adjacent homogeneous
  !>    layers where the  single scattering properties are constant in each
  !>    layer and allowed to vary from one to another. Delta-four-stream is
  !>    employed for each homogeneous layer. The boundary conditions at the
  !>    top and bottom of the atmosphere,  together with  continuity condi-
  !>    tions  at  layer interfaces lead to a system of algebraic equations
  !>    from which 4*n unknown constants in the problom can be solved.
  !> 3. This subroutine is used for solving the 4*n unknowns of A *X = B by
  !>    considering the fact that the coefficient matrix is a sparse matrix
  !>    with the precise pattern in this special problom.
  !> 4. The method is not different in principle from the general scheme of
  !>    Gaussian elimination with backsubstitution, but carefully optimized
  !>    so as to minimize arithmetic operations.  Partial  pivoting is used
  !>    to quarantee  method's numerical stability,  which will  not change
  !>    the basic pattern of sparsity of the matrix.
  !> 5. Scaling special problems so as to make  its nonzero matrix elements
  !>    have comparable magnitudes, which will ameliorate the stability.
  !> 6. a, b and x present A, B and X in A*X=B, respectively. and n4=4*n.
  !> 7. AB(13,4*n) is the matrix A in band storage, in rows 3 to 13; rows 1
  !>    and 2 and other unset elements should be set to zero on entry.
  !> 8. The jth column of A is stored in the jth column of the array AB  as
  !>    follows:
  !>            AB(8+i-j,j) = A(i,j) for max(1,j-5) <= i <= min(4*n,j+5).
  !>    Reversedly, we have
  !>            A(ii+jj-8,jj) = AB(ii,jj).
  !> **********************************************************************
  subroutine qcfel(ab, b, x)

    real, intent (inout)  :: ab(13,4*nv),b(4*nv)
    real, intent (out)    :: x(4*nv)

    integer :: i, j, k, l, m, n1, n2, n3, n4, m1, m2, m3, m4
    integer :: k44, n44, m18, m28, m38, m48, m1f, im1, i0m1, i0, i0f, ifq
    real    :: xx, yy, t, p

    i0=0
    n4 = 4*nv
    do  k = 1, nv - 1
       k44 = 4 * k - 4
       do  l= 1, 4
          m1 = k44 + l
          p = 0.0
          do  i = 8, 14 - l
             if ( abs ( ab(i,m1) ) .gt. abs ( p ) ) then
                p = ab(i,m1)
                i0 = i
             endif
          end do
          i0m1 = i0 + m1
          m18 = m1 + 8
          if ( i0 /= 8 ) then
             do  j = m1, m1 + 8 - l
                i0f = i0m1 - j
                m1f = m18 - j
                t = ab(i0f,j)
                ab(i0f,j) = ab(m1f,j)
                ab(m1f,j) = t
             end do
             i0f = i0m1 - 8
             t = b(i0f)
             b(i0f) = b(m1)
             b(m1) = t
          end if
          yy = ab(8,m1)
          ab(8,m1) = 1.0
          do  j = m1 + 1, m1 + 8 - l
             m1f = m18 - j
             ab(m1f,j) = ab(m1f,j) / yy
          end do
          b(m1) = b(m1) / yy
          do i = 9, 14 - l
             xx = ab(i,m1)
             ab(i,m1) = 0.0
             im1 = i + m1
             do  j = m1 + 1, m1 + 8 - l
                ifq = im1 - j
                m1f = m18 - j
                ab(ifq,j) = ab(ifq,j) - ab(m1f,j) * xx
             end do
             ifq = im1 - 8
             b(ifq) = b(ifq) - b(m1) * xx
          end do
       end do
    end do
    n44 = n4 - 4
    do l = 1, 3
       m1 = n44 + l
       p = 0.0
       do i = 8, 12 - l
          if ( abs ( ab(i,m1) ) .gt. abs ( p ) ) then
             p = ab(i,m1)
             i0 = i
          endif
       end do
       i0m1 = i0 + m1
       m18 = m1 + 8
       if( i0 /= 8 ) then
          do  j = m1, m1 + 4 - l
             i0f = i0m1 - j
             m1f = m18 - j
             t = ab(i0f,j)
             ab(i0f,j) = ab(m1f,j)
             ab(m1f,j) = t
          end do
          i0f = i0m1 - 8
          t = b(i0f)
          b(i0f) = b(m1)
          b(m1) = t
       end if
       yy = ab(8,m1)
       ab(8,m1) = 1.0
       do  j = m1 + 1, m1 + 4 - l
          m1f = m18 - j
          ab(m1f,j) = ab(m1f,j) / yy
       end do
       b(m1) = b(m1) / yy
       do  i = 9, 12 - l
          xx = ab(i,m1)
          ab(i,m1) = 0.0
          im1 = i + m1
          do  j = m1 + 1, m1 + 4 - l
             ifq = im1 - j
             m1f = m18 - j
             ab(ifq,j) = ab(ifq,j) - ab(m1f,j) * xx
          end do
          ifq = im1 - 8
          b(ifq) = b(ifq) - b(m1) * xx
       end do
    end do
    yy = ab(8,n4)
    ab(8,n4) = 1.0
    b(n4) = b(n4) / yy
    n3 = n4 - 1
    n2 = n3 - 1
    n1 = n2 - 1
    x(n4) = b(n4)
    x(n3) = b(n3) - ab(7,n4) * x(n4)
    x(n2) = b(n2) - ab(7,n3) * x(n3) - ab(6,n4) * x(n4)
    x(n1) = b(n1) - ab(7,n2) * x(n2) - ab(6,n3) * x(n3) - ab(5,n4) * x(n4)
    do  k = 1, nv - 1
       m4 = 4 * ( nv - k )
       m3 = m4 - 1
       m2 = m3 - 1
       m1 = m2 - 1
       m48 = m4 + 8
       m38 = m3 + 8
       m28 = m2 + 8
       m18 = m1 + 8
       x(m4) = b(m4)
       do  m = m4 + 1, m4 + 4
          x(m4) = x(m4) - ab(m48-m,m) * x(m)
       end do
       x(m3) = b(m3)
       do  m = m3 + 1, m3 + 5
          x(m3) = x(m3) - ab(m38-m,m) * x(m)
       end do
       x(m2) = b(m2)
       do  m = m2 + 1, m2 + 6
          x(m2) = x(m2) - ab(m28-m,m) * x(m)
       end do
       x(m1) = b(m1)
       do  m = m1 + 1, m1 + 7
          x(m1) = x(m1) - ab(m18-m,m) * x(m)
       end do
    end do

  end subroutine qcfel

  !> **********************************************************************
  !> In this subroutine, we incorporate a delta-function adjustment to
  !> account for the  forward  diffraction  peak in the context of the
  !> four-stream approximation ( Liou, Fu and Ackerman, 1988 ). w1(n),
  !> w2(n), w3(n), w(n), and t(n) are the adjusted parameters.
  !> **********************************************************************
  subroutine adjust (tt,ww,ww1,ww2,ww3,ww4,t,w,w1,w2,w3)

    real, dimension (nv), intent (in) :: tt,ww,ww1,ww2,ww3,ww4
    real, dimension (nv), intent (out):: t,w,w1,w2,w3

    integer :: k
    real    :: tt0, f, fw, dt(nv)

    tt0 = 0.0
    do  k = 1, nv
       f = ww4(k) / 9.0
       fw = 1.0 - f * ww(k)
       w1(k) = ( ww1(k) - 3.0 * f ) / ( 1.0 - f )
       w2(k) = ( ww2(k) - 5.0 * f ) / ( 1.0 - f )
       w3(k) = ( ww3(k) - 7.0 * f ) / ( 1.0 - f )
       w(k) = ( 1.0 - f ) * ww(k) / fw
       dt(k) = (tt(k) - tt0) * fw
       tt0 = tt(k)
    end do
    t(1) = dt(1)
    do k = 2, nv
       t(k) = dt(k) + t(k-1)
    end do

  end subroutine adjust
  !> --------------------------------------------------------------------------
  !> Subroutine qft: Delta 4-stream solver for fluxes
  !>
  subroutine qft (solar, ee, as, u0, bf, tt, ww, ww1, ww2, ww3, ww4, ffu, ffd)
    use modglobal, only : pi
    logical, intent (in) :: solar
    real, intent (in)    :: ee, as, u0
    real, dimension (nv), intent (in)   :: tt,ww,ww1,ww2,ww3,ww4
    real, dimension (nv1), intent (in)  :: bf
    real, dimension (nv1), intent (out) :: ffu, ffd

    real, dimension (nv) :: t,w,w1,w2,w3,u0a,f0a,fk1,fk2
    integer :: k, kk, ii, jj
    real    :: x(4), fi(4), a4(4,4,nv), z4(4,nv), g4(4,nv)
    real    :: tkm1, fw3, fw4, y1, xy, xas, xee
    real, parameter :: fw1 = 0.6638960, fw2 = 2.4776962

    call adjust(tt,ww,ww1,ww2,ww3,ww4,t,w,w1,w2,w3)

    if (solar) then
       fw3 = u0
       xee = 0.0
       xas = as
       do k = 1, nv
          u0a(k) = u0
          f0a(k) = 1./pi
       end do
    else
       fw3 = 0.
       xas = bf(nv1) * ee
       xee = ee
       tkm1 = 0.0
       do k = 1, nv
          f0a(k) = 2.0 * ( 1.0 - w(k) ) * bf(k)
          u0a(k) = -(t(k)-tkm1) / ( alog( bf(k+1)/bf(k) ) + epsilon(1.))
          tkm1 = t(k)
       end do
    end if
    call qccfe (solar,xas,xee,t,w,w1,w2,w3,u0a,f0a,fk1,fk2,a4,g4,z4 )

    tkm1 = 0.
    do k = 1, nv1
       if ( k == 1 ) then
          x(1) = 1.0
          x(2) = 1.0
          x(3) = exp ( - fk1(1) * t(1) )
          x(4) = exp ( - fk2(1) * t(1) )
          kk = 1
          xy = 1.0
       else
          kk = k - 1
          y1 = t(kk) - tkm1
          x(1) = exp ( - fk2(kk) * y1 )
          x(2) = exp ( - fk1(kk) * y1 )
          x(3) = 1.0
          x(4) = 1.0
          if (solar) y1 = t(kk)
          xy =  exp ( - y1 / u0a(kk) )
       endif
       if (kk > 1) tkm1 = t(kk)

       do  jj = 1, 4
          fi(jj) = z4(jj,kk) * xy
       end do
       do ii = 1, 4
          fw4 = g4(ii,kk) * x(ii)
          do jj = 1, 4
             fi(jj) = fi(jj) + a4(jj,ii,kk) * fw4
          end do
       end do

       ffu(k)= fw1 * fi(2) + fw2 * fi(1)
       ffd(k)= fw1 * fi(3) + fw2 * fi(4)  + fw3 * xy
    end do

  end subroutine qft
  !> Subroutine rad_init initialize data arrays for gases, ice model and water
  !> model on first call
  subroutine rad_init

    if (.not.fuliou_Initialized) then
       call init_ckd
       randoms = new_RandomNumberSequence(1)
       call init_cldwtr
       fuliou_Initialized = .True.
    end if

    fuliou_Initialized = .True.
  end subroutine rad_init
  !> Subroutine rad: Computes radiative fluxes using a band structure
  !> defined by input ckd file
  subroutine rad (as, u0, ss, pts, ee, pp, pt, ph, po, fds, fus, fdir, fuir, &
       plwc, pre, useMcICA )

    real, intent (in)  :: pp (nv1) ! pressure at interfaces

    real, dimension(nv), intent (in)  :: &
         pt,   & ! temperature [K] at mid points
         ph,   & ! humidity mixing ratio in kg/kg
         po      ! ozone mixing ratio

    real, optional, dimension(nv), intent (in)  :: &
         plwc, & ! cloud liquid water content [g/m^3]
         pre!,  & ! effective radius of cloud droplets [microns]
!          piwc, & ! cloud ice water content [g/m^3]
!          pde,  & ! effective diameter of ice particles [microns]
!          prwc, & ! rain water content [g/m^3]
!          pgwc    ! graupel water content

    real, intent (in) :: &
         as, & ! broadband albedo (all visible bands given this value)
         ee, & ! broadband surface emissivity (all IR bands given this value)
         u0, & ! cosine of solar zenith angle
         ss, & ! Solar constant
         pts   ! Surface skin temperature

    logical, optional, intent (in ) :: useMcICA

    real, dimension(nv1), intent (out)::  &
         fds, fus,  & ! downward and upward solar flux
         fdir, fuir   ! downward and upward ir flux

    logical            :: McICA = .False.

    if(present(useMcICA)) McICA = useMcICA

    call rad_ir(pts, ee, pp, pt, ph, po, fdir, fuir, &
                 plwc, pre, McICA  )
    call rad_vis(as, u0, ss, pp, pt, ph, po, fds, fus,  &
                 plwc, pre, McICA  )

  end subroutine rad

  !> Subroutine rad_ir
  !> Computes IR radiative fluxes using a band structure
  !> defined by input ckd file
  !>
  subroutine rad_ir (pts, ee, pp, pt, ph, po, fdir, fuir, &
       plwc, pre, useMcICA  )
    use modglobal, only : pi

    real, intent (in)  :: pp (nv1) ! pressure at interfaces

    real, dimension(nv), intent (in)  :: &
         pt,   & ! temperature [K] at mid points
         ph,   & ! humidity mixing ratio in kg/kg
         po      ! ozone mixing ratio

    real, optional, dimension(nv), intent (in)  :: &
         plwc, & ! cloud liquid water content [g/m^3]
         pre!,  & ! effective radius of cloud droplets [microns]
!          piwc, & ! cloud ice water content [g/m^3]
!          pde,  & ! effective diameter of ice particles [microns]
!          prwc, & ! rain water content [g/m^3]
!          pgwc    ! graupel water content

    real, intent (in) :: &
         ee, & ! broadband surface emissivity (all IR bands given this value)
         pts   ! Surface skin temperature

    logical, optional, intent (in ) :: useMcICA

    real, dimension(nv1), intent (out)::  &
         fdir, fuir   ! downward and upward ir flux

    ! ----------------------------------------
    logical            :: McICA = .False.
    logical, parameter :: irWeighted = .False.

    real, dimension (nv)   :: tw,ww,tg,dz,tauNoGas, wNoGas, Tau, w
    real, dimension (nv1)  :: fu1, fd1, bf
    real, dimension (nv,4) :: www, pfNoGas, pf

    integer :: ib, ig, k, ig1, ig2, ibandloop, iblimit
    real :: fuq2, xir_norm
    real, dimension(:), allocatable, save :: bandWeights
    real :: randomNumber
    ! ----------------------------------------

    ib=0;ig1=0;ig2=0
    if (.not.fuliou_Initialized) then
       call init_ckd
       randoms = new_RandomNumberSequence(1)
       call init_cldwtr
       fuliou_Initialized = .True.
    end if

    if(.not. allocated(bandweights)) then
      allocate(bandweights(size(ir_bands)))
      call computeIRBandWeights(ir_bands, irWeighted, bandWeights)
    end if
    if(present(useMcICA)) McICA = useMcICA

    fdir(:) = 0.0; fuir(:) = 0.0

    call thicks(pp, pt, ph, dz)

    if (McICA) then
       !
       ! Select a single band and g-point (ib, ig1) and use these as the limits
       !   in the loop through the spectrum below.
       !
       randomNumber = getRandomReal(randoms)
       call select_bandg(ir_bands, bandweights, randomNumber, ib, ig1)
       ig2 = ig1
       iblimit = 1
    else
       iblimit = size(ir_bands)
    end if

    bandLoop: do ibandloop = 1, iblimit
      if (.not. McICA) then
         ib  = ibandloop
         ig1 = 1
         ig2 = kg(ir_bands(ib))
      end if
      !
      ! Water vapor continuum optical depth
      !
      call gascon ( center(ir_bands(ib)), pp, pt, ph, TauNoGas )
      wNoGas = 0.; pfNoGas  = 0.
      if (present(plwc)) then
        call cloud_water(ib + size(solar_bands), pre, plwc, dz, tw, ww, www)
        call combineOpticalProperties(TauNoGas, wNoGas, pfNoGas, tw, ww, www)
      end if

      call planck(pt, pts, llimit(ir_bands(ib)), rlimit(ir_bands(ib)), bf)

      gPointLoop: do ig = ig1, ig2
         tau = TauNoGas; w = wNoGas; pf = pfNoGas
         call gases (ir_bands(ib), ig, pp, pt, ph, po, tg )
         call combineOpticalProperties(tau, w, pf, tg)

         !
         ! Solver expects cumulative optical depth
         !
         do k = 2, nv
           tau(k) = tau(k) + tau(k - 1)
         end do
         call qft (.False., ee, 0., 0., bf, tau, w, pf(:, 1), pf(:, 2),      &
              pf(:, 3), pf(:, 4), fu1, fd1)

         if (McICA) then
            xir_norm = 1./bandweights(ib)
         else
            xir_norm = gPointWeight(ir_bands(ib), ig)
         end if

         fdir(:) = fdir(:) + fd1(:) * xir_norm
         fuir(:) = fuir(:) + fu1(:) * xir_norm
      end do gPointLoop
    end do bandLoop
    !
    ! fuq2 is the surface emitted flux in the band 0 - 280 cm**-1 with a
    ! hk of 0.03.
    !
    fuq2 = bf(nv1) * 0.03 * pi * ee
    fuir(:) = fuir(:) + fuq2
  end subroutine rad_ir
  !> Subroutine rad_vis: Computes radiative fluxes using a band structure
  !> defined by input ckd file
  subroutine rad_vis (as, u0, ss, pp, pt, ph, po, fds, fus,  &
       plwc, pre, useMcICA  )

    real, intent (in)  :: pp (nv1) ! pressure at interfaces

    real, dimension(nv), intent (in)  :: &
         pt,   & ! temperature [K] at mid points
         ph,   & ! humidity mixing ratio in kg/kg
         po      ! ozone mixing ratio

    real, optional, dimension(nv), intent (in)  :: &
         plwc, & ! cloud liquid water content [g/m^3]
         pre!,  & ! effective radius of cloud droplets [microns]
!          piwc, & ! cloud ice water content [g/m^3]
!          pde,  & ! effective diameter of ice particles [microns]
!          prwc, & ! rain water content [g/m^3]
!          pgwc    ! graupel water content

    real, intent (in) :: &
         as, & ! broadband albedo (all visible bands given this value)
         u0, & ! cosine of solar zenith angle
         ss    ! Solar constant

    logical, optional, intent (in ) :: useMcICA

    real, dimension(nv1), intent (out)::  &
         fds, fus    ! downward and upward solar flux

    ! ----------------------------------------
    logical            :: McICA = .False.
    logical, parameter :: solarWeighted = .false.

    real, dimension (nv)   :: tw,ww,tg,tgm,dz, tauNoGas, wNoGas, tau, w
    real, dimension (nv1)  :: fu1, fd1, bf
    real, dimension (nv,4) :: www, pfNoGas, pf

    real, dimension(:), allocatable, save :: bandWeights

    integer :: ib, ig, k, ig1, ig2, ibandloop, iblimit
    real    :: fuq1, xs_norm
    real    :: randomNumber
    ! ----------------------------------------
    ig2=0
    if (.not.fuliou_Initialized) call rad_init

    if (.not. allocated(bandweights)) then
      allocate(bandweights(size(solar_bands)))
      call computeSolarBandWeights(solar_bands, solarWeighted, bandWeights)
    end if
    if(present(useMcICA)) McICA = useMcICA

    fds(:)  = 0.0
    fus(:)  = 0.0
    bf(:)   = 0.0

    if(u0 > minSolarZenithCosForVis) then
      call thicks(pp, pt, ph, dz)

      if (McICA) then
         randomNumber = getRandomReal(randoms)
         !
         ! Select a single band and g-point (ib, ig1) and use these as the
         ! limits in the loop through the spectrum below.
         !
         call select_bandg(solar_bands, bandweights, randomNumber, ib, ig1)
         ig2 = ig1
         iblimit = 1
      else
         iblimit = size(solar_bands)
      end if

      bandLoop: do ibandloop =  1, iblimit
         !
         ! select g points either all, or one depending on McICA
         !
         if (.not. McICA) then
           ib  = ibandloop
           ig1 = 1
           ig2 = kg(solar_bands(ib))
         end if

         !
         ! Rayleigh scattering
         !
         call rayle ( ib, u0, power(solar_bands(ib)), pp, pt, dz, tauNoGas, &
              wNoGas, pfNoGas)
         !
         ! Water vapor continuum
         !
         call gascon ( center(solar_bands(ib)), pp, pt, ph, tgm )
         if(any(tgm > 0.)) &
           call combineOpticalProperties(TauNoGas, wNoGas, pfNoGas, tgm)
         !
         ! Cloud water
         !
         if (present(plwc)) then
           call cloud_water(ib, pre, plwc, dz, tw, ww, www)
           call combineOpticalProperties(TauNoGas, wNoGas, pfNoGas, tw,ww,www)
         end if

         gPointLoop: do ig =  ig1, ig2
           tau = tauNoGas; w = wNoGas; pf = pfNoGas
           call gases (solar_bands(ib), ig, pp, pt, ph, po, tg )
           call combineOpticalProperties(tau, w, pf, tg)

           !
           ! Solver expects cumulative optical depth
           !
           do k = 2, nv
             tau(k) = tau(k) + tau(k - 1)
           end do
           call qft (.true., 0., as, u0, bf, tau, w, pf(:, 1), pf(:, 2),    &
                pf(:, 3), pf(:, 4), fu1, fd1)
           if (McICA) then
              xs_norm =power(solar_bands(ib))/ bandweights(ib)
           else
              xs_norm =gPointWeight(solar_bands(ib), ig)*power(solar_bands(ib))
           end if
           fds(:) = fds(:) + fd1(:) * xs_norm
           fus(:) = fus(:) + fu1(:) * xs_norm
         end do gPointLoop
      end do bandLoop
      !
      ! In this model, we used the solar spectral irradiance determined by
      ! Thekaekara (1973), and 1340.0 W/m**2 is the solar energy contained
      ! in the spectral region 0.2 - 4.0 um., thus scale solar fluxes by
      ! fuq1
      !
      fuq1 = ss / totalpower
      fds(:)  = fds(:)*fuq1
      fus(:)  = fus(:)*fuq1
    end if
  end subroutine rad_vis
  !> Subroutine select_bandg
  !>
  !> selects the band (i) and the g point (j) based on the probability a
  !> photon would be found in the wavelengths covered by the band and g
  !> point, which is given by g_prob.  Note g_prob sums to unity for both
  !> the solar bands (power > 0.) and the infrared bands respectively.
  !>
  subroutine select_bandg(bands, bandweights, randomNumber, i, j)
    type(band_properties), &
          dimension(:),    &
             intent ( in) :: bands
    real, dimension(:), &
             intent ( in) :: bandweights
    real,    intent ( in) :: randomNumber
    integer, intent (out) :: i, j

    real :: cumulative

    i=1; j=1
    ! The probability contained in the first g point of the first band
    cumulative = gPointWeight(bands(i), j) * bandweights(i)

    do while (randomNumber > cumulative .and. cumulative < 1.0)
       j = j+1
       if (j > kg(bands(i)) ) then
          i=i+1
          j=1
       end if
       cumulative = cumulative + gPointWeight(bands(i), j) * bandweights(i)
    end do
  end subroutine select_bandg

  !> subroutine thicks: Integrates the hydrostatic equation to provide
  !> layer thicknesses
  !>
  subroutine thicks(pp, pt, ph, dz)
    use modglobal, only : ep2,grav,rd
    real, intent (in) :: pp(nv1), pt(nv), ph(nv)
    real, intent (out):: dz(nv)

    integer :: i
    real    :: tv

    do  i = 1, nv
       tv = pt(i)*(1+0. + ep2*ph(i) )
       dz(i) = (rd/grav) * tv * alog( pp(i+1) / pp(i) )
    end do

  end subroutine thicks

    !> Adds optical properties to running sum
    !>   If ssa and/or w[1-4] are not present we assume the new medium is
    !> strictly absorbring
    !>
  subroutine combineOpticalProperties(tau,      ssa,      pF, &
                                      tauToAdd, ssaToAdd, pFtoAdd)
    use modglobal, only : eps1
    real, dimension(:),    intent(inout) :: tau, ssa
    real, dimension(:, :), intent(inout) :: pF   ! Phs function (level, moment)
    real, dimension(:),    intent(in)    :: tautoAdd
    real, dimension(:),    optional, intent(in) :: ssaToAdd
    real, dimension(:, :), optional, intent(in) :: pFToAdd ! Phs function

    integer :: j
    if(present(ssaToAdd) .and. present(pfToAdd)) then
       do j = 1, size(pF, 2)
          where (ssa(:) * tau(:) + ssaToAdd(:) * tauToAdd(:) > 0.)
             pf(:, j) = (ssa(:)*tau(:)*pf(:, j) + ssaToAdd(:)*tauToAdd(:)     &
                  * pfToAdd(:, j))/(ssa(:)*tau(:) + ssaToAdd(:) * tauToAdd(:))
          elsewhere
             pf(:, j) = 0.
          end where
       end do
       where (tau(:) + tauToAdd(:) > 0.)
          ssa(:) = (ssa(:) * tau(:) + ssaToAdd(:) * tauToAdd(:)) /            &
               (tau(:) + tauToAdd(:))
       elsewhere
          ssa(:) = 0.
       end where
       tau(:) = tau(:) + tauToAdd(:)
    else
      !
      ! New medium is absorbing - phase function doesn't change
      !
       ssa(:) = (ssa(:) * tau(:)) / (tau(:) + tauToAdd(:))
       tau(:) = tau(:) + tauToAdd(:)
    end if

  end subroutine combineOpticalProperties
  !> Subroutine rayle:  computes optical properties associated with rayleigh
  !> scattering
  !>
  !> ri is the coefficient in Eq.(4.8) of Fu (1991) to compute the optical
  !> depth due to Rayleigh scattering in the solar bands.
  !>
  !> tr, wr, and wwr are the optical depth, single scattering albedo,
  !> and expansion coefficients of the phase function ( 1, 2, 3, and
  !> 4 ) due to the Rayleigh scattering for a given layer.
  !>
  subroutine rayle ( ib, u0, power, pp, pt, dz, tr, wr, wwr)
    integer, intent (in) :: ib
    real, intent (in)    :: u0, power, pp(nv1), pt(nv), dz(nv)
    real, intent (out)   :: tr(nv), wr(nv), wwr(nv,4)

    real, parameter :: ri(6)=(/ 0.9022e-5, 0.5282e-6, 0.5722e-7, &
         0.1433e-7, 0.4526e-8, 0.1529e-8 /)

    integer :: i
    real    :: x

    if ( ib == 1 ) then
       x = -3.902860e-6*u0*u0 + 6.120070e-6*u0 + 4.177440e-6
    else
       x = ri(ib)
    endif

    if(power > 0.) then
      do  i = 1, nv
        tr(i) = x * ( pp(i) + pp(i+1) ) * dz(i) * 0.5 / pt(i)
      end do
      wr(:) = 1.0
      wwr(:, :) = 0.
      wwr(:, 2) = 0.5
    else
      tr(:)     = 0.
      wr(:)     = 0.
      wwr(:, :) = 0.
    end if
  end subroutine rayle

  !> tgm(nv) are the optical depthes due to water vapor continuum absorp-
  !> tion in nv layers for a given band ib. We include continuum absorp-
  !> tion in the 280 to 1250 cm**-1 region. vv(11)-vv(17) are the central
  !> wavenumbers of each band in this region.
  subroutine gascon ( center, pp, pt, ph, tgm)
    real,  intent (in) :: center, pp(nv1), pt(nv), ph(nv)
    real, intent (out) :: tgm(nv)

    integer :: k
    real    :: ff, pe, s, pmid

    if ( center >= 280 .and. center <= 1250.) then
       s = ( 4.18 +  5577.8 * exp ( - 0.00787 * center ) ) / 1013.25
       do k = 1, nv
          pmid   = (pp(k) + pp(k+1))*0.5
          pe     = pmid * ph(k) / ( 0.622 + 0.378 * ph(k) )
          ff     = s*(pe +  0.002*pmid ) *exp (1800.0/pt(k) -6.08108)
          tgm(k) = ff * ph(k) * ( pp(k+1) - pp(k) ) * 1.019767
       end do
    else
       tgm(:) = 0.
    end if
  end subroutine gascon
  !> Subroutine planck:  Integrates planck function over band in xk sub
  !> intervals.  The temperatures at the interfaces are taken as the
  !> average of the mid-point temperatures, the temperature at the lowest
  !> pressure interface is set to the temperature at the first mid point,
  !> and surface temperatures are taken as the skin temperature.
  !>
  subroutine planck ( pt, tskin, llimit, rlimit, bf)
    real, intent (in)    :: pt(nv), tskin, llimit, rlimit
    real, intent (out)   :: bf(nv1) ! intensity [W/m^2/Sr]

    real, parameter :: xk = 10.

    integer :: k
    real    :: v1, v2, vmid, fq1, fq2, tk

    do k = 1, nv1
       bf(k) = 0.0
    end do

    v1 = llimit
    do while (v1 > rlimit+epsilon(rlimit))
       v2 = max(v1 - xk, rlimit)
       vmid = ( v1 + v2 ) * 0.5
       fq1 = 1.19107e-8 * vmid * vmid * vmid
       fq2 = 1.43884 * vmid
       do k = 2, nv
          tk = (pt(k)+pt(k-1))*0.5
          bf(k) = bf(k) + (fq1/(exp(fq2/tk) - 1.0))*(v1-v2)
       end do
       bf(1) = bf(1) + (fq1/(exp(fq2/pt(1)) - 1.0))*(v1-v2)
       bf(nv1) = bf(nv1) + (fq1/(exp(fq2/tskin) - 1.0))*(v1-v2)
       v1 = v2
    end do

  end subroutine planck
  !
    !>
    !> find the weighting for band points so that the probability of a photon
    !> existing in the g-point range of a band can be calculated, and used for
    !> McICA calculations.  This is the relative band width for the IR bands
    !>
  subroutine computeIRBandWeights(bands, weighted, bandweights)
    type(band_properties), &
          dimension(:), intent( in) :: bands
    logical,            intent( in) :: weighted
    real, dimension(:), intent(out) :: bandweights

    integer :: ib

    if(size(bands) /= size(bandweights)) &
      stop "Didn't provide the right amount of storage for band weights"
    if(any(isSolar(bands))) stop "Can't compute IR band weights for solar bands."

    if (weighted) then
       do ib = 1, size(bands)
         bandweights(ib) = (llimit(bands(ib)) - rlimit(bands(ib)))/(bllmx-brlmn)
       end do
    else
       bandweights(:) = 1./(real(size(bands)))
    end if
  end subroutine computeIRBandWeights
    !>
    !> find the weighting for band points so that the probability of a photon
    !> existing in the g-point range of a band can be calculated, and used for
    !> McICA calculations.  This is the solar power for the solar bands
    !>
  subroutine computeSolarBandWeights(bands, weighted, bandweights)
    type(band_properties), &
          dimension(:), intent( in) :: bands
    logical,            intent( in) :: weighted
    real, dimension(:), intent(out) :: bandweights

    integer :: i
    i=1
        if(size(bands) /= size(bandweights)) &
         stop "Didn't provide the right amount of storage for band weights"
    if(any(.not. isSolar(bands))) stop "Can't compute solar band weights in IR"

    if(weighted) then
       bandweights(:) = (/ (power(bands(i))/totalpower, i = 1, size(bands)) /)
    else
       bandweights(:) = 1./(real(size(bands)))
    end if
  end subroutine computeSolarBandWeights
  !
  ! ---------------------------------------------------------------------------
  !> Subroutine ckd_init:  Reads the correlated K distribution data an assures
  !> that it conforms to expected properties
  !>
  subroutine init_ckd
    use modglobal, only : cexpnr
    implicit none

    integer :: i, j, k, l, n, ib, ii, mbs, mbir
    logical :: check
    real    :: bllmx, brlmn
    real, dimension(2000) :: realVars

    real, allocatable :: gasesinband(:)
    character (len=20) :: gasfile
    gasfile = 'ckd.inp.'//cexpnr
    OPEN ( unit = 66, file = trim(gasfile), status = 'old' )
    read (66, '(2I5)') mb, ngases
    allocate (band(mb), gas(ngases))
    read (66, '(300(6E12.4,/))') realVars(1:mb+1)
    do ib = 1, mb
       band(ib)%llimit = realVars(ib)
    end do
    band(mb)%rlimit =  realVars(mb+1)
    read (66, '(300(6E12.4,/))') realVars(1:mb)
    do ib = 1, mb
       band(ib)%power = realVars(ib)
    end do

    mbs = 0.
    do ib=1,mb-1
       band(ib)%rlimit = band(ib+1)%llimit
       band(ib)%center =(band(ib)%rlimit+band(ib)%llimit)*0.5
       if (band(ib)%power > 0.) mbs = mbs + 1
    end do
    band(mb)%center =(band(mb)%rlimit+band(mb)%llimit)*0.5

    if (band(mb)%power > 0.) mbs = mbs + 1
    mbir = mb - mbs
    print 600, trim(gasfile), ngases, mb, mbs, mbir, sum(band%power)

    do n=1,ngases
       read (66,'(A5,I4)') gas(n)%name,gas(n)%iband
       read (66,'(4I4)') gas(n)%noverlap,gas(n)%ng,gas(n)%np,gas(n)%nt
       read (66,'(3E13.5)') gas(n)%mweight, gas(n)%default_conc, gas(n)%tbase
       allocate (gas(n)%hk(gas(n)%ng))
       allocate (gas(n)%sp(gas(n)%np))
       allocate (gas(n)%xk(gas(n)%nt,gas(n)%np,gas(n)%ng,gas(n)%noverlap))
       read (66, '(300(6E12.4,/))') gas(n)%hk(1:gas(n)%ng)
       read (66,'(300(6E12.4,/))') gas(n)%sp(1:gas(n)%np)
       read (66,'(300(6E12.4,/))')                                            &
            realVars(:(gas(n)%ng * gas(n)%np * gas(n)%nt * gas(n)%noverlap))
       ib = 1
       do l = 1, gas(n)%noverlap
         do k = 1, gas(n)%nt
           do j = 1, gas(n)%np
             do i = 1, gas(n)%ng
               gas(n)%xk(k,j,i,l) = realVars(ib)
               ib = ib + 1
             end do
           end do
         end do
       end do

       if (abs(sum(gas(n)%hk) - 1.) <= 1.1 * spacing(1.) ) then
          print 601, gas(n)%name, gas(n)%iband, gas(n)%noverlap,              &
               gas(n)%ng, gas(n)%np, gas(n)%nt
       else
          print *, gas(n)%hk, sum(gas(n)%hk(:))
          stop 'TERMINATING: gas did not occur with probability one in band'
       end if
    end do

    bllmx = tiny(1.)
    brlmn = huge(1.)
    allocate (gasesinband(ngases))
    totalpower = 0.
    do ib=1,mb
       check = .False.
       ii = 0
       do n=1,ngases
          if (gas(n)%iband == ib) then
             check = .True.
             ii = ii+1
             gasesinband(ii) = n
             if (gas(n)%ng > 1 .and. .not. allocated(band(ib)%hk)) then
                allocate(band(ib)%hk(gas(n)%ng))
                band(ib)%hk = gas(n)%hk
                band(ib)%kg = gas(n)%ng
             end if
          end if
       end do
       if (.not.check) stop 'TERMINATING: Gases do not span bands'
       band(ib)%ngases = ii
       allocate(band(ib)%gas_id(ii))
       band(ib)%gas_id(:) = gasesinband(1:ii)
       if (band(ib)%power < epsilon(1.)) then
          bllmx = max(band(ib)%llimit, bllmx)
          brlmn = min(band(ib)%rlimit, brlmn)
       end if
       totalpower = totalpower+band(ib)%power
    end do
    deallocate (gasesinband)

    !
    ! Make separate solar and IR spectra
    !
    allocate(solar_bands(mbs), ir_bands(mbir))
    i = 1; j = 1
    do ib = 1, mb
       if(isSolar(band(ib))) then
          if(i > size(solar_bands)) stop 'TERMINATING: mismatch in solar bands'
          solar_bands(i) = copy_band_properties(band(ib))
          i = i + 1
       else
          if(j > size(ir_bands))    stop 'TERMINATING: mismatch in solar bands'
          ir_bands(j) = copy_band_properties(band(ib))
          j = j + 1
       end if
    end do

    do ib=1,mb
       print 602, ib, band(ib)%power, band(ib)%llimit, band(ib)%rlimit,    &
            band(ib)%ngases, band(ib)%kg
    end do
    print 604

    ckd_Initialized = .True.

600 format ('-----------------------------------------------------------', &
         /3x,'Computing with file: ',A20,' containing ',I3,' gases',   &
         /3x,'Number of Bands (Total/Solar/IR): ',I3,'/',I3,'/',I3     &
         /3x,'Total Power in Solar Bands: ',F8.2)
601 format ('                                                -----------', &
         /3x,'Reading Gas: ',A5,', Band ',I3,', Overlap Type ',I1,     &
         /3x,'# of g-points/ P Levels/ T Coeffs :',3I3)
602 format ('-----------                                                ', &
         /3x,'Band: ',I3,': ',F8.2,' Wm^-2',', between ',F6.0,' and ',F6.0,&
         ' cm^-1',/3x,I3,' gase(s): and ',I3,' g-points')
604 format ('---------------------------------------- Finished band init ')

  end subroutine init_ckd
  !
  ! ---------------------------------------------------------------------------
  !> Subroutine gases:  given an atmospheric state, a band and g point number
  !> this routroutine calculates the optical depth at that g-point within that
  !> band for all the gases (nongray gaseous absorbers) in the band.
  !>
  subroutine gases ( this_band, ig, pp, pt, ph, po, tg )

    implicit none

    type(band_properties), &
             intent (in) :: this_band
    integer, intent (in) :: ig
    real, intent(in)     :: pp(nv1), pt(nv), ph(nv), po(nv)
    real, intent (out)   :: tg(nv)

    real, dimension (nv) :: fkg, fkga, fkgb, pq

    integer :: k, n, igg, nn
    real    :: xfct

    if (.not.ckd_Initialized) stop 'TERMINATING:  ckd_gases not initialized'
    do k = 1, nv
       tg(k) = 0.
    end do
    !
    ! loop through gases finding the cumulative probability for the band and g
    ! point, weight this by the power if in the solar bands, for which power>0.
    !
    do nn=1,this_band%ngases

       n = this_band%gas_id(nn)
       igg=min(ig,gas(n)%ng)
       select case(gas(n)%noverlap)
       case (1)
          igg=min(ig,gas(n)%ng)
          call qk (gas(n)%nt, gas(n)%np, gas(n)%sp, gas(n)%tbase,            &
               gas(n)%xk(1,1,igg,1), pp, pt, fkg )
          call select_gas(gas(n)%name, gas(n)%default_conc, gas(n)%mweight,  &
               pp, ph, po, pq)
          xfct = (2.24e4/gas(n)%mweight) * 10./9.81
          do k = 1, nv
             tg(k) = tg(k) + fkg(k)*pq(k)*(pp(k+1)-pp(k))*xfct
          end do

       case (2)
          call qk (gas(n)%nt, gas(n)%np, gas(n)%sp, gas(n)%tbase,            &
               gas(n)%xk(1,1,igg,1), pp, pt, fkga )
          call qk (gas(n)%nt, gas(n)%np, gas(n)%sp, gas(n)%tbase,            &
               gas(n)%xk(1,1,igg,2), pp, pt, fkgb )
          call select_gas(gas(n)%name, gas(n)%default_conc, gas(n)%mweight,  &
               pp, ph, po, pq)
          do k = 1, nv
             fkg(k) = fkga(k) + pq(k) * fkgb(k)
          end do
          call select_gas('  CO2', gas(n)%default_conc, gas(n)%mweight,       &
               pp, ph, po, pq)
          xfct = (2.24e4/gas(n)%mweight) * 10./9.81
          do k = 1, nv
             tg(k) = tg(k) + fkg(k)*pq(k)*(pp(k+1)-pp(k))*xfct
          end do

       case default
          stop 'TERMINATING: overlap type not supported'
       end select
    end do

  end subroutine gases
  !> Subroutine select_gas determines the mixing ratio to use in the optical
  !> depth calculation.  For simple overlaps, this amounts to selecting the
  !> correct input array, ph for water vapor, po for ozone. For fixed gases
  !> this converts a concentration to a mixing ratio given the molecular weight
  !> of the gas and some specified background concentration.  For C02 the
  !> mixing ratio is chosen so that if conc = 330.e-6, the pq*xfct in subroutine
  !> po = 0.5
  !>
  subroutine select_gas (name, conc_x, mx, pp, ph, po, pq)
    use modglobal, only : mair
    character (len=5), intent (in) :: name
    real, intent (in) :: conc_x,mx
    real, intent (in) :: pp(nv1), ph(nv), po(nv)
    real, intent (out):: pq(nv)

    integer :: k
    real    :: xx

    select case(name)
    case ('  H2O')
       pq(:) = ph(:)
    case ('   O3')
       pq(:) = po(:)
    case ('  CO2')
       xx = conc_x/330.e-6 / ((2.24e4/mx) * 10./9.81)
       pq(:) = xx
    case ('OVRLP')
       do k=1,nv
          if ( pp(k) >= 63.1 ) then
             pq(k) = ph(k)
          else
             pq(k) = 0.0
          endif
       end do
    case default
       xx = conc_x*(mx/mair)
       pq(:) = xx
    end select

    return
  end subroutine select_gas
  !
  ! ---------------------------------------------------------------------------
  !> Subroutine qk: interpolates the gasesous absorption coefficients in units
  !> of (cm-atm)**-1 to the given temperature and pressure in each layer
  !> following: ln k = a + b * ( t - tbase ) + c * ( t - tbase ) ** 2 in
  !> temperature and  linear interpolation in pressure.
  !>
  subroutine qk (nt, np, stanp, tbase, coefki, pp, pt, fkg )

    implicit none

    integer, intent (in) :: np, nt
    real, intent(in)  :: pp(nv1), pt(nv), coefki(nt,np), stanp(np), tbase
    real, intent(out) :: fkg(nv)

    integer :: i1, k
    real    :: x1, x2, y1, y2, xp, pmid

    if (nt < 3) then
       do k = 1, nv
          fkg(k) = coefki(1,1)
       end do
    else
       i1 = 1
       x1 = 0.
       xp = 0.
       do k = 1, nv
          pmid = 0.5*(pp(k)+pp(k+1))
          do while ( pmid >= stanp(i1) .and. i1 < np)
             i1 = i1 + 1
          end do
          y1 = (pt(k)-tbase)
          y2 = y1 * y1
          x2 = exp (coefki(1,i1) + coefki(2,i1)*y1 + coefki(3,i1)*y2)
          if (i1 > 1) then
             x1 = exp (coefki(1,i1-1) + coefki(2,i1-1)*y1 + coefki(3,i1-1)*y2)
             xp = stanp(i1-1)
          endif
          fkg(k) = x1 + (x2-x1)*(pmid-xp)/(stanp(i1)-xp)
       end do
    end if
    return
  end subroutine qk
  !
  ! ----------------------------------------------------------------------
  !
  elemental integer function kg(thisBand)
    type(band_properties), intent(in) :: thisBand

    kg = thisBand%kg
  end function kg
  !
  ! ----------------------------------------------------------------------
  !
  elemental real function power(thisBand)
    type(band_properties), intent(in) :: thisBand

    power = thisBand%power
  end function power
  !
  ! ----------------------------------------------------------------------
  !
  elemental real function llimit(thisBand)
    type(band_properties), intent(in) :: thisBand

    llimit = thisBand%llimit
  end function llimit
  !
  ! ----------------------------------------------------------------------
  !
  elemental real function rlimit(thisBand)
    type(band_properties), intent(in) :: thisBand

    rlimit = thisBand%rlimit
  end function rlimit
  !
  ! ----------------------------------------------------------------------
  !
  elemental real function center(thisBand)
    type(band_properties), intent(in) :: thisBand

    center = (thisBand%llimit + thisBand%rlimit) / 2.
  end function center
  !
  ! ----------------------------------------------------------------------
  !
  elemental real function gPointWeight(thisBand, ig)
    type(band_properties), intent(in) :: thisBand
    integer,               intent(in) :: ig

    gPointWeight = thisBand%hk(ig)
  end function gPointWeight
  !> function isSolar:  Returns True if the band is in the Solar region
  elemental logical function isSolar(thisBand)
    type(band_properties), intent(in) :: thisBand

    isSolar = thisBand%power > 0.
  end function isSolar
  function copy_band_properties(original) result(copy)

    type(band_properties), intent(in) :: original
    type(band_properties)             :: copy

    copy%kg     = original%kg
    copy%ngases = original%ngases
    copy%llimit = original%llimit
    copy%rlimit = original%rlimit
    copy%center = original%center
    copy%power  = original%power

    if(allocated(original%gas_id)) then
       allocate(copy%gas_id(size(original%gas_id)))
       copy%gas_id(:) = original%gas_id(:)
    end if

    if(allocated(original%hk)) then
       allocate(copy%hk(size(original%hk)))
       copy%hk(:) = original%hk(:)
    end if
  end function copy_band_properties
  !> Surbourine cloud_init initialize data arrays for the cloud model,
  !> checking for consistency between band structure of cloud model and CKD
  !>
  subroutine init_cldwtr
    use modglobal, only : cexpnr
    integer, parameter  :: nrec = 21600

    real, dimension(mb) :: cntrs

    integer             :: ib, i, nbands=18, ierr
    character (len=12)  :: frmt
    character (len=20)  :: filenm

    filenm = 'cldwtr.inp.'//cexpnr
    open ( unit = 71, file = filenm, status = 'old', recl=nrec,iostat=ierr)
    if (ierr==0) read (71,'(2I3)') nsizes, nbands
    if (nbands /= mb .or. nsizes*nbands*15 > nrec) &
         stop 'TERMINATING: incompatible cldwtr.dat file'

    allocate (re(nsizes),fl(nsizes),bz(nsizes,mb),wz(nsizes,mb),gz(nsizes,mb))
    write(frmt,'(A1,I2.2,A8)') '(',mb,'E15.7)    '
    if (ierr/=0) call initvar_cldwtr(cntrs,re,fl,bz,wz,gz)
    if (ierr==0) read (71,frmt) (cntrs(i), i=1,mb)
    do i=1,mb
       if (spacing(1.) < abs(cntrs(i)- center(band(i))) ) &
            stop 'TERMINATING: cloud properties not matched to band structure'
    end do

    write(frmt,'(A1,I2.2,A9)') '(',nsizes,'E15.7)   '
    if (ierr==0) read (71,frmt) (re(i), i=1,nsizes)
    if (ierr==0) read (71,frmt) (fl(i), i=1,nsizes)

    write(frmt,'(A1,I4.4,A7)') '(',nsizes*mb,'E15.7) '
    if (ierr==0) read (71,frmt) ((bz(i,ib), i=1,nsizes), ib=1,mb)
    if (ierr==0) read (71,frmt) ((wz(i,ib), i=1,nsizes), ib=1,mb)
    if (ierr==0) read (71,frmt) ((gz(i,ib), i=1,nsizes), ib=1,mb)
    if (ierr==0) close (71)

    if (minval((/bz,wz,gz/)) < 0.) &
         stop 'TERMINATING: cloud properties out of bounds'

    cldwtr_Initialized = .True.

  end subroutine init_cldwtr

  !> Subroutine cloud_water:  calculates the optical depth (tw), single
  !> scattering albedo (ww), and phase function (www(4)) given the cloud
  !> water [g/m^3] and effective radius [microns] by interpolating based on
  !> known optical properties at predefined sizes
  !>
  subroutine cloud_water ( ib, pre, pcw, dz, tw, ww, www )

    implicit none

    integer, intent (in) :: ib
    real, dimension (nv), intent (in) :: pre, pcw, dz
    real, intent (out) :: tw(nv), ww(nv), www(nv,4)

    integer :: k, j, j0, j1
    real    :: gg, wght, cwmks

    if (.not.cldwtr_Initialized) stop 'TERMINATING: Cloud not cldwtr_Initialized'

    do k = 1, nv
       cwmks = pcw(k)*1.e-3
       if ( cwmks .ge. 1.e-8) then
          j = 0
          do while (j<nsizes)
             if (pre(k) > re(j+1)) then
               j = j + 1
             else
               exit
             end if
          end do
          if (j >= 1 .and. j < nsizes) then
             j1 = j+1
             wght = (pre(k)-re(j))/(re(j1)-re(j))
             tw(k) = dz(k) * cwmks * ( bz(j,ib) / fl(j) +   &
                  ( bz(j1,ib) / fl(j1) - bz(j,ib) / fl(j) ) /    &
                  ( 1.0 / re(j1) - 1.0 / re(j) ) * ( 1.0 / pre(k) &
                  - 1.0 / re(j) ) )
             ww(k) = wz(j,ib) + (wz(j1,ib) - wz(j,ib) ) * wght
             gg    = gz(j,ib) + (gz(j1,ib) - gz(j,ib) ) * wght
          else
             j0 = max(j,1)
             tw(k) = dz(k) * cwmks * (bz(j0,ib)/fl(j0))
             ww(k) = wz(j0,ib)
             gg    = gz(j0,ib)
          end if
          www(k,1) = 3.0 * gg
          do j=2,4
             wght = real(2*j+1)/real(2*j-1)
             www(k,j) = www(k,j-1) * gg * wght
          end do
       else
          www(k,:) = 0.0
          tw(k) = 0.0
          ww(k) = 0.0
          gg    = 0.
       end if
    end do

    return
  end subroutine cloud_water

  !> linear interpolation between two points, returns indicies of the
  !> interpolation points and weights
  !>
  subroutine interpolate(x,ny,y,i1,i2,alpha)

    integer, intent (in) :: ny
    real, intent (in)    :: x, y(ny)

    integer, intent (out) :: i1, i2
    real, intent (out)    :: alpha

    if (y(1) < y(2)) stop 'TERMINATING: band centers increasing'

    i2 = 1
    do while (x < y(i2) .and. i2 < ny)
       i2 = i2+1
    end do
    i1 = max(1,i2-1)
    alpha = 1.

    if(i2.ne.i1) alpha = (x-y(i1))/(y(i2)-y(i1))
    if (alpha <0 .or. alpha >1) print 600, x, y(1), y(ny), alpha

    return

600 format(/'CLOUD_INIT WARNING:  Extrapolating because data out of range', &
         /1x,'x = ',F8.1,', ymax = ',F7.0,', ymin =',F7.0,', alpha = ',F6.3)
  end subroutine interpolate
  subroutine initvar_cldwtr(cntrs,re,fl,bz,wz,gz)
  real, dimension(:),intent(out) :: cntrs,re,fl
  real, dimension(:,:),intent(out) :: bz,wz,gz
    cntrs = (/0.3225000E+05, 0.1110000E+05, 0.6475000E+04, 0.4625000E+04, 0.3425000E+04, 0.2675000E+04, 0.2200000E+04, 0.1800000E+04, 0.1550000E+04, 0.1325000E+04, 0.1175000E+04, 0.1040000E+04, 0.8900000E+03, 0.7350000E+03, 0.6050000E+03, 0.4700000E+03, 0.3400000E+03, 0.1400000E+03/)
    re = (/0.5000000E-01, 0.1400000E+00, 0.2200000E+00, 0.2800000E+00, 0.5000000E+00, 0.4700000E+00, 0.1000000E+01, 0.2500000E+01/)
    fl = (/0.5000000E-01, 0.1400000E+00, 0.2200000E+00, 0.2800000E+00, 0.5000000E+00, 0.4700000E+00, 0.1000000E+01, 0.2500000E+01/)
    bz = reshape((/0.1511000E+02, 0.4025000E+02, 0.5981000E+02, 0.7243000E+02, 0.8369000E+02, 0.7399000E+02, 0.1281700E+03, 0.1209100E+03, 0.1574000E+02, 0.4170000E+02, 0.6152000E+02, 0.7447000E+02, 0.8578000E+02, 0.7559000E+02, 0.1304600E+03, 0.1218400E+03, 0.1638000E+02, 0.4352000E+02, 0.6484000E+02, 0.7797000E+02, 0.8731000E+02, 0.7736000E+02, 0.1343000E+03, 0.1240600E+03, 0.1757000E+02, 0.4578000E+02, 0.6644000E+02, 0.8015000E+02, 0.9049000E+02, 0.7990000E+02, 0.1375600E+03, 0.1259200E+03, 0.1819000E+02, 0.4663000E+02, 0.6939000E+02, 0.8220000E+02, 0.9146000E+02, 0.7999000E+02, 0.1382100E+03, 0.1260800E+03, 0.2130000E+02, 0.5188000E+02, 0.7777000E+02, 0.8702000E+02, 0.9491000E+02, 0.8355000E+02, 0.1434600E+03, 0.1284500E+03, 0.2244000E+02, 0.5735000E+02, 0.8441000E+02, 0.1035000E+03, 0.1034900E+03, 0.8417000E+02, 0.1527700E+03, 0.1320700E+03, 0.1832000E+02, 0.5269000E+02, 0.7667000E+02, 0.1003100E+03, 0.1054600E+03, 0.9286000E+02, 0.1578200E+03, 0.1330300E+03, 0.1727000E+02, 0.5044000E+02, 0.7418000E+02, 0.9676000E+02, 0.1053200E+03, 0.9525000E+02, 0.1580700E+03, 0.1344800E+03, 0.1373000E+02, 0.4490000E+02, 0.6770000E+02, 0.9085000E+02, 0.1091600E+03, 0.1054800E+03, 0.1631100E+03, 0.1362100E+03, 0.1030000E+02, 0.3628000E+02, 0.5723000E+02, 0.7643000E+02, 0.1064500E+03, 0.1049000E+03, 0.1617300E+03, 0.1366200E+03, 0.7160000E+01, 0.2640000E+02, 0.4351000E+02, 0.5724000E+02, 0.9255000E+02, 0.9055000E+02, 0.1491000E+03, 0.1351300E+03, 0.6390000E+01, 0.2100000E+02, 0.3381000E+02, 0.4336000E+02, 0.6690000E+02, 0.6358000E+02, 0.1138300E+03, 0.1256500E+03, 0.1033000E+02, 0.3087000E+02, 0.4763000E+02, 0.6033000E+02, 0.7954000E+02, 0.7392000E+02, 0.1274600E+03, 0.1282100E+03, 0.1186000E+02, 0.3564000E+02, 0.5481000E+02, 0.6985000E+02, 0.9039000E+02, 0.8416000E+02, 0.1424900E+03, 0.1352500E+03, 0.1027000E+02, 0.3308000E+02, 0.5181000E+02, 0.6726000E+02, 0.9324000E+02, 0.8860000E+02, 0.1487100E+03, 0.1404200E+03, 0.6720000E+01, 0.2409000E+02, 0.3942000E+02, 0.5168000E+02, 0.8334000E+02, 0.8072000E+02, 0.1401400E+03, 0.1435700E+03, 0.3920000E+01, 0.1476000E+02, 0.2532000E+02, 0.3263000E+02, 0.6085000E+02, 0.5881000E+02, 0.1123000E+03, 0.1456200E+03/),(/nsizes,mb/))
    wz = reshape((/0.9999990E+00, 0.9999990E+00, 0.9999990E+00, 0.9999990E+00, 0.9999980E+00, 0.9999990E+00, 0.9999980E+00, 0.9999970E+00, 0.9997530E+00, 0.9997000E+00, 0.9996670E+00, 0.9996460E+00, 0.9994920E+00, 0.9994700E+00, 0.9993440E+00, 0.9986670E+00, 0.9959140E+00, 0.9949670E+00, 0.9943790E+00, 0.9938420E+00, 0.9913850E+00, 0.9907530E+00, 0.9889080E+00, 0.9748310E+00, 0.9837610E+00, 0.9789810E+00, 0.9765680E+00, 0.9747000E+00, 0.9634660E+00, 0.9599340E+00, 0.9538650E+00, 0.8976900E+00, 0.7029490E+00, 0.6832410E+00, 0.6797230E+00, 0.6690450E+00, 0.6426160E+00, 0.6329960E+00, 0.6297760E+00, 0.5888200E+00, 0.9473430E+00, 0.9296190E+00, 0.9248060E+00, 0.9145570E+00, 0.8771690E+00, 0.8670470E+00, 0.8536610E+00, 0.7374260E+00, 0.9193560E+00, 0.8962740E+00, 0.8859240E+00, 0.8810970E+00, 0.8127720E+00, 0.7816370E+00, 0.7754180E+00, 0.6373410E+00, 0.8747170E+00, 0.8611220E+00, 0.8478500E+00, 0.8516770E+00, 0.7871710E+00, 0.7729520E+00, 0.7531430E+00, 0.6186560E+00, 0.7647500E+00, 0.7524100E+00, 0.7365290E+00, 0.7434350E+00, 0.6712720E+00, 0.6593920E+00, 0.6394920E+00, 0.5499410E+00, 0.8075360E+00, 0.8087000E+00, 0.7959940E+00, 0.8054890E+00, 0.7505770E+00, 0.7555240E+00, 0.7094720E+00, 0.5719890E+00, 0.7533460E+00, 0.7720260E+00, 0.7672730E+00, 0.7770790E+00, 0.7512640E+00, 0.7609730E+00, 0.7125360E+00, 0.5682860E+00, 0.6327220E+00, 0.6763320E+00, 0.6846310E+00, 0.6935520E+00, 0.7079860E+00, 0.7177240E+00, 0.6824300E+00, 0.5528670E+00, 0.2888850E+00, 0.3484890E+00, 0.3716530E+00, 0.3803670E+00, 0.4545400E+00, 0.4657690E+00, 0.4754090E+00, 0.4938810E+00, 0.2618270E+00, 0.3062830E+00, 0.3213400E+00, 0.3330510E+00, 0.3929170E+00, 0.4068760E+00, 0.4174500E+00, 0.4845930E+00, 0.2958040E+00, 0.3399290E+00, 0.3524940E+00, 0.3655020E+00, 0.4162290E+00, 0.4303690E+00, 0.4352670E+00, 0.4913560E+00, 0.3012140E+00, 0.3547460E+00, 0.3693460E+00, 0.3819060E+00, 0.4336020E+00, 0.4473970E+00, 0.4474060E+00, 0.4869680E+00, 0.2437140E+00, 0.3187610E+00, 0.3446420E+00, 0.3527700E+00, 0.4279060E+00, 0.4389790E+00, 0.4459720E+00, 0.4772640E+00, 0.1090120E+00, 0.1872300E+00, 0.2268490E+00, 0.2249760E+00, 0.3313820E+00, 0.3359170E+00, 0.3748820E+00, 0.4570670E+00/),(/nsizes,mb/))
    gz = reshape((/0.8380000E+00, 0.8390000E+00, 0.8440000E+00, 0.8470000E+00, 0.8490000E+00, 0.8600000E+00, 0.8530000E+00, 0.8590000E+00, 0.8090000E+00, 0.8100000E+00, 0.8190000E+00, 0.8230000E+00, 0.8230000E+00, 0.8490000E+00, 0.8330000E+00, 0.8430000E+00, 0.7740000E+00, 0.7870000E+00, 0.7810000E+00, 0.7920000E+00, 0.8120000E+00, 0.8360000E+00, 0.8150000E+00, 0.8330000E+00, 0.8010000E+00, 0.8020000E+00, 0.7930000E+00, 0.7930000E+00, 0.8140000E+00, 0.8290000E+00, 0.8180000E+00, 0.8320000E+00, 0.8770000E+00, 0.8730000E+00, 0.8790000E+00, 0.8800000E+00, 0.8850000E+00, 0.8990000E+00, 0.8910000E+00, 0.9080000E+00, 0.7830000E+00, 0.7690000E+00, 0.7770000E+00, 0.7560000E+00, 0.7640000E+00, 0.7760000E+00, 0.7700000E+00, 0.7970000E+00, 0.8180000E+00, 0.8050000E+00, 0.8240000E+00, 0.8300000E+00, 0.8150000E+00, 0.8010000E+00, 0.8200000E+00, 0.8450000E+00, 0.8100000E+00, 0.8020000E+00, 0.8260000E+00, 0.8400000E+00, 0.8290000E+00, 0.8530000E+00, 0.8400000E+00, 0.8680000E+00, 0.7740000E+00, 0.7660000E+00, 0.7990000E+00, 0.8180000E+00, 0.8150000E+00, 0.8690000E+00, 0.8340000E+00, 0.8690000E+00, 0.7340000E+00, 0.7280000E+00, 0.7670000E+00, 0.7970000E+00, 0.7960000E+00, 0.8710000E+00, 0.8180000E+00, 0.8540000E+00, 0.6930000E+00, 0.6880000E+00, 0.7360000E+00, 0.7720000E+00, 0.7800000E+00, 0.8800000E+00, 0.8080000E+00, 0.8460000E+00, 0.6430000E+00, 0.6460000E+00, 0.6980000E+00, 0.7410000E+00, 0.7590000E+00, 0.8820000E+00, 0.7930000E+00, 0.8390000E+00, 0.5640000E+00, 0.5820000E+00, 0.6370000E+00, 0.6900000E+00, 0.7190000E+00, 0.8710000E+00, 0.7640000E+00, 0.8190000E+00, 0.4660000E+00, 0.4940000E+00, 0.5460000E+00, 0.6090000E+00, 0.6510000E+00, 0.8230000E+00, 0.7010000E+00, 0.7660000E+00, 0.3750000E+00, 0.4100000E+00, 0.4550000E+00, 0.5250000E+00, 0.5830000E+00, 0.7730000E+00, 0.6370000E+00, 0.7100000E+00, 0.2620000E+00, 0.3010000E+00, 0.3340000E+00, 0.4060000E+00, 0.4850000E+00, 0.6950000E+00, 0.5450000E+00, 0.6310000E+00, 0.1440000E+00, 0.1810000E+00, 0.2000000E+00, 0.2560000E+00, 0.3520000E+00, 0.5620000E+00, 0.4130000E+00, 0.5170000E+00, 0.6000000E-01, 0.7700000E-01, 0.8800000E-01, 0.1120000E+00, 0.1810000E+00, 0.3100000E+00, 0.2220000E+00, 0.3270000E+00/),(/nsizes,mb/))

  end subroutine initvar_cldwtr


  !>
  !!  locate the index closest to a value
  !!
  integer function getindex(x,n,xval)
  implicit none

    integer, intent (in)  :: n
    real,    intent (in)  :: x(n),xval

    integer :: ia, ib

    ia=1
    ib=n
    if (xval < x(1)) then
       getindex = 1
    elseif (xval > x(n)) then
       getindex = n-1
    else
       getindex = (ia+ib)/2
       do while (getindex /= ia .or. ib /= getindex+1)
          getindex = (ia+ib)/2
          if ((xval-x(getindex)) >= 0.0) then
             ia = getindex
          else
             ib = getindex
          end if
       end do
    endif

  end function getindex

  !> linear interpolation between two points,
  !
  real function intrpl(x1,y1,x2,y2,x)
  implicit none

    real, intent (in)  :: x1,y1,x2,y2,x

    real :: slope

    slope  = (y2-y1)/(x2 - x1 + epsilon(1.))
    intrpl = y1+slope*(x-x1)

  end function intrpl



end module modradfull<|MERGE_RESOLUTION|>--- conflicted
+++ resolved
@@ -121,11 +121,7 @@
     real :: thlpld,thlplu,thlpsd,thlpsu
     real, dimension(k1)  :: rhof_b, exnf_b
     real, dimension(2-ih:i1+ih,2-jh:j1+jh,k1) :: temp_b, qv_b, ql_b,rr_b
-<<<<<<< HEAD
     real, dimension(1:i1+1,1:j1+1) :: tempskin
-=======
-    real, dimension(1:i1+1,1:j1) :: tempskin
->>>>>>> 76cb67fe
     integer :: i,j,k
 
     real :: exnersurf
@@ -156,19 +152,12 @@
           ql_b(i,j,1)   = 0
           qv_b(i,j,1)   = qv_b(i,j,2) +dzh(1)/dzh(2)*(qv_b(i,j,2)-qv_b(i,j,3))
           temp_b(i,j,1) = temp_b(i,j,2) +dzh(1)/dzh(2)*(temp_b(i,j,2)-temp_b(i,j,3))
-<<<<<<< HEAD
-        end do
-      end do
-      tempskin = 0.5*(temp_b(1:i1+1,1:j1+1,1)+temp_b(1:i1+1,1:j1+1,2))
-      ! tempskin = tskin*exnh(1)
-      !CvH end edit
-=======
           tempskin = 0.5*(temp_b(i,j,1)+temp_b(i,j,2))
         end do
       end do
      ! tempskin = tskin*exnh(1)
+      ! tempskin = tskin*exnh(1)
      !CvH end edit
->>>>>>> 76cb67fe
 
       if (imicro==imicro_bulk) then
         rr_b(:,:,1) = 0.
@@ -180,13 +169,10 @@
 !Downward radiation fluxes are pointing downward in UCLALES, pointing upward in DALES
       lwd = -lwd
       swd = -swd
-<<<<<<< HEAD
-!      lwd(:,:,1) = lwd(:,:,1)+0.3333333*(lwd(:,:,1)-lwd(:,:,2))
+
 !      swd(:,:,1) = swd(:,:,1)+0.3333333*(swd(:,:,1)-swd(:,:,2))
 !      lwu(:,:,1) = lwu(:,:,1)+0.3333333*(lwu(:,:,1)-lwu(:,:,2))
 !      swu(:,:,1) = swu(:,:,1)+0.3333333*(swu(:,:,1)-swu(:,:,2))
-=======
->>>>>>> 76cb67fe
 
 !Add up thl tendency
       do k=1,kmax
