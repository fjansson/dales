!> \file modsamptend.f90
!!  Calculates the tendencies of the main fields


!>
!!  Calculates the tendencies of the main fields
!>
!! Profiles of the individual terms of the prognostic equations.  Written to *tend.expnr
!! If netcdf is true, this module also writes in the profiles.expnr.nc output
!!  \author Thijs Heus, MPI
!  This file is part of DALES.
!
! DALES is free software; you can redistribute it and/or modify
! it under the terms of the GNU General Public License as published by
! the Free Software Foundation; either version 3 of the License, or
! (at your option) any later version.
!
! DALES is distributed in the hope that it will be useful,
! but WITHOUT ANY WARRANTY; without even the implied warranty of
! MERCHANTABILITY or FITNESS FOR A PARTICULAR PURPOSE.  See the
! GNU General Public License for more details.
!
! You should have received a copy of the GNU General Public License
! along with this program.  If not, see <http://www.gnu.org/licenses/>.
!
!  Copyright 1993-2009 Delft University of Technology, Wageningen University, Utrecht University, KNMI
!
module modsamptend
  use modglobal, only : longint
  use modsampdata
  implicit none
  private
  public :: initsamptend, samptend, exitsamptend, leibniztend
  save
!NetCDF variables
  integer, parameter :: nvar = 66
  character(80),allocatable,dimension(:,:,:) :: ncname
  character(80),dimension(1,4) :: tncname
  integer(kind=longint) :: idtav,itimeav,tnext,tnextwrite
  integer,public,parameter :: tend_tot=1,tend_start=1,tend_adv=2,tend_subg=3,tend_force=4,tend_rad=5,&
                              tend_ls=6,tend_micro=7, tend_topbound=8,tend_pois=9,tend_addon=10, tend_coriolis=11, tend_totlb=12
  integer,parameter :: nrfields = 12
  character(20),dimension(10) :: samplname,longsamplname
  integer :: nsamples,isamp,isamptot
  logical :: ldosamptendwrite = .false. !< write tendencies after leibniz terms have been detemined
  logical :: ldosamptendleib = .false. !< determine leibniz terms
  real :: lastrk3coef

  real, allocatable :: uptm(:,:,:),vptm(:,:,:),wptm(:,:,:),thlptm(:,:,:),qtptm(:,:,:),qrptm(:,:,:),nrptm(:,:,:)
  real, allocatable :: upav(:,:,:),vpav(:,:,:),wpav(:,:,:),thlpav(:,:,:),qtpav(:,:,:),qrpav(:,:,:),nrpav(:,:,:)
  real, allocatable :: upmn(:,:,:),vpmn(:,:,:),wpmn(:,:,:),thlpmn(:,:,:),qtpmn(:,:,:),qrpmn(:,:,:),nrpmn(:,:,:)
  real, allocatable :: ust(:,:),vst(:,:),wst(:,:),thlst(:,:),qtst(:,:),qrst(:,:),nrst(:,:)
  logical, allocatable :: tendmask(:,:,:,:)
  integer, allocatable :: nrsamptot(:,:),nrsamp(:,:),nrsamplast(:,:),nrsampnew(:,:)
  character(80) :: fname = 'samptend.xxx.nc'
  integer :: ncid,nrec = 0

contains
!> Initialization routine, reads namelists and inits variables
subroutine initsamptend
    use modmpi,   only : myid
    use modglobal,only : cexpnr,dtmax,kmax,k1,ladaptive,&
                         btime,kmax,tres,cexpnr,j1,jh,i1,ih,kmax
    use modstat_nc, only : open_nc,define_nc,redefine_nc,ncinfo,writestat_dims_nc,lnetcdf
    use modgenstat, only : idtav_prof=>idtav, itimeav_prof=>itimeav

    implicit none

    if (.not. lsamptend) return

    isamptot = 0
    if (lsampall) then
      isamptot = isamptot + 1
      samplname (isamptot) = 'all'
      longsamplname(isamptot) = 'All '
    endif
    if (lsampup) then
      isamptot = isamptot + 1
      samplname(isamptot) = 'upd'
      longsamplname(isamptot) = 'Updraft '
    end if
    if (lsampbuup) then
      isamptot = isamptot + 1
      samplname(isamptot) = 'buup'
      longsamplname(isamptot) = 'Buoyant Updraft '
    end if
    if (lsampcl) then
      isamptot = isamptot + 1
      samplname(isamptot) = 'cld'
      longsamplname(isamptot) = 'Cloud '
    end if
    if (lsampco) then
      isamptot = isamptot + 1
      samplname(isamptot) = 'cldcr'
      longsamplname(isamptot) = 'Cloud Core '
    end if
    if (lsampcldup) then
      isamptot = isamptot + 1
      samplname(isamptot) = 'cldup'
      longsamplname(isamptot) = 'Cloud Updraft '
    end if

    if(isamptot < 1) return
    if(.not.(lnetcdf)) return !only in netcdf at the moment

    idtav = dtav/tres
    itimeav = timeav/tres
    tnext      = idtav   +btime
    tnextwrite = itimeav +btime


    if (abs(timeav/dtav-nint(timeav/dtav))>1e-4) then
      stop 'timeav must be a integer multiple of dtav'
    end if
    if (.not. ladaptive .and. abs(dtav/dtmax-nint(dtav/dtmax))>1e-4) then
      stop 'dtav should be a integer multiple of dtmax'
    end if

    allocate (uptm(k1,nrfields,isamptot),vptm(k1,nrfields,isamptot),wptm(k1,nrfields,isamptot),thlptm(k1,nrfields,isamptot),&
    qtptm(k1,nrfields,isamptot),qrptm(k1,nrfields,isamptot),nrptm(k1,nrfields,isamptot))
    allocate (upmn(k1,nrfields,isamptot),vpmn(k1,nrfields,isamptot),wpmn(k1,nrfields,isamptot),thlpmn(k1,nrfields,isamptot),&
    qtpmn(k1,nrfields,isamptot),qrpmn(k1,nrfields,isamptot),nrpmn(k1,nrfields,isamptot))
    allocate (upav(k1,nrfields,isamptot),vpav(k1,nrfields,isamptot),wpav(k1,nrfields,isamptot),thlpav(k1,nrfields,isamptot),&
    qtpav(k1,nrfields,isamptot),qrpav(k1,nrfields,isamptot),nrpav(k1,nrfields,isamptot))
    allocate (tendmask(2-ih:i1+ih,2-jh:j1+jh,k1,isamptot))
    allocate (nrsamptot(k1,isamptot),nrsamp(k1,isamptot),nrsamplast(k1,isamptot),nrsampnew(k1,isamptot))
    allocate (ust(k1,isamptot),vst(k1,isamptot),wst(k1,isamptot),thlst(k1,isamptot),qtst(k1,isamptot),&
    qrst(k1,isamptot),nrst(k1,isamptot))
    uptm = 0.
    vptm = 0.
    wptm = 0.
    thlptm = 0.
    qtptm = 0.
    qrptm = 0.
    nrptm = 0.
    upmn = 0.
    vpmn = 0.
    wpmn = 0.
    thlpmn = 0.
    qtpmn = 0.
    qrpmn = 0.
    nrpmn = 0.
    upav = 0.
    vpav = 0.
    wpav = 0.
    thlpav = 0.
    qtpav = 0.
    qrpav = 0.
    nrpav = 0.
    ust = 0.
    vst = 0.
    wst = 0.
    thlst = 0.
    qtst = 0.
    qrst = 0.
    nrst = 0.

    tendmask=.false.
    nrsamp=0
    nrsamptot=0
    nrsamplast=0
    nrsampnew=0

    if (lnetcdf) then
      idtav = idtav_prof
      itimeav = itimeav_prof
      tnext      = idtav+btime
      tnextwrite = itimeav+btime
      nsamples = itimeav/idtav
      if (myid==0) then
        allocate(ncname(nvar,4,isamptot))
        call ncinfo(tncname(1,:),'time','Time','s','time')
        fname(10:12) = cexpnr
        call open_nc(fname,ncid,nrec,n3=kmax)
        call define_nc( ncid,1,tncname)
        call writestat_dims_nc(ncid)
          do isamp=1,isamptot
          call ncinfo(ncname( 1,:,isamp),'utendadv'//samplname(isamp),&
          trim(longsamplname(isamp))//' '//'U advective tendency','m/s^2','tt')
          call ncinfo(ncname( 2,:,isamp),'utenddif'//samplname(isamp),&
          trim(longsamplname(isamp))//' '//'U diffusive tendency','m/s^2','tt')
          call ncinfo(ncname( 3,:,isamp),'utendfor'//samplname(isamp),&
          trim(longsamplname(isamp))//' '//'U tendency due to other forces','m/s^2','tt')
          call ncinfo(ncname( 4,:,isamp),'utendcor','U coriolis tendency','m/s^2','tt')
          call ncinfo(ncname( 5,:,isamp),'utendls'//samplname(isamp),&
          trim(longsamplname(isamp))//' '//'U large scale tendency','m/s^2','tt')
          call ncinfo(ncname( 6,:,isamp),'utendtop'//samplname(isamp),&
          trim(longsamplname(isamp))//' '//'U top boundary tendency','m/s^2','tt')
          call ncinfo(ncname( 7,:,isamp),'utendpois'//samplname(isamp),&
          trim(longsamplname(isamp))//' '//'U pressure gradient tendency','m/s^2','tt')
          call ncinfo(ncname( 8,:,isamp),'utendaddon'//samplname(isamp),&
          trim(longsamplname(isamp))//' '//'U in addons tendency','m/s^2','tt')
          call ncinfo(ncname( 9,:,isamp),'utendtot'//samplname(isamp),&
          trim(longsamplname(isamp))//' '//'U total tendency','m/s^2','tt')
          call ncinfo(ncname(10,:,isamp),'utendleib'//samplname(isamp),&
          trim(longsamplname(isamp))//' '//'U total tendency with leibniz terms','m/s^2','tt')
          call ncinfo(ncname(11,:,isamp),'vtendadv'//samplname(isamp),&
          trim(longsamplname(isamp))//' '//'V advective tendency','m/s^2','tt')
          call ncinfo(ncname(12,:,isamp),'vtenddif'//samplname(isamp),&
          trim(longsamplname(isamp))//' '//'V diffusive tendency','m/s^2','tt')
          call ncinfo(ncname(13,:,isamp),'vtendfor'//samplname(isamp),&
          trim(longsamplname(isamp))//' '//'V tendency due to other forces','m/s^2','tt')
          call ncinfo(ncname(14,:,isamp),'vtendcor'//samplname(isamp),&
          trim(longsamplname(isamp))//' '//'V coriolis tendency','m/s^2','tt')
          call ncinfo(ncname(15,:,isamp),'vtendls'//samplname(isamp),&
          trim(longsamplname(isamp))//' '//'V large scale tendency','m/s^2','tt')
          call ncinfo(ncname(16,:,isamp),'vtendtop'//samplname(isamp),&
          trim(longsamplname(isamp))//' '//'V top boundary tendency','m/s^2','tt')
          call ncinfo(ncname(17,:,isamp),'vtendpois'//samplname(isamp),&
          trim(longsamplname(isamp))//' '//'V pressure gradient tendency','m/s^2','tt')
          call ncinfo(ncname(18,:,isamp),'vtendaddon'//samplname(isamp),&
          trim(longsamplname(isamp))//' '//'V in addons tendency','m/s^2','tt')
          call ncinfo(ncname(19,:,isamp),'vtendtot'//samplname(isamp),&
          trim(longsamplname(isamp))//' '//'V total tendency','m/s^2','tt')
          call ncinfo(ncname(20,:,isamp),'vtendleib'//samplname(isamp),&
          trim(longsamplname(isamp))//' '//'V total tendency with leibniz terms','m/s^2','tt')
          call ncinfo(ncname(21,:,isamp),'wtendadv'//samplname(isamp),&
          trim(longsamplname(isamp))//' '//'W advective tendency','m/s^2','mt')
          call ncinfo(ncname(22,:,isamp),'wtenddif'//samplname(isamp),&
          trim(longsamplname(isamp))//' '//'W diffusive tendency','m/s^2','mt')
          call ncinfo(ncname(23,:,isamp),'wtendfor'//samplname(isamp),&
          trim(longsamplname(isamp))//' '//'W tendency due to other forces','m/s^2','mt')
          call ncinfo(ncname(24,:,isamp),'wtendcor'//samplname(isamp),&
          trim(longsamplname(isamp))//' '//'W coriolis tendency','m/s^2','mt')
          call ncinfo(ncname(25,:,isamp),'wtendls'//samplname(isamp),&
          trim(longsamplname(isamp))//' '//'W large scale tendency','m/s^2','mt')
          call ncinfo(ncname(26,:,isamp),'wtendtop'//samplname(isamp),&
          trim(longsamplname(isamp))//' '//'W top boundary tendency','m/s^2','mt')
          call ncinfo(ncname(27,:,isamp),'wtendpois'//samplname(isamp),&
          trim(longsamplname(isamp))//' '//'W pressure gradient tendency','m/s^2','mt')
          call ncinfo(ncname(28,:,isamp),'wtendaddon'//samplname(isamp),&
          trim(longsamplname(isamp))//' '//'W in addons tendency','m/s^2','mt')
          call ncinfo(ncname(29,:,isamp),'wtendtot'//samplname(isamp),&
          trim(longsamplname(isamp))//' '//'W total tendency','m/s^2','mt')
          call ncinfo(ncname(30,:,isamp),'wtendleib'//samplname(isamp),&
          trim(longsamplname(isamp))//' '//'W total tendency with leibniz terms','m/s^2','tt')
          call ncinfo(ncname(31,:,isamp),'thltendadv'//samplname(isamp),&
          trim(longsamplname(isamp))//' '//'theta_l advective tendency','K/s','tt')
          call ncinfo(ncname(32,:,isamp),'thltenddif'//samplname(isamp),&
          trim(longsamplname(isamp))//' '//'theta_l diffusive tendency','K/s','tt')
          call ncinfo(ncname(33,:,isamp),'thltendrad'//samplname(isamp),&
          trim(longsamplname(isamp))//' '//'theta_l radiative tendency','K/s','tt')
          call ncinfo(ncname(34,:,isamp),'thltendmicro'//samplname(isamp),&
          trim(longsamplname(isamp))//' '//'theta_l microphysical tendency','K/s','tt')
          call ncinfo(ncname(35,:,isamp),'thltendls'//samplname(isamp),&
          trim(longsamplname(isamp))//' '//'theta_l large scale tendency','K/s','tt')
          call ncinfo(ncname(36,:,isamp),'thltendtop'//samplname(isamp),&
          trim(longsamplname(isamp))//' '//'theta_l  top boundary tendency','K/s','tt')
          call ncinfo(ncname(37,:,isamp),'thltendaddon'//samplname(isamp),&
          trim(longsamplname(isamp))//' '//'theta_l in addons tendency','K/s','tt')
          call ncinfo(ncname(38,:,isamp),'thltendtot'//samplname(isamp),&
          trim(longsamplname(isamp))//' '//'theta_l total tendency','K/s','tt')
          call ncinfo(ncname(39,:,isamp),'thltendleib'//samplname(isamp),&
          trim(longsamplname(isamp))//' '//'theta_l total tendency with leibniz terms','K/s','tt')
          call ncinfo(ncname(40,:,isamp),'qttendadv'//samplname(isamp),&
          trim(longsamplname(isamp))//' '//'total water content advective tendency','kg/kg/s','tt')
          call ncinfo(ncname(41,:,isamp),'qttenddif'//samplname(isamp),&
          trim(longsamplname(isamp))//' '//'total water content diffusive tendency','kg/kg/s','tt')
          call ncinfo(ncname(42,:,isamp),'qttendrad'//samplname(isamp),&
          trim(longsamplname(isamp))//' '//'total water content radiative tendency','kg/kg/s','tt')
          call ncinfo(ncname(43,:,isamp),'qttendmicro'//samplname(isamp),&
          trim(longsamplname(isamp))//' '//'total water content microphysical tendency','kg/kg/s','tt')
          call ncinfo(ncname(44,:,isamp),'qttendls'//samplname(isamp),&
          trim(longsamplname(isamp))//' '//'total water content large scale tendency','kg/kg/s','tt')
          call ncinfo(ncname(45,:,isamp),'qttendtop'//samplname(isamp),&
          trim(longsamplname(isamp))//' '//'total water content  top boundary tendency','kg/kg/s','tt')
          call ncinfo(ncname(46,:,isamp),'qttendaddon'//samplname(isamp),&
          trim(longsamplname(isamp))//' '//'total water content in addons tendency','kg/kg/s','tt')
          call ncinfo(ncname(47,:,isamp),'qttendtot'//samplname(isamp),&
          trim(longsamplname(isamp))//' '//'total water content total tendency','kg/kg/s','tt')
          call ncinfo(ncname(48,:,isamp),'qttendleib'//samplname(isamp),&
          trim(longsamplname(isamp))//' '//'total water content total tendency with leibniz terms','kg/kg/s','tt')
          call ncinfo(ncname(49,:,isamp),'qrtendadv'//samplname(isamp),&
          trim(longsamplname(isamp))//' '//'total water content advective tendency','kg/kg/s','tt')
          call ncinfo(ncname(50,:,isamp),'qrtenddif'//samplname(isamp),&
          trim(longsamplname(isamp))//' '//'total water content diffusive tendency','kg/kg/s','tt')
          call ncinfo(ncname(51,:,isamp),'qrtendrad'//samplname(isamp),&
          trim(longsamplname(isamp))//' '//'total water content radiative tendency','kg/kg/s','tt')
          call ncinfo(ncname(52,:,isamp),'qrtendmicro'//samplname(isamp),&
          trim(longsamplname(isamp))//' '//'total water content microphysical tendency','kg/kg/s','tt')
          call ncinfo(ncname(53,:,isamp),'qrtendls'//samplname(isamp),&
          trim(longsamplname(isamp))//' '//'total water content large scale tendency','kg/kg/s','tt')
          call ncinfo(ncname(54,:,isamp),'qrtendtop'//samplname(isamp),&
          trim(longsamplname(isamp))//' '//'total water content  top boundary tendency','kg/kg/s','tt')
          call ncinfo(ncname(55,:,isamp),'qrtendaddon'//samplname(isamp),&
          trim(longsamplname(isamp))//' '//'total water content in addons tendency','kg/kg/s','tt')
          call ncinfo(ncname(56,:,isamp),'qrtendtot'//samplname(isamp),&
          trim(longsamplname(isamp))//' '//'total water content total tendency','kg/kg/s','tt')
          call ncinfo(ncname(57,:,isamp),'qrtendleib'//samplname(isamp),&
          trim(longsamplname(isamp))//' '//'total water content total tendency with leibniz terms','kg/kg/s','tt')
          call ncinfo(ncname(58,:,isamp),'nrtendadv'//samplname(isamp),&
          trim(longsamplname(isamp))//' '//'RDNC advective tendency','/kg/s','tt')
          call ncinfo(ncname(59,:,isamp),'nrtenddif'//samplname(isamp),&
          trim(longsamplname(isamp))//' '//'RDNC diffusive tendency','/kg/s','tt')
          call ncinfo(ncname(60,:,isamp),'nrtendrad'//samplname(isamp),&
          trim(longsamplname(isamp))//' '//'RDNC radiative tendency','/kg/s','tt')
          call ncinfo(ncname(61,:,isamp),'nrtendmicro'//samplname(isamp),&
          trim(longsamplname(isamp))//' '//'RDNC microphysical tendency','/kg/s','tt')
          call ncinfo(ncname(62,:,isamp),'nrtendls'//samplname(isamp),&
          trim(longsamplname(isamp))//' '//'RDNC large scale tendency','/kg/s','tt')
          call ncinfo(ncname(63,:,isamp),'nrtendtop'//samplname(isamp),&
          trim(longsamplname(isamp))//' '//'RDNC top boundary tendency','/kg/s','tt')
          call ncinfo(ncname(64,:,isamp),'nrtendaddon'//samplname(isamp),&
          trim(longsamplname(isamp))//' '//'RDNC addons tendency','/kg/s','tt')
          call ncinfo(ncname(65,:,isamp),'nrtendtot'//samplname(isamp),&
          trim(longsamplname(isamp))//' '//'RDNC total tendency','/kg/s','tt')
          call ncinfo(ncname(66,:,isamp),'nrtendleib'//samplname(isamp),&
          trim(longsamplname(isamp))//' '//'RDNC total tendency with leibniz terms','/kg/s','tt')
          call define_nc(ncid,nvar,ncname(:,:,isamp))
        enddo
      end if
    end if

  end subroutine initsamptend

!> Performs the statistics, keeps track of what the tendencies were last time, and what they are this time.
  subroutine samptend(tendterm,firstterm,lastterm)
<<<<<<< HEAD
    use modmpi,    only : myid,slabsum
    use modglobal, only : i1,i2,j1,j2,kmax,k1,ih,jh,&
                          cp,rv,rlv,rd,&
                          grav,om22,cu,timee,rk3step,dt_lim,ijtot,btime,nsv,rdt
=======
    use modmpi,    only : slabsum
    use modglobal, only : i1,j1,kmax,k1,ih,jh,&
                          cp,rv,rlv,rd,rslabs,&
                          timee,rk3step,dt_lim,rslabs,nsv,rdt
>>>>>>> ada0334d
    use modfields, only : up,vp,wp,thlp,qtp,svp,w0,thl0,ql0,exnf,qt0,u0,v0,sv0
    use modmicrodata, only : iqr,inr
    use modstat_nc, only : lnetcdf
    implicit none
    integer, intent(in)           :: tendterm !< name of the term to write down
    logical, intent(in), optional :: lastterm !< true if this is the last term of the equations; the write routine is entered.
    logical, intent(in), optional :: firstterm !< true if this is the first term of the equations
    real, allocatable, dimension(:,:,:) :: w0f,wpf
    real, allocatable, dimension(:,:,:) :: thv0
    real, allocatable, dimension(:) :: thvav
    integer :: i,j,k

    if (.not. lsamptend) return
    if(isamptot < 1) return
    if(.not.(lnetcdf)) return !only in netcdf at the moment
    if (rk3step/=3) return
    if(timee<tnext) then
      dt_lim = minval((/dt_lim,tnext-timee,tnextwrite-timee/))
      return
    end if

    IF (present(firstterm)) THEN
    IF (firstterm) THEN
      nrsamplast=0
      tendmask=.false.
      uptm = 0.
      vptm = 0.
      wptm = 0.
      thlptm = 0.
      qtptm = 0.
      qrptm = 0.
      nrptm = 0.
      ust = 0.
      vst = 0.
      wst = 0.
      thlst = 0.
      qtst = 0.
      qrst = 0.
      nrst = 0.

      allocate(thv0(2-ih:i1+ih,2-jh:j1+jh,k1),&
                w0f(2-ih:i1+ih,2-jh:j1+jh,k1))   
      allocate(thvav(k1))
  
      do k=1,k1
        thv0(2:i1,2:j1,k) = (thl0(2:i1,2:j1,k)+rlv*ql0(2:i1,2:j1,k)/(cp*exnf(k))) &
                    *(1+(rv/rd-1)*qt0(2:i1,2:j1,k)-rv/rd*ql0(2:i1,2:j1,k))
      enddo
      do k=1,kmax
        w0f (2:i1,2:j1,k) = 0.5*(w0 (2:i1,2:j1,k) + w0  (2:i1,2:j1,k+1))
      end do
  
      thvav = 0.0
      call slabsum(thvav,1,k1,thv0,2-ih,i1+ih,2-jh,j1+jh,1,k1,2,i1,2,j1,1,k1)
      thvav = thvav/ijtot

      do isamp=1,isamptot
        select case (samplname(isamp))
        case ('upd')
          do i=2,i1
          do j=2,j1
          do k=1,kmax
            if (w0f(i,j,k)>0.) then
                tendmask(i,j,k,isamp) = .true.
            endif
          enddo
          enddo
          enddo
        case ('buup')
          do i=2,i1
          do j=2,j1
          do k=1,kmax
            if ((w0f(i,j,k)>0.0).and.(thv0(i,j,k) > thvav(k))) then
                tendmask(i,j,k,isamp) = .true.
            endif
          enddo
          enddo
          enddo
        case ('cld')
          do i=2,i1
          do j=2,j1
          do k=1,kmax
            if (ql0(i,j,k)>epsilon(1.0)) then
                tendmask(i,j,k,isamp) = .true.
            endif
          enddo
          enddo
          enddo
        case ('cldcr')
          do i=2,i1
          do j=2,j1
          do k=1,kmax
            if (ql0(i,j,k)>epsilon(1.0).and.thv0(i,j,k) > thvav(k)) then
                tendmask(i,j,k,isamp) = .true.
            endif
          enddo
          enddo
          enddo
        case ('cldup')
          do i=2,i1
          do j=2,j1
          do k=1,kmax
            if (ql0(i,j,k)>epsilon(1.0).and.w0f(i,j,k).gt.0.) then
                tendmask(i,j,k,isamp) = .true.
            endif
          enddo
          enddo
          enddo
        case ('all')
            tendmask(:,:,:,isamp)  = .true.
        end select
        do k=1,kmax
          nrsamp(k,isamp)= nrsamp(k,isamp)+count(tendmask(2:i1,2:j1,k,isamp))
          nrsamplast(k,isamp)= count(tendmask(2:i1,2:j1,k,isamp))
        end do
      enddo

      deallocate(thv0,w0f)
      deallocate(thvav)

      do isamp=1,isamptot
      do k=1,kmax
        ust(k,isamp) = sum(u0(2:i1,2:j1,k),tendmask(2:i1,2:j1,k,isamp))
        vst(k,isamp) = sum(v0(2:i1,2:j1,k),tendmask(2:i1,2:j1,k,isamp))
        wst(k,isamp) = sum(w0(2:i1,2:j1,k),tendmask(2:i1,2:j1,k,isamp))
        thlst(k,isamp) = sum(thl0(2:i1,2:j1,k),tendmask(2:i1,2:j1,k,isamp))
        qtst(k,isamp) = sum(qt0(2:i1,2:j1,k),tendmask(2:i1,2:j1,k,isamp))
        if(nsv>1) then
        qrst(k,isamp) = sum(sv0(2:i1,2:j1,k,iqr),tendmask(2:i1,2:j1,k,isamp))
        nrst(k,isamp) = sum(sv0(2:i1,2:j1,k,inr),tendmask(2:i1,2:j1,k,isamp))
        endif
      end do
      end do

      ldosamptendleib=.true.
      lastrk3coef = rdt / (4. - dble(rk3step))

    ENDIF
    ENDIF

    allocate(wpf(2-ih:i1+ih,2-jh:j1+jh,k1))  
    
    do k=1,kmax
      wpf (2:i1,2:j1,k) = 0.5*(wp (2:i1,2:j1,k) + wp  (2:i1,2:j1,k+1))
    end do

    do isamp=1,isamptot
    do k=1,kmax
      uptm(k,tendterm,isamp) = sum(up (2:i1,2:j1,k),tendmask(2:i1,2:j1,k,isamp))-uptm (k,tend_tot,isamp)
      vptm(k,tendterm,isamp) = sum(vp (2:i1,2:j1,k),tendmask(2:i1,2:j1,k,isamp))-vptm (k,tend_tot,isamp)
      wptm(k,tendterm,isamp) = sum(wpf (2:i1,2:j1,k),tendmask(2:i1,2:j1,k,isamp))-wptm (k,tend_tot,isamp)
      thlptm(k,tendterm,isamp) = sum(thlp (2:i1,2:j1,k),tendmask(2:i1,2:j1,k,isamp))-thlptm (k,tend_tot,isamp)
      qtptm(k,tendterm,isamp) = sum(qtp (2:i1,2:j1,k),tendmask(2:i1,2:j1,k,isamp))-qtptm (k,tend_tot,isamp)
      if(nsv>1) then
      qrptm(k,tendterm,isamp) = sum(svp (2:i1,2:j1,k,iqr),tendmask(2:i1,2:j1,k,isamp))-qrptm (k,tend_tot,isamp)
      nrptm(k,tendterm,isamp) = sum(svp (2:i1,2:j1,k,inr),tendmask(2:i1,2:j1,k,isamp))-nrptm (k,tend_tot,isamp)
      endif
      uptm(k,tend_tot,isamp) = sum(up (2:i1,2:j1,k),tendmask(2:i1,2:j1,k,isamp))
      vptm(k,tend_tot,isamp) = sum(vp (2:i1,2:j1,k),tendmask(2:i1,2:j1,k,isamp))
      wptm(k,tend_tot,isamp) = sum(wpf (2:i1,2:j1,k),tendmask(2:i1,2:j1,k,isamp))
      thlptm(k,tend_tot,isamp) = sum(thlp (2:i1,2:j1,k),tendmask(2:i1,2:j1,k,isamp))
      qtptm(k,tend_tot,isamp) = sum(qtp (2:i1,2:j1,k),tendmask(2:i1,2:j1,k,isamp))
      if(nsv>1) then
      qrptm(k,tend_tot,isamp) = sum(svp (2:i1,2:j1,k,iqr),tendmask(2:i1,2:j1,k,isamp))
      nrptm(k,tend_tot,isamp) = sum(svp (2:i1,2:j1,k,inr),tendmask(2:i1,2:j1,k,isamp))
      endif
      upav(k,tendterm,isamp) = upav(k,tendterm,isamp)+uptm(k,tendterm,isamp)
      vpav(k,tendterm,isamp) = vpav(k,tendterm,isamp)+vptm(k,tendterm,isamp)
      wpav(k,tendterm,isamp) = wpav(k,tendterm,isamp)+wptm(k,tendterm,isamp)
      thlpav(k,tendterm,isamp) = thlpav(k,tendterm,isamp)+thlptm(k,tendterm,isamp)
      qtpav(k,tendterm,isamp) = qtpav(k,tendterm,isamp)+qtptm(k,tendterm,isamp)
      qrpav(k,tendterm,isamp) = qrpav(k,tendterm,isamp)+qrptm(k,tendterm,isamp)
      nrpav(k,tendterm,isamp) = nrpav(k,tendterm,isamp)+nrptm(k,tendterm,isamp)
    end do
    end do

    deallocate(wpf)

    IF (present(lastterm)) THEN
    IF (lastterm) THEN
      do isamp=1,isamptot
      do k=1,kmax
        upav(k,tend_tot,isamp) = upav(k,tend_tot,isamp)+uptm(k,tend_tot,isamp)
        vpav(k,tend_tot,isamp) = vpav(k,tend_tot,isamp)+vptm(k,tend_tot,isamp)
        wpav(k,tend_tot,isamp) = wpav(k,tend_tot,isamp)+wptm(k,tend_tot,isamp)
        thlpav(k,tend_tot,isamp) = thlpav(k,tend_tot,isamp)+thlptm(k,tend_tot,isamp)
        qtpav(k,tend_tot,isamp) = qtpav(k,tend_tot,isamp)+qtptm(k,tend_tot,isamp)
        qrpav(k,tend_tot,isamp) = qrpav(k,tend_tot,isamp)+qrptm(k,tend_tot,isamp)
        nrpav(k,tend_tot,isamp) = nrpav(k,tend_tot,isamp)+nrptm(k,tend_tot,isamp)
      enddo
      enddo
      tnext = tnext+idtav

      if (timee>=tnextwrite) then
        tnextwrite = tnextwrite+itimeav
        ldosamptendwrite = .true.
      end if
      dt_lim = minval((/dt_lim,tnext-timee,tnextwrite-timee/))
    END IF
    END IF
    
  end subroutine samptend

  subroutine leibniztend
<<<<<<< HEAD
    use modmpi,    only : myid,slabsum
    use modglobal, only : i1,i2,j1,j2,kmax,k1,ih,jh,&
                          cp,rv,rlv,rd,&
                          grav,om22,cu,timee,rk3step,dt_lim,ijtot,btime,nsv,rdt
    use modfields, only : up,vp,wp,thlp,qtp,svp,w0,thl0,ql0,exnf,qt0,u0,v0,sv0
=======
    use modmpi,    only : slabsum
    use modglobal, only : i1,j1,kmax,k1,ih,jh,&
                          cp,rv,rlv,rd,rslabs,&
                          rslabs,nsv
    use modfields, only : w0,thl0,ql0,exnf,qt0,u0,v0,sv0
>>>>>>> ada0334d
    use modmicrodata, only : iqr,inr
    implicit none
    real, allocatable, dimension(:,:,:) :: w0f
    real, allocatable, dimension(:,:,:) :: thv0
    real, allocatable, dimension(:) :: thvav
    integer :: i,j,k

      if (.not. lsamptend) return
      if(.not.(ldosamptendleib)) return
      ldosamptendleib=.false.
      tendmask=.false.
      nrsampnew=0

      allocate(thv0(2-ih:i1+ih,2-jh:j1+jh,k1),&
                w0f(2-ih:i1+ih,2-jh:j1+jh,k1))   
      allocate(thvav(k1))
  
      do k=1,k1
        thv0(2:i1,2:j1,k) = (thl0(2:i1,2:j1,k)+rlv*ql0(2:i1,2:j1,k)/(cp*exnf(k))) &
                    *(1+(rv/rd-1)*qt0(2:i1,2:j1,k)-rv/rd*ql0(2:i1,2:j1,k))
      enddo
      do k=1,kmax
        w0f (2:i1,2:j1,k) = 0.5*(w0 (2:i1,2:j1,k) + w0  (2:i1,2:j1,k+1))
      end do
  
      thvav = 0.0
      call slabsum(thvav,1,k1,thv0,2-ih,i1+ih,2-jh,j1+jh,1,k1,2,i1,2,j1,1,k1)
      thvav = thvav/ijtot

      do isamp=1,isamptot
        select case (samplname(isamp))
        case ('upd')
          do i=2,i1
          do j=2,j1
          do k=1,kmax
            if (w0f(i,j,k)>0.) then
                tendmask(i,j,k,isamp) = .true.
            endif
          enddo
          enddo
          enddo
        case ('buup')
          do i=2,i1
          do j=2,j1
          do k=1,kmax
            if ((w0f(i,j,k)>0.0).and.(thv0(i,j,k) > thvav(k))) then
                tendmask(i,j,k,isamp) = .true.
            endif
          enddo
          enddo
          enddo
        case ('cld')
          do i=2,i1
          do j=2,j1
          do k=1,kmax
            if (ql0(i,j,k)>epsilon(1.0)) then
                tendmask(i,j,k,isamp) = .true.
            endif
          enddo
          enddo
          enddo
        case ('cldcr')
          do i=2,i1
          do j=2,j1
          do k=1,kmax
            if (ql0(i,j,k)>epsilon(1.0).and.thv0(i,j,k) > thvav(k)) then
                tendmask(i,j,k,isamp) = .true.
            endif
          enddo
          enddo
          enddo
        case ('all')
            tendmask(:,:,:,isamp)  = .true.
        end select
        do k=1,kmax
          nrsampnew(k,isamp)= count(tendmask(2:i1,2:j1,k,isamp))
        end do
      enddo

      deallocate(thv0)
      deallocate(thvav)

      do isamp=1,isamptot
      do k=1,kmax
        if((nrsampnew(k,isamp)>0).and.(nrsamplast(k,isamp)>0)) then! only do if sampling can be performed at both points in time
          upav(k,tend_totlb,isamp) = upav(k,tend_totlb,isamp)+(ust(k,isamp)-&
          sum(u0(2:i1,2:j1,k),tendmask(2:i1,2:j1,k,isamp))*nrsamplast(k,isamp)/nrsampnew(k,isamp))/lastrk3coef
          vpav(k,tend_totlb,isamp) = vpav(k,tend_totlb,isamp)+(vst(k,isamp)-&
          sum(v0(2:i1,2:j1,k),tendmask(2:i1,2:j1,k,isamp))*nrsamplast(k,isamp)/nrsampnew(k,isamp))/lastrk3coef
          wpav(k,tend_totlb,isamp) = wpav(k,tend_totlb,isamp)+(wst(k,isamp)-&
          sum(w0f(2:i1,2:j1,k),tendmask(2:i1,2:j1,k,isamp))*nrsamplast(k,isamp)/nrsampnew(k,isamp))/lastrk3coef
          thlpav(k,tend_totlb,isamp) = thlpav(k,tend_totlb,isamp)+(thlst(k,isamp)-&
          sum(thl0(2:i1,2:j1,k),tendmask(2:i1,2:j1,k,isamp))*nrsamplast(k,isamp)/nrsampnew(k,isamp))/lastrk3coef
          qtpav(k,tend_totlb,isamp) = qtpav(k,tend_totlb,isamp)+(qtst(k,isamp)-&
          sum(qt0(2:i1,2:j1,k),tendmask(2:i1,2:j1,k,isamp))*nrsamplast(k,isamp)/nrsampnew(k,isamp))/lastrk3coef
          if(nsv>1) then
            qrpav(k,tend_totlb,isamp) = qrpav(k,tend_totlb,isamp)+(qrst(k,isamp)-&
            sum(sv0(2:i1,2:j1,k,iqr),tendmask(2:i1,2:j1,k,isamp))*nrsamplast(k,isamp)/nrsampnew(k,isamp))/lastrk3coef
            nrpav(k,tend_totlb,isamp) = nrpav(k,tend_totlb,isamp)+(nrst(k,isamp)-&
            sum(sv0(2:i1,2:j1,k,inr),tendmask(2:i1,2:j1,k,isamp))*nrsamplast(k,isamp)/nrsampnew(k,isamp))/lastrk3coef
          endif
        endif
      enddo
      enddo

      deallocate(w0f)

      if(ldosamptendwrite) then
        ldosamptendwrite=.false.
        call writesamptend
        upav = 0.
        vpav = 0.
        wpav = 0.
        thlpav = 0.
        qtpav = 0.
        qrpav = 0.
        nrpav = 0.
        nrsamp = 0
      endif

  end subroutine leibniztend

!> Write the statistics to file
  subroutine writesamptend
    use modglobal, only : kmax,k1,rtimee
    use modmpi,    only : mpi_integer,myid,comm3d,mpierr,my_real,mpi_sum
    use modstat_nc, only: lnetcdf,writestat_nc
    implicit none
    integer :: field,k
    real, allocatable :: vars(:,:)

    if (.not. lsamptend) return

    allocate(vars(1:k1,nvar))
    upmn = 0.
    vpmn = 0.
    wpmn = 0.
    thlpmn = 0.
    qtpmn = 0.
    qrpmn = 0.
    nrpmn = 0.
    nrsamptot=0

    call MPI_ALLREDUCE(nrsamp   ,nrsamptot ,k1*isamptot,MPI_INTEGER,MPI_SUM,comm3d,mpierr)
    call MPI_ALLREDUCE(upav     ,upmn      ,k1*nrfields*isamptot,MY_REAL,MPI_SUM,comm3d,mpierr)
    call MPI_ALLREDUCE(vpav     ,vpmn      ,k1*nrfields*isamptot,MY_REAL,MPI_SUM,comm3d,mpierr)
    call MPI_ALLREDUCE(wpav     ,wpmn      ,k1*nrfields*isamptot,MY_REAL,MPI_SUM,comm3d,mpierr)
    call MPI_ALLREDUCE(thlpav   ,thlpmn    ,k1*nrfields*isamptot,MY_REAL,MPI_SUM,comm3d,mpierr)
    call MPI_ALLREDUCE(qtpav    ,qtpmn     ,k1*nrfields*isamptot,MY_REAL,MPI_SUM,comm3d,mpierr)
    call MPI_ALLREDUCE(qrpav    ,qrpmn     ,k1*nrfields*isamptot,MY_REAL,MPI_SUM,comm3d,mpierr)
    call MPI_ALLREDUCE(nrpav    ,nrpmn     ,k1*nrfields*isamptot,MY_REAL,MPI_SUM,comm3d,mpierr)

    do field=1,nrfields
    do isamp=1,isamptot
    do k=1,k1
      if (nrsamptot(k,isamp)>0) then
        upmn  (k,field,isamp) = upmn (k,field,isamp)/nrsamptot(k,isamp)
        vpmn  (k,field,isamp) = vpmn (k,field,isamp)/nrsamptot(k,isamp)
        wpmn  (k,field,isamp) = wpmn (k,field,isamp)/nrsamptot(k,isamp)
        thlpmn(k,field,isamp) = thlpmn (k,field,isamp)/nrsamptot(k,isamp)
        qtpmn (k,field,isamp) = qtpmn (k,field,isamp)/nrsamptot(k,isamp)
        qrpmn (k,field,isamp) = qrpmn (k,field,isamp)/nrsamptot(k,isamp)
        nrpmn (k,field,isamp) = nrpmn (k,field,isamp)/nrsamptot(k,isamp)
      endif
    enddo
    enddo
    enddo

    if(myid == 0) then 
      if (lnetcdf) then
        call writestat_nc(ncid,1,tncname,(/rtimee/),nrec,.true.)
        do isamp=1,isamptot
          vars=0.
          vars(:, 1) = upmn(:,tend_adv,isamp)
          vars(:, 2) = upmn(:,tend_subg,isamp)
          vars(:, 3) = upmn(:,tend_force,isamp)
          vars(:, 4) = upmn(:,tend_coriolis,isamp)
          vars(:, 5) = upmn(:,tend_ls,isamp)
          vars(:, 6) = upmn(:,tend_topbound,isamp)
          vars(:, 7) = upmn(:,tend_pois,isamp)
          vars(:, 8) = upmn(:,tend_addon,isamp)
          vars(:, 9) = upmn(:,tend_tot,isamp)
          vars(:,10) = upmn(:,tend_totlb,isamp)
          vars(:,11) = vpmn(:,tend_adv,isamp)
          vars(:,12) = vpmn(:,tend_subg,isamp)
          vars(:,13) = vpmn(:,tend_force,isamp)
          vars(:,14) = vpmn(:,tend_coriolis,isamp)
          vars(:,15) = vpmn(:,tend_ls,isamp)
          vars(:,16) = vpmn(:,tend_topbound,isamp)
          vars(:,17) = vpmn(:,tend_pois,isamp)
          vars(:,18) = vpmn(:,tend_addon,isamp)
          vars(:,19) = vpmn(:,tend_tot,isamp)
          vars(:,20) = vpmn(:,tend_totlb,isamp)
          vars(:,21) = wpmn(:,tend_adv,isamp)
          vars(:,22) = wpmn(:,tend_subg,isamp)
          vars(:,23) = wpmn(:,tend_force,isamp)
          vars(:,24) = wpmn(:,tend_coriolis,isamp)
          vars(:,25) = wpmn(:,tend_ls,isamp)
          vars(:,26) = wpmn(:,tend_topbound,isamp)
          vars(:,27) = wpmn(:,tend_pois,isamp)
          vars(:,28) = wpmn(:,tend_addon,isamp)
          vars(:,29) = wpmn(:,tend_tot,isamp)
          vars(:,30) = wpmn(:,tend_totlb,isamp)
          vars(:,31) = thlpmn(:,tend_adv,isamp)
          vars(:,32) = thlpmn(:,tend_subg,isamp)
          vars(:,33) = thlpmn(:,tend_rad,isamp)
          vars(:,34) = thlpmn(:,tend_micro,isamp)
          vars(:,35) = thlpmn(:,tend_ls,isamp)
          vars(:,36) = thlpmn(:,tend_topbound,isamp)
          vars(:,37) = thlpmn(:,tend_addon,isamp)
          vars(:,38) = thlpmn(:,tend_tot,isamp)
          vars(:,39) = thlpmn(:,tend_totlb,isamp)
          vars(:,40) = qtpmn(:,tend_adv,isamp)
          vars(:,41) = qtpmn(:,tend_subg,isamp)
          vars(:,42) = qtpmn(:,tend_rad,isamp)
          vars(:,43) = qtpmn(:,tend_micro,isamp)
          vars(:,44) = qtpmn(:,tend_ls,isamp)
          vars(:,45) = qtpmn(:,tend_topbound,isamp)
          vars(:,46) = qtpmn(:,tend_addon,isamp)
          vars(:,47) = qrpmn(:,tend_tot,isamp)
          vars(:,48) = qrpmn(:,tend_totlb,isamp)
          vars(:,49) = qrpmn(:,tend_adv,isamp)
          vars(:,50) = qrpmn(:,tend_subg,isamp)
          vars(:,51) = qrpmn(:,tend_rad,isamp)
          vars(:,52) = qrpmn(:,tend_micro,isamp)
          vars(:,53) = qrpmn(:,tend_ls,isamp)
          vars(:,54) = qrpmn(:,tend_topbound,isamp)
          vars(:,55) = qrpmn(:,tend_addon,isamp)
          vars(:,56) = qrpmn(:,tend_tot,isamp)
          vars(:,57) = qrpmn(:,tend_totlb,isamp)
          vars(:,58) = nrpmn(:,tend_adv,isamp)
          vars(:,59) = nrpmn(:,tend_subg,isamp)
          vars(:,60) = nrpmn(:,tend_rad,isamp)
          vars(:,61) = nrpmn(:,tend_micro,isamp)
          vars(:,62) = nrpmn(:,tend_ls,isamp)
          vars(:,63) = nrpmn(:,tend_topbound,isamp)
          vars(:,64) = nrpmn(:,tend_addon,isamp)
          vars(:,65) = nrpmn(:,tend_tot,isamp)
          vars(:,66) = nrpmn(:,tend_totlb,isamp)
        call writestat_nc(ncid,nvar,ncname(:,:,isamp),vars(1:kmax,:),nrec,kmax)
        enddo
      end if
    end if
    deallocate(vars)

  end subroutine writesamptend

!> Cleans up after the run
  subroutine exitsamptend
    use modstat_nc, only: lnetcdf
  implicit none

    if (.not. lsamptend) return
    if(isamptot == 0) return
    if(.not.(lnetcdf)) return
    deallocate (uptm,vptm,wptm,thlptm,qtptm,qrptm,nrptm)
    deallocate (upmn,vpmn,wpmn,thlpmn,qtpmn,qrpmn,nrpmn)
    deallocate (upav,vpav,wpav,thlpav,qtpav,qrpav,nrpav)
    deallocate (ust,vst,wst,thlst,qtst,qrst,nrst)
    deallocate (tendmask)
    deallocate (nrsamptot,nrsamp,nrsamplast,nrsampnew)

  end subroutine exitsamptend

end module<|MERGE_RESOLUTION|>--- conflicted
+++ resolved
@@ -315,17 +315,10 @@
 
 !> Performs the statistics, keeps track of what the tendencies were last time, and what they are this time.
   subroutine samptend(tendterm,firstterm,lastterm)
-<<<<<<< HEAD
-    use modmpi,    only : myid,slabsum
-    use modglobal, only : i1,i2,j1,j2,kmax,k1,ih,jh,&
+    use modmpi,    only : slabsum
+    use modglobal, only : i1,kmax,k1,ih,jh,&
                           cp,rv,rlv,rd,&
-                          grav,om22,cu,timee,rk3step,dt_lim,ijtot,btime,nsv,rdt
-=======
-    use modmpi,    only : slabsum
-    use modglobal, only : i1,j1,kmax,k1,ih,jh,&
-                          cp,rv,rlv,rd,rslabs,&
-                          timee,rk3step,dt_lim,rslabs,nsv,rdt
->>>>>>> ada0334d
+                          timee,rk3step,dt_lim,ijtot,nsv,rdt
     use modfields, only : up,vp,wp,thlp,qtp,svp,w0,thl0,ql0,exnf,qt0,u0,v0,sv0
     use modmicrodata, only : iqr,inr
     use modstat_nc, only : lnetcdf
@@ -530,19 +523,11 @@
   end subroutine samptend
 
   subroutine leibniztend
-<<<<<<< HEAD
-    use modmpi,    only : myid,slabsum
-    use modglobal, only : i1,i2,j1,j2,kmax,k1,ih,jh,&
+    use modmpi,    only : slabsum
+    use modglobal, only : i1,kmax,k1,ih,jh,&
                           cp,rv,rlv,rd,&
-                          grav,om22,cu,timee,rk3step,dt_lim,ijtot,btime,nsv,rdt
-    use modfields, only : up,vp,wp,thlp,qtp,svp,w0,thl0,ql0,exnf,qt0,u0,v0,sv0
-=======
-    use modmpi,    only : slabsum
-    use modglobal, only : i1,j1,kmax,k1,ih,jh,&
-                          cp,rv,rlv,rd,rslabs,&
-                          rslabs,nsv
+                          ijtot,nsv
     use modfields, only : w0,thl0,ql0,exnf,qt0,u0,v0,sv0
->>>>>>> ada0334d
     use modmicrodata, only : iqr,inr
     implicit none
     real, allocatable, dimension(:,:,:) :: w0f
