--- conflicted
+++ resolved
@@ -50,11 +50,7 @@
 contains
 !> Initializing fielddump. Read out the namelist, initializing the variables
   subroutine initfielddump
-<<<<<<< HEAD
-    use modmpi,   only :myid,my_real,mpierr,comm3d,mpi_logical,mpi_integer,myidx,myidy
-=======
-    use modmpi,   only :myid,my_real,comm3d,mpi_logical,mpi_integer,cmyid
->>>>>>> ada0334d
+    use modmpi,   only :myid,my_real,comm3d,mpi_logical,mpi_integer,myidx,myidy
     use modglobal,only :imax,jmax,kmax,cexpnr,ifnamopt,fname_options,dtmax,dtav_glob,kmax, ladaptive,dt_lim,btime,tres
     use modstat_nc,only : lnetcdf,open_nc, define_nc,ncinfo,writestat_dims_nc
     implicit none
