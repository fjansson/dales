!>\file modthermodynamics.f90
!! Do the thermodynamics

!>
!! Do the thermodynamics
!>
!! Timeseries of the most relevant parameters. Written to tmser1.expnr and tmsurf.expnr
!! If netcdf is true, this module leads the tmser.expnr.nc output
!!  \author Pier Siebesma, K.N.M.I.
!!  \author Stephan de Roode,TU Delft
!!  \author Thijs Heus,MPI-M
!!  \par Revision list
!  This file is part of DALES.
!
! DALES is free software; you can redistribute it and/or modify
! it under the terms of the GNU General Public License as published by
! the Free Software Foundation; either version 3 of the License, or
! (at your option) any later version.
!
! DALES is distributed in the hope that it will be useful,
! but WITHOUT ANY WARRANTY; without even the implied warranty of
! MERCHANTABILITY or FITNESS FOR A PARTICULAR PURPOSE.  See the
! GNU General Public License for more details.
!
! You should have received a copy of the GNU General Public License
! along with this program.  If not, see <http://www.gnu.org/licenses/>.
!
!  Copyright 1993-2009 Delft University of Technology, Wageningen University, Utrecht University, KNMI
!

module modthermodynamics

  implicit none
!   private
  public :: thermodynamics,calc_halflev
  public :: lqlnr
  logical :: lqlnr    = .true. !< switch for ql calc. with Newton-Raphson (on/off)
  real, allocatable :: th0av(:)
  real, allocatable :: thv0(:,:,:)
  real :: chi_half=0.5  !< set wet, dry or intermediate (default) mixing over the cloud edge


contains

!> Allocate and initialize arrays
  subroutine initthermodynamics
    use modglobal, only : ih,i1,jh,j1,k1

    implicit none

    allocate(th0av(k1))
    allocate(thv0(2-ih:i1+ih,2-jh:j1+jh,k1))
    th0av = 0.

  end subroutine initthermodynamics

!> Do moist thermodynamics.
!! Calculate the liquid water content, do the microphysics, calculate the mean hydrostatic pressure, 
!! calculate the fields at the half levels, and finally calculate the virtual potential temperature.
  subroutine thermodynamics
<<<<<<< HEAD
    use modglobal, only : lmoist,timee,k1,i1,j1,ih,jh,rd,rv,ijtot,cp,rlv,lnoclouds
    use modfields, only : thl0,thl0h,qt0,qt0h,tmp0,ql0,ql0h,presf,presh,exnf,exnh,thvh,thv0h,qt0av,ql0av,thvf,rhof
    use modmicrodata, only : imicro, imicro_none, imicro_drizzle, imicro_sice
=======
    use modglobal, only : lmoist,timee,k1,i1,j1,ih,jh,rd,rv,rslabs,cp,rlv
    use modfields, only : thl0,qt0,ql0,presf,exnf,thvh,thv0h,qt0av,ql0av,thvf,rhof
>>>>>>> ada0334d
    use modmpi, only : slabsum
    implicit none
    integer:: k
    if (timee < 0.01) then
      call diagfld
    end if
    if (lmoist .and. (.not. lnoclouds)) then
      call icethermo0
    end if
    call diagfld
    call calc_halflev !calculate halflevel values of qt0 and thl0

    if (lmoist .and. (.not. lnoclouds)) then
      call icethermoh
    end if

    ! recalculate thv and rho on the basis of results
    call calthv
    thvh=0.
    call slabsum(thvh,1,k1,thv0h,2-ih,i1+ih,2-jh,j1+jh,1,k1,2,i1,2,j1,1,k1) ! redefine halflevel thv using calculated thv
    thvh = thvh/ijtot
    thvh(1) = th0av(1)*(1+(rv/rd-1)*qt0av(1)-rv/rd*ql0av(1)) ! override first level
    do k=1,k1
      thv0(2:i1,2:j1,k) = (thl0(2:i1,2:j1,k)+rlv*ql0(2:i1,2:j1,k)/(cp*exnf(k))) &
                 *(1+(rv/rd-1)*qt0(2:i1,2:j1,k)-rv/rd*ql0(2:i1,2:j1,k))
    enddo
    thvf = 0.0
    call slabsum(thvf,1,k1,thv0,2-ih,i1+ih,2-jh,j1+jh,1,k1,2,i1,2,j1,1,k1)
    thvf = thvf/ijtot
    do k=1,k1
      rhof(k) = presf(k)/(rd*thvf(k)*exnf(k))
    end do

  end subroutine thermodynamics
!> Cleans up after the run
  subroutine exitthermodynamics
  implicit none
    deallocate(th0av)
    deallocate(thv0)
  end subroutine exitthermodynamics

!> Calculate thetav and dthvdz
  subroutine calthv
    use modglobal, only : lmoist,i1,j1,k1,kmax,zf,dzh,rlv,rd,rv,cp,eps1
    use modfields, only : thl0,thl0h,ql0,ql0h,qt0,qt0h,exnf,exnh,thv0h,dthvdz
    use modsurfdata,only : dthldz,dqtdz
    implicit none

    integer i, j, k
    real    qs
    real    a_surf,b_surf,dq,dth,dthv,temp
    real    a_dry, b_dry, a_moist, b_moist, c_liquid, epsilon, eps_I, chi_sat, chi
    real    del_thv_sat, del_thv_dry
    dthvdz = 0
    if (lmoist) then

      do  k=2,k1
        do  j=2,j1
          do  i=2,i1
            thv0h(i,j,k) = (thl0h(i,j,k)+rlv*ql0h(i,j,k)/(cp*exnh(k))) &
                          *(1+(rv/rd-1)*qt0h(i,j,k)-rv/rd*ql0h(i,j,k))
          end do
        end do
      end do

      do k=2,kmax
        do j=2,j1
          do i=2,i1
!
!         default thv jump computed unsaturated
!
            epsilon = rd/rv
            eps_I = 1/epsilon - 1.  !cstep approx 0.608

            a_dry = 1. + eps_I * qt0(i,j,k)
            b_dry = eps_I * thl0(i,j,k)

            dth = thl0(i,j,k+1)-thl0(i,j,k-1)
            dq  = qt0(i,j,k+1)-qt0(i,j,k-1)

            del_thv_dry = a_dry   * dth + b_dry * dq

            dthv = del_thv_dry

            if  (ql0(i,j,k)> 0) then  !include moist thermodynamics

               temp = thl0(i,j,k)*exnf(k)+(rlv/cp)*ql0(i,j,k)
               qs   = qt0(i,j,k) - ql0(i,j,k)

               a_moist = (1.-qt0(i,j,k)+qs/epsilon*(1.+rlv/(rv*temp))) &
                        /(1.+rlv**2*qs/(cp*rv*temp**2))
               b_moist = a_moist*rlv/cp-temp
               c_liquid = a_dry * rlv / cp - thl0(i,j,k) / epsilon

               del_thv_sat = a_moist * dth + b_moist * dq

               chi     = 2*chi_half*(zf(k) - zf(k-1))/(dzh(k)+dzh(k+1))
               chi_sat = c_liquid * ql0(i,j,k) / (del_thv_dry - del_thv_sat)

               if (chi < chi_sat) then  !mixed parcel is saturated
                 dthv = del_thv_sat
              end if
            end if

            dthvdz(i,j,k) = dthv/(dzh(k+1)+dzh(k))
          end do
        end do
      end do

      do j=2,j1
        do i=2,i1
          if(ql0(i,j,1)>0) then
            temp = thl0(i,j,1)*exnf(1)+(rlv/cp)*ql0(i,j,1)
            qs   = qt0(i,j,1) - ql0(i,j,1)
            a_surf   = (1.-qt0(i,j,1)+rv/rd*qs*(1.+rlv/(rv*temp))) &
                      /(1.+rlv**2*qs/(cp*rv*temp**2))
            b_surf   = a_surf*rlv/(temp*cp)-1.

          else
            a_surf = 1.+(rv/rd-1)*qt0(i,j,1)
            b_surf = rv/rd-1

          end if
          dthvdz(i,j,1) = a_surf*dthldz(i,j) + b_surf*thl0(i,j,1)*dqtdz(i,j)
        end do
      end do

    else
      thv0h = thl0h
      do k=2,kmax
        do j=2,j1
          do i=2,i1
            dthvdz(i,j,k) = (thl0(i,j,k+1)-thl0(i,j,k-1))/(dzh(k+1)+dzh(k))
          end do
        end do
      end do
      do  j=2,j1
        do  i=2,i1
          dthvdz(i,j,1) = dthldz(i,j)
        end do
      end do
    end if

    do k=1,kmax
      do j=2,j1
        do i=2,i1
          if(abs(dthvdz(i,j,k)) < eps1) then
            dthvdz(i,j,k) = sign(eps1, dthvdz(i,j,k))
          end if
        end do
      end do
    end do



  end subroutine calthv
!> Calculate diagnostic slab averaged fields.
!!     Calculates slab averaged fields assuming
!!     hydrostatic equilibrium for: u,v,theta_l,theta_v,
!!     qt,ql,exner,pressure and the density
!! \author      Pier Siebesma   K.N.M.I.     06/01/1995
  subroutine diagfld

<<<<<<< HEAD
  use modglobal, only : i1,ih,j1,jh,k1,nsv,zh,zf,cu,cv,ijtot,grav,rlv,cp,rd,rv,pref0
  use modfields, only : u0,v0,w0,thl0,qt0,ql0,sv0,u0av,v0av,thl0av,qt0av,ql0av,sv0av, &
=======
  use modglobal, only : i1,ih,j1,jh,k1,nsv,zh,zf,cu,cv,rslabs,grav,rlv,cp,rd,rv,pref0
  use modfields, only : u0,v0,thl0,qt0,ql0,sv0,u0av,v0av,thl0av,qt0av,ql0av,sv0av, &
>>>>>>> ada0334d
                        presf,presh,exnf,exnh,rhof,thvf
  use modsurfdata,only : thls,ps
  use modmpi,    only : slabsum
  implicit none

  integer :: k,n


!*********************************************************
!  1.0   calculate average profiles of u,v,thl,qt and ql *
!        assuming hydrostatic equilibrium                *
!*********************************************************

! initialise local MPI arrays
    u0av = 0.0
    v0av = 0.0
    thl0av = 0.0
    th0av  = 0.0
    qt0av  = 0.0
    ql0av  = 0.0
    sv0av = 0.

!  !CvH changed momentum array dimensions to same value as scalars!
  call slabsum(u0av  ,1,k1,u0  ,2-ih,i1+ih,2-jh,j1+jh,1,k1,2,i1,2,j1,1,k1)
  call slabsum(v0av  ,1,k1,v0  ,2-ih,i1+ih,2-jh,j1+jh,1,k1,2,i1,2,j1,1,k1)
  call slabsum(thl0av,1,k1,thl0,2-ih,i1+ih,2-jh,j1+jh,1,k1,2,i1,2,j1,1,k1)
  call slabsum(qt0av ,1,k1,qt0 ,2-ih,i1+ih,2-jh,j1+jh,1,k1,2,i1,2,j1,1,k1)
  call slabsum(ql0av ,1,k1,ql0 ,2-ih,i1+ih,2-jh,j1+jh,1,k1,2,i1,2,j1,1,k1)
   u0av  = u0av  /ijtot + cu
   v0av  = v0av  /ijtot + cv
   thl0av = thl0av/ijtot
   qt0av = qt0av /ijtot
   ql0av = ql0av /ijtot
   exnf   = 1-grav*zf/(cp*thls)
   exnh  = 1-grav*zh/(cp*thls)
   th0av  = thl0av + (rlv/cp)*ql0av/exnf
   do n=1,nsv
      call slabsum(sv0av(1,n),1,k1,sv0(1,1,1,n),2-ih,i1+ih,2-jh,j1+jh,1,k1,2,i1,2,j1,1,k1)
   end do
   sv0av = sv0av/ijtot
!***********************************************************
!  2.0   calculate average profile of pressure at full and *
!        half levels, assuming hydrostatic equilibrium.    *
!***********************************************************

!    2.1 Use first guess of theta, then recalculate theta
   call fromztop
   exnf = (presf/pref0)**(rd/cp)
   th0av = thl0av + (rlv/cp)*ql0av/exnf

!    2.2 Use new updated value of theta for determination of pressure

   call fromztop


!***********************************************************
!  3.0   Construct density profiles and exner function     *
!       for further use in the program                     *
!***********************************************************

!    3.1 determine exner

   exnh(1) = (ps/pref0)**(rd/cp)
   exnf(1) = (presf(1)/pref0)**(rd/cp)
   do k=2,k1
     exnf(k) = (presf(k)/pref0)**(rd/cp)
     exnh(k) = (presh(k)/pref0)**(rd/cp)
   end do
   thvf(1) = th0av(1)*exnf(1)*(1+(rv/rd-1)*qt0av(1)-rv/rd*ql0av(1))
   rhof(1) = presf(1)/(rd*thvf(1))

!    3.2 determine rho

   do k=2,k1
     thvf(k) = th0av(k)*exnf(k)*(1.+(rv/rd-1)*qt0av(k)-rv/rd*ql0av(k))
     rhof(k) = presf(k)/(rd*thvf(k))
   end do

   return
  end subroutine diagfld


!> Calculates slab averaged pressure
!!      Input :  zf,zh,theta and qt profile
!!      Output:  pressure profile at full and
!!               half levels
!!
!!      Method: Using hydrostatic equilibrium
!!
!!                              -g*pref0**(rd/cp)
!! =====>       dp**(rd/cp)/dz = --------------
!!                                 cp*thetav
!! \author Pier Siebesma   K.N.M.I.     06/01/1995
  subroutine fromztop

  use modglobal, only : k1,dzf,dzh,rv,rd,cp,zf,grav,pref0
  use modfields, only : qt0av,ql0av,presf,presh,thvh,thvf
  use modsurfdata,only : ps
  implicit none

  integer   k
  real      rdocp
  real,allocatable,dimension (:) :: thetah, qth, qlh

  allocate(thetah(k1), qth(k1), qlh(k1))
  rdocp = rd/cp

!**************************************************
!    1.0 Determine theta and qt at half levels    *
!**************************************************

  do k=2,k1
    thetah(k) = (th0av(k)*dzf(k-1) + th0av(k-1)*dzf(k))/(2*dzh(k))
    qth   (k) = (qt0av(k)*dzf(k-1) + qt0av(k-1)*dzf(k))/(2*dzh(k))
    qlh   (k) = (ql0av(k)*dzf(k-1) + ql0av(k-1)*dzf(k))/(2*dzh(k))
  end do

!**************************************************
!     2.1  calculate pressures at full levels     *
!          assuming hydrostatic equilibrium       *
!**************************************************

!     1: lowest level: use first level value for safety!

  thvh(1) = th0av(1)*(1+(rv/rd-1)*qt0av(1)-rv/rd*ql0av(1))
  presf(1) = ps**rdocp - &
                 grav*(pref0**rdocp)*zf(1) /(cp*thvh(1))
  presf(1) = presf(1)**(1./rdocp)

!     2: higher levels

  do k=2,k1

    thvh(k)  = thetah(k)*(1+(rv/rd-1)*qth(k)-rv/rd*qlh(k))
    presf(k) = presf(k-1)**rdocp - &
                   grav*(pref0**rdocp)*dzh(k) /(cp*thvh(k))
    presf(k) = presf(k)**(1./rdocp)
  end do

!**************************************************
!     2.2   calculate pressures at half levels    *
!           assuming hydrostatic equilibrium      *
!**************************************************

  presh(1) = ps
  thvf(1) = th0av(1)*(1+(rv/rd-1)*qt0av(1)-rv/rd*ql0av(1))
  do k=2,k1
    thvf(k)  = th0av(k)*(1+(rv/rd-1)*qt0av(k)-rv/rd*ql0av(k))
    presh(k) = presh(k-1)**rdocp - &
                   grav*(pref0**rdocp)*dzf(k-1) / (cp*thvf(k-1))
    presh(k) = presh(k)**(1./rdocp)
  end do

  deallocate(thetah, qth, qlh)

  return
  end subroutine fromztop

!> Calculates liquid water content.
!!     Given theta_l and q_tot the liquid water content
!!     is calculated, making an "all-or-nothing" assumption.
!!     if lfull=true   ==> ql at full levels on output
!!     if lfull=false  ==> ql at half levels on output
!!
!! \author Hans Cuijpers   I.M.A.U.
!! \author Pier Siebesma   K.N.M.I.     06/01/1995
  subroutine thermo (thl,qt,ql,pressure,exner)



  use modglobal, only : ih,jh,i1,j1,k1,es0,at,bt,rd,rv,rlv,cp,tmelt
  implicit none

  integer i, j, k
  real tl, es, qs, qsl, b1
  real, intent(in)  :: qt(2-ih:i1+ih,2-jh:j1+jh,k1),thl(2-ih:i1+ih,2-jh:j1+jh,k1),exner(k1),pressure(k1)
  real, intent(out) :: ql(2-ih:i1+ih,2-jh:j1+jh,k1)
  real :: Tnr,qsatur,Tnr_old
  integer :: niter,nitert
    if (lqlnr) then

!mc      calculation of T with Newton-Raphson method
!mc      first guess is Tnr=tl
!mc
      nitert = 0
      do k=1,k1
        do j=2,j1
          do i=2,i1

            tl  = thl(i,j,k)*exner(k)
            Tnr=tl
            Tnr_old=0
            do while (abs(Tnr-Tnr_old)/Tnr>1e-5)
              niter = niter+1
              Tnr_old = Tnr
              es    = es0*exp(at*(Tnr-tmelt)/(Tnr-bt))
              qsatur= rd/rv*es/(pressure(k)-(1-rd/rv)*es)
              Tnr = Tnr - (Tnr+(rlv/cp)*qsatur-tl- &
                      (rlv/cp)*qt(i,j,k))/(1+(rlv**2*qsatur)/ &
                      (rv*cp*Tnr**2))
            end do
            nitert =max(nitert,niter)
            niter = 0.0

            ql(i,j,k) = dim(qt(i,j,k)-qsatur,0.)

          end do
        end do
      end do
    else


      do k=1,k1
        do j=2,j1
          do i=2,i1
            tl  = thl(i,j,k)*exner(k)
            es  = es0*exp(at*(tl-tmelt)/(tl-bt))
            qsl = rd/rv*es/(pressure(k)-(1-rd/rv)*es)
            b1  = rlv**2/(tl**2*cp*rv)
            qs  = qsl*(1.+b1*qt(i,j,k))/(1.+b1*qsl)
            ql(i,j,k) = dim(qt(i,j,k)-qs,0.)
          end do
        end do
      end do
    end if

  return
  end subroutine thermo

  subroutine icethermo0
!> Calculates liquid water content.and temperature
!! \author Steef B\"oing

  use modglobal, only : i1,j1,k1,rd,rv,rlv,tup,tdn,cp,ttab,esatltab,esatitab
  use modfields, only : qvsl,qvsi,qt0,thl0,exnf,presf,tmp0,ql0,esl
  implicit none

  integer i, j, k
  real :: ilratio, esl1,esi1,qvsl1,qvsi1,qsatur, thlguess, thlguessmin,tlo,thi,ttry
  real :: Tnr,Tnr_old
  integer :: niter,nitert,tlonr,thinr

!     calculation of T with Newton-Raphson method
!     first guess is Tnr=tl
      nitert = 0
      niter = 0
      do k=1,k1
      do j=2,j1
      do i=2,i1
            ! first guess for temperature
            Tnr=exnf(k)*thl0(i,j,k)
            ilratio = max(0.,min(1.,(Tnr-tdn)/(tup-tdn)))
            tlonr=int((Tnr-150.)*5.)
            thinr=tlonr+1
            tlo=ttab(tlonr)
            thi=ttab(thinr)
            esl1=(thi-Tnr)*5.*esatltab(tlonr)+(Tnr-tlo)*5.*esatltab(thinr)
            esi1=(thi-Tnr)*5.*esatitab(tlonr)+(Tnr-tlo)*5.*esatitab(thinr)
            qvsl1=(rd/rv)*esl1/(presf(k)-(1.-rd/rv)*esl1)
            qvsi1=(rd/rv)*esi1/(presf(k)-(1.-rd/rv)*esi1)
            qsatur = ilratio*qvsl1+(1.-ilratio)*qvsi1
            if(qt0(i,j,k)>qsatur) then
              Tnr_old=0.
              niter = 0
              thlguess = Tnr/exnf(k)-(rlv/(cp*exnf(k)))*max(qt0(i,j,k)-qsatur,0.)
              ttry=Tnr-0.002
              ilratio = max(0.,min(1.,(ttry-tdn)/(tup-tdn)))
              tlonr=int((ttry-150.)*5.)
              thinr=tlonr+1
              tlo=ttab(tlonr)
              thi=ttab(thinr)
              esl1=(thi-ttry)*5.*esatltab(tlonr)+(ttry-tlo)*5.*esatltab(thinr)
              esi1=(thi-ttry)*5.*esatitab(tlonr)+(ttry-tlo)*5.*esatitab(thinr)
              qsatur = ilratio*(rd/rv)*esl1/(presf(k)-(1.-rd/rv)*esl1)+(1.-ilratio)*(rd/rv)*esi1/(presf(k)-(1.-rd/rv)*esi1)
              thlguessmin = ttry/exnf(k)-(rlv/(cp*exnf(k)))*max(qt0(i,j,k)-qsatur,0.)
 
              Tnr = Tnr - (thlguess-thl0(i,j,k))/((thlguess-thlguessmin)*500.)
              do while ((abs(Tnr-Tnr_old) > 0.002).and.(niter<100))
                niter = niter+1
                Tnr_old=Tnr
                ilratio = max(0.,min(1.,(Tnr-tdn)/(tup-tdn)))
                tlonr=int((Tnr-150.)*5.)
                if(tlonr<1 .or.tlonr>1999) then
                  write(*,*) 'thermo crash: i,j,k,niter,thl0(i,j,k),qt0(i,j,k)'
                  write(*,*) i,j,k,niter,thl0(i,j,k),qt0(i,j,k)
                endif
                thinr=tlonr+1
                tlo=ttab(tlonr)
                thi=ttab(thinr)
                esl1=(thi-Tnr)*5.*esatltab(tlonr)+(Tnr-tlo)*5.*esatltab(thinr)
                esi1=(thi-Tnr)*5.*esatitab(tlonr)+(Tnr-tlo)*5.*esatitab(thinr)
                qsatur = ilratio*(rd/rv)*esl1/(presf(k)-(1.-rd/rv)*esl1)+(1.-ilratio)*(rd/rv)*esi1/(presf(k)-(1.-rd/rv)*esi1)
                thlguess = Tnr/exnf(k)-(rlv/(cp*exnf(k)))*max(qt0(i,j,k)-qsatur,0.)

                ttry=Tnr-0.002
                ilratio = max(0.,min(1.,(ttry-tdn)/(tup-tdn)))
                tlonr=int((ttry-150.)*5.)
                thinr=tlonr+1
                tlo=ttab(tlonr)
                thi=ttab(thinr)
                esl1=(thi-ttry)*5.*esatltab(tlonr)+(ttry-tlo)*5.*esatltab(thinr)
                esi1=(thi-ttry)*5.*esatitab(tlonr)+(ttry-tlo)*5.*esatitab(thinr)
                qsatur = ilratio*(rd/rv)*esl1/(presf(k)-(1.-rd/rv)*esl1)+(1.-ilratio)*(rd/rv)*esi1/(presf(k)-(1.-rd/rv)*esi1)
                thlguessmin = ttry/exnf(k)-(rlv/(cp*exnf(k)))*max(qt0(i,j,k)-qsatur,0.)
 
                Tnr = Tnr - (thlguess-thl0(i,j,k))/((thlguess-thlguessmin)*500.)
              enddo
              nitert =max(nitert,niter)
              tmp0(i,j,k)= Tnr
              ilratio = max(0.,min(1.,(Tnr-tdn)/(tup-tdn)))
              tlonr=int((Tnr-150.)*5.)
              thinr=tlonr+1
              tlo=ttab(tlonr)
              thi=ttab(thinr)
              esl(i,j,k)=(thi-Tnr)*5.*esatltab(tlonr)+(Tnr-tlo)*5.*esatltab(thinr)
              esi1=(thi-Tnr)*5.*esatitab(tlonr)+(Tnr-tlo)*5.*esatitab(thinr)
              qvsl(i,j,k)=rd/rv*esl(i,j,k)/(presf(k)-(1.-rd/rv)*esl(i,j,k))
              qvsi(i,j,k)=rd/rv*esi1/(presf(k)-(1.-rd/rv)*esi1)
              qsatur = ilratio*qvsl(i,j,k)+(1.-ilratio)*qvsi(i,j,k)
            else
              tmp0(i,j,k)= Tnr
              esl(i,j,k)=esl1
              esi1=esi1
              qvsl(i,j,k)=qvsl1
              qvsi(i,j,k)=qvsi1
            endif
            ql0(i,j,k) = max(qt0(i,j,k)-qsatur,0.)
      end do
      end do
      end do
      if(nitert>99) then
      write(*,*) 'thermowarning'
      endif

  end subroutine icethermo0

  subroutine icethermoh
!> Calculates liquid water content.and temperature
!! \author Steef B\"oing

  use modglobal, only : i1,j1,k1,rd,rv,rlv,tup,tdn,cp,ttab,esatltab,esatitab
  use modfields, only : qt0h,thl0h,exnh,presh,ql0h
  implicit none

  integer i, j, k
  real :: ilratio, esl1, esi1, qvsl1,qvsi1, qsatur, thlguess, thlguessmin,tlo,thi,ttry
  real :: Tnr,Tnr_old
  integer :: niter,nitert,tlonr,thinr

!     calculation of T with Newton-Raphson method
!     first guess is Tnr=tl
      nitert = 0
      niter = 0
      do k=1,k1
      do j=2,j1
      do i=2,i1
            ! first guess for temperature
            Tnr=exnh(k)*thl0h(i,j,k)
            ilratio = max(0.,min(1.,(Tnr-tdn)/(tup-tdn)))
            tlonr=int((Tnr-150.)*5.)
            thinr=tlonr+1
            tlo=ttab(tlonr)
            thi=ttab(thinr)
            esl1=(thi-Tnr)*5.*esatltab(tlonr)+(Tnr-tlo)*5.*esatltab(thinr)
            esi1=(thi-Tnr)*5.*esatitab(tlonr)+(Tnr-tlo)*5.*esatitab(thinr)
            qvsl1=(rd/rv)*esl1/(presh(k)-(1.-rd/rv)*esl1)
            qvsi1=(rd/rv)*esi1/(presh(k)-(1.-rd/rv)*esi1)
            qsatur = ilratio*qvsl1+(1.-ilratio)*qvsi1
            if(qt0h(i,j,k)>qsatur) then
              Tnr_old=0.
              niter = 0
              thlguess = Tnr/exnh(k)-(rlv/(cp*exnh(k)))*max(qt0h(i,j,k)-qsatur,0.)
              ttry=Tnr-0.002
              ilratio = max(0.,min(1.,(ttry-tdn)/(tup-tdn)))
              tlonr=int((ttry-150.)*5.)
              thinr=tlonr+1
              tlo=ttab(tlonr)
              thi=ttab(thinr)
              esl1=(thi-ttry)*5.*esatltab(tlonr)+(ttry-tlo)*5.*esatltab(thinr)
              esi1=(thi-ttry)*5.*esatitab(tlonr)+(ttry-tlo)*5.*esatitab(thinr)
              qsatur = ilratio*(rd/rv)*esl1/(presh(k)-(1.-rd/rv)*esl1)+(1.-ilratio)*(rd/rv)*esi1/(presh(k)-(1.-rd/rv)*esi1)
              thlguessmin = ttry/exnh(k)-(rlv/(cp*exnh(k)))*max(qt0h(i,j,k)-qsatur,0.)
 
              Tnr = Tnr - (thlguess-thl0h(i,j,k))/((thlguess-thlguessmin)*500.)
              do while ((abs(Tnr-Tnr_old) > 0.002).and.(niter<100))
                niter = niter+1
                Tnr_old=Tnr
                ilratio = max(0.,min(1.,(Tnr-tdn)/(tup-tdn)))
                tlonr=int((Tnr-150.)*5.)
                if(tlonr<1 .or.tlonr>1999) then
                  write(*,*) 'thermo crash: i,j,k,niter,thl0h(i,j,k),qt0h(i,j,k)'
                  write(*,*) i,j,k,niter,thl0h(i,j,k),qt0h(i,j,k)
                endif
                thinr=tlonr+1
                tlo=ttab(tlonr)
                thi=ttab(thinr)
                esl1=(thi-Tnr)*5.*esatltab(tlonr)+(Tnr-tlo)*5.*esatltab(thinr)
                esi1=(thi-Tnr)*5.*esatitab(tlonr)+(Tnr-tlo)*5.*esatitab(thinr)
                qsatur = ilratio*(rd/rv)*esl1/(presh(k)-(1.-rd/rv)*esl1)+(1.-ilratio)*(rd/rv)*esi1/(presh(k)-(1.-rd/rv)*esi1)
                thlguess = Tnr/exnh(k)-(rlv/(cp*exnh(k)))*max(qt0h(i,j,k)-qsatur,0.)

                ttry=Tnr-0.002
                ilratio = max(0.,min(1.,(ttry-tdn)/(tup-tdn)))
                tlonr=int((ttry-150.)*5.)
                thinr=tlonr+1
                tlo=ttab(tlonr)
                thi=ttab(thinr)
                esl1=(thi-ttry)*5.*esatltab(tlonr)+(ttry-tlo)*5.*esatltab(thinr)
                esi1=(thi-ttry)*5.*esatitab(tlonr)+(ttry-tlo)*5.*esatitab(thinr)
                qsatur = ilratio*(rd/rv)*esl1/(presh(k)-(1.-rd/rv)*esl1)+(1.-ilratio)*(rd/rv)*esi1/(presh(k)-(1.-rd/rv)*esi1)
                thlguessmin = ttry/exnh(k)-(rlv/(cp*exnh(k)))*max(qt0h(i,j,k)-qsatur,0.)
 
                Tnr = Tnr - (thlguess-thl0h(i,j,k))/((thlguess-thlguessmin)*500.)
              enddo
              nitert =max(nitert,niter)
              ilratio = max(0.,min(1.,(Tnr-tdn)/(tup-tdn)))
              tlonr=int((Tnr-150.)*5.)
              thinr=tlonr+1
              tlo=ttab(tlonr)
              thi=ttab(thinr)
              esl1=(thi-Tnr)*5.*esatltab(tlonr)+(Tnr-tlo)*5.*esatltab(thinr)
              esi1=(thi-Tnr)*5.*esatitab(tlonr)+(Tnr-tlo)*5.*esatitab(thinr)
              qvsl1=rd/rv*esl1/(presh(k)-(1.-rd/rv)*esl1)
              qvsi1=rd/rv*esi1/(presh(k)-(1.-rd/rv)*esi1)
              qsatur = ilratio*qvsl1+(1.-ilratio)*qvsi1
            endif
            ql0h(i,j,k) = max(qt0h(i,j,k)-qsatur,0.)
      end do
      end do
      end do
      if(nitert>99) then
      write(*,*) 'thermowarning'
      endif

  end subroutine icethermoh

!> Calculates the scalars at half levels.
!! If the kappa advection scheme is active, interpolation needs to be done consistently.
  subroutine calc_halflev
    use modglobal, only : i1,j1,k1,dzf,dzh,iadv_thl, iadv_qt, iadv_kappa
    use modfields, only : thl0,thl0h,qt0,qt0h
    use modsurfdata,only: qts,thls
    implicit none

    integer :: i,j,k

    if (iadv_thl==iadv_kappa) then
      call halflev_kappa(thl0,thl0h)
    else
      do  k=2,k1
        do  j=2,j1
          do  i=2,i1
            thl0h(i,j,k) = (thl0(i,j,k)*dzf(k-1)+thl0(i,j,k-1)*dzf(k))/(2*dzh(k))
          end do
        end do
      end do
    end if
    thl0h(2:i1,2:j1,1) = thls

    if (iadv_qt==iadv_kappa) then
        call halflev_kappa(qt0,qt0h)
    else
      do  k=2,k1
        do  j=2,j1
          do  i=2,i1
            qt0h(i,j,k)  = (qt0 (i,j,k)*dzf(k-1)+qt0 (i,j,k-1)*dzf(k))/(2*dzh(k))
          end do
        end do
      end do
      qt0h(2:i1,2:j1,1)  = qts
    end if
  end subroutine calc_halflev

end module modthermodynamics<|MERGE_RESOLUTION|>--- conflicted
+++ resolved
@@ -58,14 +58,8 @@
 !! Calculate the liquid water content, do the microphysics, calculate the mean hydrostatic pressure, 
 !! calculate the fields at the half levels, and finally calculate the virtual potential temperature.
   subroutine thermodynamics
-<<<<<<< HEAD
     use modglobal, only : lmoist,timee,k1,i1,j1,ih,jh,rd,rv,ijtot,cp,rlv,lnoclouds
-    use modfields, only : thl0,thl0h,qt0,qt0h,tmp0,ql0,ql0h,presf,presh,exnf,exnh,thvh,thv0h,qt0av,ql0av,thvf,rhof
-    use modmicrodata, only : imicro, imicro_none, imicro_drizzle, imicro_sice
-=======
-    use modglobal, only : lmoist,timee,k1,i1,j1,ih,jh,rd,rv,rslabs,cp,rlv
     use modfields, only : thl0,qt0,ql0,presf,exnf,thvh,thv0h,qt0av,ql0av,thvf,rhof
->>>>>>> ada0334d
     use modmpi, only : slabsum
     implicit none
     integer:: k
@@ -229,13 +223,8 @@
 !! \author      Pier Siebesma   K.N.M.I.     06/01/1995
   subroutine diagfld
 
-<<<<<<< HEAD
   use modglobal, only : i1,ih,j1,jh,k1,nsv,zh,zf,cu,cv,ijtot,grav,rlv,cp,rd,rv,pref0
-  use modfields, only : u0,v0,w0,thl0,qt0,ql0,sv0,u0av,v0av,thl0av,qt0av,ql0av,sv0av, &
-=======
-  use modglobal, only : i1,ih,j1,jh,k1,nsv,zh,zf,cu,cv,rslabs,grav,rlv,cp,rd,rv,pref0
   use modfields, only : u0,v0,thl0,qt0,ql0,sv0,u0av,v0av,thl0av,qt0av,ql0av,sv0av, &
->>>>>>> ada0334d
                         presf,presh,exnf,exnh,rhof,thvf
   use modsurfdata,only : thls,ps
   use modmpi,    only : slabsum
