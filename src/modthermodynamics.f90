--- conflicted
+++ resolved
@@ -58,11 +58,7 @@
 !! Calculate the liquid water content, do the microphysics, calculate the mean hydrostatic pressure, 
 !! calculate the fields at the half levels, and finally calculate the virtual potential temperature.
   subroutine thermodynamics
-<<<<<<< HEAD
-    use modglobal, only : lmoist,timee,k1,i1,j1,ih,jh,rd,rv,ijtot,cp,rlv
-=======
-    use modglobal, only : lmoist,timee,k1,i1,j1,ih,jh,rd,rv,rslabs,cp,rlv,lnoclouds
->>>>>>> ab0c2a2b
+    use modglobal, only : lmoist,timee,k1,i1,j1,ih,jh,rd,rv,ijtot,cp,rlv,lnoclouds
     use modfields, only : thl0,thl0h,qt0,qt0h,tmp0,ql0,ql0h,presf,presh,exnf,exnh,thvh,thv0h,qt0av,ql0av,thvf,rhof
     use modmicrodata, only : imicro, imicro_none, imicro_drizzle, imicro_sice
     use modmpi, only : slabsum
