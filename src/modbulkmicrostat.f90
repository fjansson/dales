!> \file modbulkmicrostat.f90
!!  Calculates profiles coming from the bulkmicrophysics


!>
!!  Calculates profiles coming from the bulkmicrophysics
!>
!! Profiles coming from the bulkmicrophysics. Written to precep.expnr for the
!! rain rates etc., and to qlptend.expnr, nptend.expnr and qtptend.expnr for the
!! tendencies is rain water content, droplet number, and total water content,
!! respectively.
!! If netcdf is true, this module also writes in the profiles.expnr.nc output
!!  \author Olivier Geoffroy, KNMI
!!  \author Johan van de Dussen, TU Delft
!  This file is part of DALES.
!
! DALES is free software; you can redistribute it and/or modify
! it under the terms of the GNU General Public License as published by
! the Free Software Foundation; either version 3 of the License, or
! (at your option) any later version.
!
! DALES is distributed in the hope that it will be useful,
! but WITHOUT ANY WARRANTY; without even the implied warranty of
! MERCHANTABILITY or FITNESS FOR A PARTICULAR PURPOSE.  See the
! GNU General Public License for more details.
!
! You should have received a copy of the GNU General Public License
! along with this program.  If not, see <http://www.gnu.org/licenses/>.
!
!  Copyright 1993-2009 Delft University of Technology, Wageningen University, Utrecht University, KNMI
!
module modbulkmicrostat
  use modglobal, only : longint

implicit none
private
PUBLIC  :: initbulkmicrostat, bulkmicrostat, exitbulkmicrostat, bulkmicrotend
save
!NetCDF variables
  integer,parameter :: nvar = 23
  character(80),dimension(nvar,4) :: ncname
  character(80),dimension(1,4) :: tncname
  real          :: dtav, timeav
  integer(kind=longint):: idtav, itimeav, tnext, tnextwrite
  integer          :: nsamples
  logical          :: lmicrostat = .false.
  integer, parameter      :: nrfields = 5  , &
                 iauto    = 2 , &
                  iaccr    = 3 , &
               ievap    = 4 , &
               ised      = 5
  real, allocatable, dimension(:,:)  :: Npav    , &
               Npmn    , &
               qlpav  , &
               qlpmn  , &
               qtpav  , &
               qtpmn
  real, allocatable, dimension(:)    :: precavl  , &
               precav  , &
               precmn  , &
               preccountavl  , &
               preccountav  , &
               preccountmn  , &
               prec_prcavl  , &
               prec_prcav  , &
               prec_prcmn  , &
               cloudcountavl, &
               cloudcountav  , &
               cloudcountmn  , &
               raincountavl  , &
               raincountav  , &
               raincountmn  , &
               Nrrainavl  , &
               Nrrainav  , &
               Nrrainmn  , &
               qravl  , &
               qrav    , &
               qrmn    , &
               Dvravl  , &
               Dvrav  , &
               Dvrmn

contains
!> Initialization routine, reads namelists and inits variables
subroutine initbulkmicrostat
    use modmpi,    only  : myid, mpi_logical, my_real, comm3d, mpierr
    use modglobal, only  : ifnamopt, fname_options, cexpnr, ifoutput, &
              dtav_glob, timeav_glob, ladaptive, k1, dtmax,btime,tres
    use modstat_nc, only : lnetcdf,define_nc,ncinfo,writestat_dims_nc
    use modgenstat, only : idtav_prof=>idtav, itimeav_prof=>itimeav,ncid_prof=>ncid
    use modmicrodata,only: imicro, imicro_bulk, imicro_sice
    implicit none
    integer      :: ierr

    namelist/NAMBULKMICROSTAT/ &
    lmicrostat, dtav, timeav

    if ((imicro /=imicro_bulk) .and. (imicro /= imicro_sice)) return

    dtav  = dtav_glob
    timeav  = timeav_glob
    if(myid==0)then
      open (ifnamopt,file=fname_options,status='old',iostat=ierr)
      read (ifnamopt,NAMBULKMICROSTAT,iostat=ierr)
      if (ierr > 0) then
        print *, 'Problem in namoptions NAMBULKMICROSTAT'
        print *, 'iostat error: ', ierr
        stop 'ERROR: Problem in namoptions NAMBULKMICROSTAT'
      endif
      write(6,NAMBULKMICROSTAT)
      close(ifnamopt)
    end if

    call MPI_BCAST(lmicrostat  ,1,MPI_LOGICAL  ,0,comm3d,mpierr)
    call MPI_BCAST(dtav    ,1,MY_REAL  ,0,comm3d,mpierr)
    call MPI_BCAST(timeav    ,1,MY_REAL  ,0,comm3d,mpierr)
    idtav = dtav/tres
    itimeav = timeav/tres

    tnext      = idtav   +btime
    tnextwrite = itimeav +btime
    nsamples = itimeav/idtav
    
    if (.not. lmicrostat) return
    if (abs(timeav/dtav - nsamples) > 1e-4) then
      stop 'timeav must be an integer multiple of dtav (NAMBULKMICROSTAT)'
    end if
    if (.not. ladaptive .and. abs(dtav/dtmax - nint(dtav/dtmax)) > 1e-4) then
      stop 'dtav must be an integer multiple of dtmax (NAMBULKMICROSTAT)'
    end if

    allocate(Npav    (k1, nrfields)  , &
       Npmn    (k1, nrfields)  , &
       qlpav    (k1, nrfields)  , &
       qlpmn    (k1, nrfields)  , &
       qtpav    (k1, nrfields)  , &
       qtpmn    (k1, nrfields)  )
    allocate(precavl  (k1)    , &
       precav    (k1)    , &
       precmn    (k1)    , &
       preccountavl  (k1)    , &
       preccountav  (k1)    , &
       preccountmn  (k1)    , &
       prec_prcavl  (k1)    , &
       prec_prcav  (k1)    , &
       prec_prcmn  (k1)    , &
       cloudcountavl  (k1)    , &
       cloudcountav  (k1)    , &
       cloudcountmn  (k1)    , &
       raincountavl  (k1)    , &
       raincountav  (k1)    , &
       raincountmn  (k1)    , &
       Nrrainavl  (k1)    , &
       Nrrainav  (k1)    , &
       Nrrainmn  (k1)    , &
       qravl    (k1)    , &
       qrav    (k1)    , &
       qrmn    (k1)    , &
       Dvravl    (k1)    , &
       Dvrav    (k1)    , &
       Dvrmn    (k1))
    Npmn    = 0.0
    qlpmn    = 0.0
    qtpmn    = 0.0
    precmn    = 0.0
    preccountmn  = 0.0
    prec_prcmn  = 0.0
    cloudcountmn  = 0.0
    raincountmn  = 0.0
    Nrrainmn  = 0.0
    qrmn    = 0.0
    Dvrmn    = 0.0


    if (myid == 0) then
      open (ifoutput,file = 'precep.'//cexpnr ,status = 'replace')
      close(ifoutput)
      open (ifoutput,file = 'nptend.'//cexpnr ,status = 'replace')
      close(ifoutput)
      open (ifoutput,file = 'qlptend.'//cexpnr,status = 'replace')
      close(ifoutput)
      open (ifoutput,file = 'qtptend.'//cexpnr,status = 'replace')
      close(ifoutput)
    end if
    if (lnetcdf) then
      idtav = idtav_prof
      itimeav = itimeav_prof
      tnext      = idtav+btime
      tnextwrite = itimeav+btime
      nsamples = itimeav/idtav
      if (myid==0) then
        call ncinfo(tncname(1,:),'time','Time','s','time')
        call ncinfo(ncname( 1,:),'cfrac','Cloud fraction','-','tt')
        call ncinfo(ncname( 2,:),'rainrate','Echo Rain Rate','W/m^2','tt')
        call ncinfo(ncname( 3,:),'preccount','Preccount','W/m^2','tt')
        call ncinfo(ncname( 4,:),'nrrain','nrrain','W/m^2','tt')
        call ncinfo(ncname( 5,:),'raincount','raincount','W/m^2','tt')
        call ncinfo(ncname( 6,:),'precmn','precmn','W/m^2','tt')
        call ncinfo(ncname( 7,:),'dvrmn','dvrmn','W/m^2','tt')
        call ncinfo(ncname( 8,:),'qrmn','qrmn','W/m^2','tt')
        call ncinfo(ncname( 9,:),'npauto','Autoconversion rain drop tendency','#/m3/s','tt')
        call ncinfo(ncname(10,:),'npaccr','Accretion rain drop tendency','#/m3/s','tt')
        call ncinfo(ncname(11,:),'npsed','Sedimentation rain drop tendency','#/m3/s','tt')
        call ncinfo(ncname(12,:),'npevap','Evaporation rain drop tendency','#/m3/s','tt')
        call ncinfo(ncname(13,:),'nptot','Total rain drop tendency','#/m3/s','tt')
        call ncinfo(ncname(14,:),'qrpauto','Autoconversion rain water content tendency','kg/kg/s','tt')
        call ncinfo(ncname(15,:),'qrpaccr','Accretion rain water content tendency','kg/kg/s','tt')
        call ncinfo(ncname(16,:),'qrpsed','Sedimentation rain water content tendency','kg/kg/s','tt')
        call ncinfo(ncname(17,:),'qrpevap','Evaporation rain water content tendency','kg/kg/s','tt')
        call ncinfo(ncname(18,:),'qrptot','Total rain water content tendency','kg/kg/s','tt')
        call ncinfo(ncname(19,:),'qtpauto','Autoconversion total water content tendency','kg/kg/s','tt')
        call ncinfo(ncname(20,:),'qtpaccr','Accretion total water content tendency','kg/kg/s','tt')
        call ncinfo(ncname(21,:),'qtpsed','Sedimentation total water content tendency','kg/kg/s','tt')
        call ncinfo(ncname(22,:),'qtpevap','Evaporation total water content tendency','kg/kg/s','tt')
        call ncinfo(ncname(23,:),'qtptot','Total total water content tendency','kg/kg/s','tt')
        call define_nc( ncid_prof, NVar, ncname)
      end if

   end if

  end subroutine initbulkmicrostat

!------------------------------------------------------------------------------!
!> General routine, does the timekeeping
  subroutine bulkmicrostat
    use modglobal,    only  : rk3step, timee, dt_lim
    implicit none
    if (.not. lmicrostat)  return
    if (rk3step /= 3)  return
    if (timee == 0)    return
    if (timee < tnext .and. timee < tnextwrite) then
      dt_lim  = minval((/dt_lim, tnext - timee, tnextwrite - timee/))
      return
    end if
    if (timee >= tnext) then
      tnext = tnext + idtav
      call dobulkmicrostat
    end if
    if (timee >= tnextwrite) then
      tnextwrite = tnextwrite + itimeav
      call writebulkmicrostat
    end if

  end subroutine bulkmicrostat

!------------------------------------------------------------------------------!
!> Performs the calculations for rainrate etc.
  subroutine dobulkmicrostat
    use modmpi,    only  : my_real, mpi_sum, comm3d, mpierr
<<<<<<< HEAD
    use modglobal,    only  : i1, j1, k1, ijtot
    use modmicrodata,  only  : qc, qr, precep, Dvr, Nr, epscloud, epsqr, epsprec,imicro, imicro_bulk
=======
    use modglobal,    only  : i1, j1, k1, rslabs
    use modmicrodata,  only  : qr, precep, Dvr, Nr, epscloud, epsqr, epsprec,imicro, imicro_bulk
>>>>>>> ada0334d
    use modfields,  only  : ql0
    implicit none

    integer      :: k

    precav      = 0.0
    preccountav    = 0.0
    prec_prcav    = 0.0
    cloudcountav    = 0.0
    raincountav    = 0.0
    Nrrainav    = 0.0
    qrav      = 0.0
    Dvrav      = 0.0

    do k = 1,k1
      cloudcountavl(k)  = count(ql0      (2:i1,2:j1,k) > epscloud)
      raincountavl (k)  = count(qr      (2:i1,2:j1,k) > epsqr)
      preccountavl (k)  = count(precep  (2:i1,2:j1,k) > epsprec)
      prec_prcavl  (k)  = sum  (precep  (2:i1,2:j1,k)  , precep(2:i1,2:j1,k) > epsprec)
      Nrrainavl    (k)  = sum  (Nr  (2:i1,2:j1,k))
      precavl      (k)  = sum  (precep  (2:i1,2:j1,k))
      qravl        (k)  = sum  (qr  (2:i1,2:j1,k))
      if (imicro==imicro_bulk) then
        Dvravl     (k)  = sum  (Dvr  (2:i1,2:j1,k)  , qr  (2:i1,2:j1,k) > epsqr)
      end if
    end do

    call MPI_ALLREDUCE(cloudcountavl,cloudcountav  ,k1,MY_REAL,MPI_SUM,comm3d,mpierr)
    call MPI_ALLREDUCE(raincountavl ,raincountav  ,k1,MY_REAL,MPI_SUM,comm3d,mpierr)
    call MPI_ALLREDUCE(preccountavl  ,preccountav  ,k1,MY_REAL,MPI_SUM,comm3d,mpierr)
    call MPI_ALLREDUCE(prec_prcavl  ,prec_prcav  ,k1,MY_REAL,MPI_SUM,comm3d,mpierr)
    call MPI_ALLREDUCE(Dvravl  ,Dvrav    ,k1,MY_REAL,MPI_SUM,comm3d,mpierr)
    call MPI_ALLREDUCE(Nrrainavl  ,Nrrainav  ,k1,MY_REAL,MPI_SUM,comm3d,mpierr)
    call MPI_ALLREDUCE(precavl  ,precav    ,k1,MY_REAL,MPI_SUM,comm3d,mpierr)
    call MPI_ALLREDUCE(qravl  ,qrav    ,k1,MY_REAL,MPI_SUM,comm3d,mpierr)

    cloudcountmn  = cloudcountmn  +  cloudcountav  /ijtot
    raincountmn  = raincountmn  +  raincountav  /ijtot
    preccountmn  = preccountmn  +  preccountav  /ijtot
    prec_prcmn  = prec_prcmn  +  prec_prcav  /ijtot
    Dvrmn    = Dvrmn    +  Dvrav    /ijtot
    Nrrainmn  = Nrrainmn  +  Nrrainav  /ijtot
    precmn    = precmn  +  precav    /ijtot
    qrmn    = qrmn    +  qrav    /ijtot

  end subroutine dobulkmicrostat

!------------------------------------------------------------------------------!
!> Performs the calculations for the tendencies etc.
  subroutine bulkmicrotend
    use modmpi,    only  : slabsum
    use modglobal,    only  : rk3step, timee, dt_lim, k1, ih, i1, jh, j1, ijtot
    use modfields,    only  : qtp
    use modmicrodata,  only  : qrp, Nrp
    implicit none

    real, dimension(:), allocatable  :: avfield
    integer        :: ifield = 0

    if (.not. lmicrostat)  return
    if (rk3step /= 3)  return
    if (timee == 0)    return
    if (timee < tnext .and. timee < tnextwrite) then
      dt_lim  = minval((/dt_lim, tnext - timee, tnextwrite - timee/))
      return
    end if
!    tnext = tnext+dtav

    allocate(avfield(k1))

    ifield    = mod(ifield, nrfields) + 1

    avfield    = 0.0
    call slabsum(avfield  ,1,k1,Nrp  ,2-ih,i1+ih,2-jh,j1+jh,1,k1,2,i1,2,j1,1,k1)
    Npav(:,ifield)  = avfield - sum(Npav  (:,1:ifield-1),2)

    avfield    = 0.0
    call slabsum(avfield  ,1,k1,qrp  ,2-ih,i1+ih,2-jh,j1+jh,1,k1,2,i1,2,j1,1,k1)
    qlpav(:,ifield) = avfield - sum(qlpav  (:,1:ifield-1),2)

    avfield    = 0.0
    call slabsum(avfield  ,1,k1,qtp  ,2-ih,i1+ih,2-jh,j1+jh,1,k1,2,i1,2,j1,1,k1)
    qtpav(:,ifield) = avfield - sum(qtpav  (:,1:ifield-1),2)

    if (ifield == nrfields) then
      Npmn    = Npmn  + Npav  /nsamples/ijtot
      qlpmn    = qlpmn  + qlpav /nsamples/ijtot
      qtpmn    = qtpmn  + qtpav /nsamples/ijtot
      Npav    = 0.0
      qlpav    = 0.0
      qtpav    = 0.0
    end if

    deallocate(avfield)
  end subroutine bulkmicrotend

!------------------------------------------------------------------------------!
!> Write the stats to file
  subroutine writebulkmicrostat
    use modmpi,    only  : myid
    use modglobal,    only  : rtimee, ifoutput, cexpnr, k1,kmax, &
              rlv, zf
    use modfields,    only  : presf,rhof
    use modstat_nc, only: lnetcdf, writestat_nc
    use modgenstat, only: ncid_prof=>ncid,nrec_prof=>nrec

      implicit none
      real,dimension(k1,nvar) :: vars

    integer    :: nsecs, nhrs, nminut
    integer    :: k

    nsecs    = nint(rtimee)
    nhrs    = int (nsecs/3600)
    nminut    = int (nsecs/60)-nhrs*60
    nsecs    = mod (nsecs,60)

    cloudcountmn    = cloudcountmn  /nsamples
                raincountmn     = raincountmn   /nsamples
                preccountmn     = preccountmn   /nsamples
                prec_prcmn      = prec_prcmn    /nsamples
                Dvrmn           = Dvrmn         /nsamples
                Nrrainmn        = Nrrainmn      /nsamples
                precmn          = precmn        /nsamples
                qrmn            = qrmn          /nsamples

    where (raincountmn > 0.)
      Dvrmn        = Dvrmn / raincountmn
    elsewhere
      Dvrmn = 0.0
    end where
    where (preccountmn > 0.)
      prec_prcmn = prec_prcmn/preccountmn
    elsewhere
      prec_prcmn = 0.0
    end where

    if (myid == 0) then
    open (ifoutput,file='precep.'//cexpnr,position='append')
    write(ifoutput,'(//2A,/A,F5.0,A,I4,A,I2,A,I2,A)')         &
      '#-------------------------------------------------------------'   &
      ,'---------------------------------)'           &
      ,'#',(timeav),'--- AVERAGING TIMESTEP --- '         &
      ,nhrs,':',nminut,':',nsecs             &
      ,'   HRS:MIN:SEC AFTER INITIALIZATION '
    write (ifoutput,'(2A/A/A/2A/2A/2A)')             &
      '#------------------------------------------------------------'     &
      ,'------------'                 &
      ,'#               --------   PRECIPITATION ------    '       &
      ,'#                                                           '     &
      ,'# LEV HEIGHT   RHO(k)  PRES  |CLOUDCOVER  ECHORAINRATE  PRECCOUNT '   &
      ,'    NRRAIN      RAINCOUNT     PREC(k)     <Dvr(k)>     <qr(k)>'   &
      ,'#      (M)             (MB)  |----------  ---W/M2----   --------- '   &
      ,'    ------      ---------     -------     --------    ---------'   &
      ,'#-----------------------------------------------------------------'   &
      ,'---------------------------------------------------------------'
    write(ifoutput,'(I4,F10.2,F8.3,F7.1,8E13.5)') &
      (k          , &
      zf    (k)      , &
      rhof    (k)      , &
      presf    (k)/100.    , &
      cloudcountmn  (k)      , &
      prec_prcmn  (k)*rhof(k)*rlv  , &
      preccountmn  (k)      , &
      Nrrainmn  (k)      , &
      raincountmn  (k)      , &
      precmn    (k)*rhof(k)*rlv  , &
      Dvrmn    (k)      , &
      qrmn    (k)      , &
      k=1,kmax)
    close(ifoutput)

    open (ifoutput,file='nptend.'//cexpnr,position='append')
    write(ifoutput,'(//2A,/A,F5.0,A,I4,A,I2,A,I2,A)')         &
      '#-------------------------------------------------------------'   &
      ,'---------------------------------)'           &
      ,'#',(timeav),'--- AVERAGING TIMESTEP --- '         &
      ,nhrs,':',nminut,':',nsecs             &
      ,'   HRS:MIN:SEC AFTER INITIALIZATION '
    write (ifoutput,'(2A/A/A/2A/A/A)')             &
      '#------------------------------------------------------------'     &
      , '------------'               &
      ,'#               --------   T E N D E N C I E S NRAIN ------    '     &
      ,'#                                                           '     &
      ,'# LEV HEIGHT   PRES  |  AUTO         ACCR          SEDIM    '     &
      ,'     EVAP         TOT '             &
      ,'#      (M)   (MB)  |  ---------   (#/M3/S)      ----------'     &
      ,'#-----------------------------------------------------------'
    write(ifoutput,'(I4,F10.2,F7.1,5E13.5)') &
      (k          , &
      zf    (k)      , &
      presf    (k)/100.    , &
      Npmn    (k,iauto)    , &
      Npmn    (k,iaccr)    , &
      Npmn    (k,ised)    , &
      Npmn    (k,ievap)    , &
      sum(Npmn  (k,2:nrfields))    , &
      k=1,kmax)
    close(ifoutput)

    open (ifoutput,file='qlptend.'//cexpnr,position='append')
    write(ifoutput,'(//2A,/A,F5.0,A,I4,A,I2,A,I2,A)')         &
      '#-------------------------------------------------------------'   &
      ,'---------------------------------)'           &
      ,'#',(timeav),'--- AVERAGING TIMESTEP --- '         &
      ,nhrs,':',nminut,':',nsecs             &
      ,'   HRS:MIN:SEC AFTER INITIALIZATION '
    write (ifoutput,'(2A/A/A/2A/A/A)')             &
      '#------------------------------------------------------------'     &
      , '------------'               &
      ,'#               --------   T E N D E N C I E S QRAIN ------    '   &
      ,'#                                                           '     &
      ,'# LEV HEIGHT   PRES  |  AUTO         ACCR          SEDIM    '     &
      ,'     EVAP         TOT '             &
      ,'#      (M)   (MB)  |  ---------   (KG/KG/S)      ----------'     &
      ,'#-----------------------------------------------------------'
    write(ifoutput,'(I4,F10.2,F7.1,5E13.5)') &
      (k          , &
      zf    (k)      , &
      presf    (k)/100.    , &
      qlpmn    (k,iauto)    , &
      qlpmn    (k,iaccr)    , &
      qlpmn    (k,ised)    , &
      qlpmn    (k,ievap)    , &
      sum(qlpmn  (k,2:nrfields))    , &
                        k=1,kmax)
    close(ifoutput)

    open (ifoutput,file='qtptend.'//cexpnr,position='append')
    write(ifoutput,'(//2A,/A,F5.0,A,I4,A,I2,A,I2,A)')         &
      '#-------------------------------------------------------------'   &
      ,'---------------------------------)'           &
      ,'#',(timeav),'--- AVERAGING TIMESTEP --- '         &
      ,nhrs,':',nminut,':',nsecs             &
      ,'   HRS:MIN:SEC AFTER INITIALIZATION '
    write (ifoutput,'(2A/A/A/2A/A/A)')             &
      '#------------------------------------------------------------'     &
      , '------------'               &
      ,'#               --------   T E N D E N C I E S QTP ------    '   &
      ,'#                                                           '     &
      ,'# LEV HEIGHT   PRES  |  AUTO         ACCR          SEDIM    '     &
      ,'     EVAP         TOT '             &
      ,'#      (M)   (MB)  |  ---------   (KG/KG/S)      ----------'     &
      ,'#-----------------------------------------------------------'
    write(ifoutput,'(I4,F10.2,F7.1,5E13.5)') &
      (k          , &
      zf    (k)      , &
      presf    (k)/100.    , &
      qtpmn    (k,iauto)    , &
      qtpmn    (k,iaccr)    , &
      qtpmn    (k,ised)    , &
      qtpmn    (k,ievap)    , &
      sum    (qtpmn(k,2:nrfields))  , &
      k=1,kmax)
      close(ifoutput)
      if (lnetcdf) then
        vars(:, 1) = cloudcountmn
        vars(:, 2) = prec_prcmn  (:)*rhof(:)*rlv
        vars(:, 3) = preccountmn  (:)
        vars(:, 4) = Nrrainmn  (:)
        vars(:, 5) = raincountmn  (:)
        vars(:, 6) = precmn    (:)*rhof(:)*rlv
        vars(:, 7) = Dvrmn    (:)
        vars(:, 8) = qrmn    (:)
        vars(:, 9) =Npmn    (:,iauto)
        vars(:,10) =Npmn    (:,iaccr)
        vars(:,11) =Npmn    (:,ised)
        vars(:,12) =Npmn    (:,ievap)
        do k=1,k1
        vars(k,13) =sum(Npmn  (k,2:nrfields))
        enddo
        vars(:,14) =qlpmn    (:,iauto)
        vars(:,15) =qlpmn    (:,iaccr)
        vars(:,16) =qlpmn    (:,ised)
        vars(:,17) =qlpmn    (:,ievap)
        do k=1,k1
        vars(k,18) =sum(qlpmn  (k,2:nrfields))
        enddo
        vars(:,19) =qtpmn    (:,iauto)
        vars(:,20) =qtpmn    (:,iaccr)
        vars(:,21) =qtpmn    (:,ised)
        vars(:,22) =qtpmn    (:,ievap)
        do k=1,k1
        vars(k,23) =sum(qtpmn  (k,2:nrfields))
        enddo
        call writestat_nc(ncid_prof,nvar,ncname,vars(1:kmax,:),nrec_prof,kmax)
      end if

    end if

    cloudcountmn    = 0.0
    raincountmn    = 0.0
    preccountmn    = 0.0
    prec_prcmn    = 0.0
    Dvrmn      = 0.0
    Nrrainmn    = 0.0
    precmn      = 0.0
    qrmn      = 0.0
    Npmn      = 0.0
    qlpmn      = 0.0
    qtpmn      = 0.0

  end subroutine writebulkmicrostat

!------------------------------------------------------------------------------!

  subroutine exitbulkmicrostat
    implicit none
    if (.not. lmicrostat)  return

    deallocate(Npav      , &
         Npmn      , &
         qlpav    , &
         qlpmn    , &
         qtpav    , &
         qtpmn    )
    deallocate(precavl    , &
         precav    , &
         precmn    , &
         preccountavl    , &
         preccountav    , &
         preccountmn    , &
         prec_prcavl    , &
         prec_prcav    , &
         prec_prcmn    , &
         cloudcountavl  , &
         cloudcountav    , &
         cloudcountmn    , &
         raincountavl    , &
         raincountav    , &
         raincountmn    , &
         Nrrainavl    , &
         Nrrainav    , &
         Nrrainmn    , &
         qravl    , &
         qrav      , &
         qrmn      , &
         Dvravl    , &
         Dvrav    , &
         Dvrmn)

  end subroutine exitbulkmicrostat

!------------------------------------------------------------------------------!

end module<|MERGE_RESOLUTION|>--- conflicted
+++ resolved
@@ -247,13 +247,8 @@
 !> Performs the calculations for rainrate etc.
   subroutine dobulkmicrostat
     use modmpi,    only  : my_real, mpi_sum, comm3d, mpierr
-<<<<<<< HEAD
     use modglobal,    only  : i1, j1, k1, ijtot
-    use modmicrodata,  only  : qc, qr, precep, Dvr, Nr, epscloud, epsqr, epsprec,imicro, imicro_bulk
-=======
-    use modglobal,    only  : i1, j1, k1, rslabs
     use modmicrodata,  only  : qr, precep, Dvr, Nr, epscloud, epsqr, epsprec,imicro, imicro_bulk
->>>>>>> ada0334d
     use modfields,  only  : ql0
     implicit none
 
