!> \file modraddata.f90
!! Variable definitions and auxilary routines for radiation

!>
!! Variable definitions and auxilary routines for radiation.
!>
!! This routine should have no dependency on any other routine, save perhaps modglobal or modfields.
!!  \author Thijs Heus, MPI-M
!!  \todo Documentation
!!  \par Revision list
!  This file is part of DALES.
!
! DALES is free software; you can redistribute it and/or modify
! it under the terms of the GNU General Public License as published by
! the Free Software Foundation; either version 3 of the License, or
! (at your option) any later version.
!
! DALES is distributed in the hope that it will be useful,
! but WITHOUT ANY WARRANTY; without even the implied warranty of
! MERCHANTABILITY or FITNESS FOR A PARTICULAR PURPOSE.  See the
! GNU General Public License for more details.
!
! You should have received a copy of the GNU General Public License
! along with this program.  If not, see <http://www.gnu.org/licenses/>.
!
!  Copyright 1993-2009 Delft University of Technology, Wageningen University, Utrecht University, KNMI
!



module modraddata

! implicit none
  use modglobal, only : longint

SAVE

  integer, parameter :: irad_none  = 0   !< 0=no radiation
  integer, parameter :: irad_full  = 1   !< 1=full radiation
  integer, parameter :: irad_par   = 2   !< 2=parameterized radiation
  integer, parameter :: irad_lsm   = 3   !< 3=simple surface radiation for land surface model
  integer, parameter :: irad_user  = 10  !< 10=user specified radiation

  logical :: rad_ls      = .true.   !< prescribed radiative forcing
  logical :: rad_longw   = .true.   !< parameterized longwave radiative forcing
  logical :: rad_shortw  = .true.   !< parameterized shortwave radiative forcing
  logical :: rad_smoke   = .false.  !< longwave divergence for smoke cloud
  logical :: useMcICA    = .true.   !< Use the Monte Carlo Independent Column Approach

  real              :: timerad = 0 !<  timescale of the radiation scheme
<<<<<<< HEAD
  real              :: tnext   = 0 !<  time of the first upcoming call of the radiation scheme
=======
  integer(kind=longint)           :: itimerad = 0 !<  timescale of the radiation scheme
  integer (kind=longint)          :: tnext   = 0 !<  time of the first upcoming call of the radiation scheme
>>>>>>> f7c3cea1
  real :: rka        = 130.   !< extinction coefficient in radpar scheme
  real :: dlwtop     = 74.    !< longwave radiative flux divergence at top of domain
  real :: dlwbot     = 0.     !< longwave radiative flux divergence near the surface
  real :: sw0        = 1100.0 !< direct component at top of the cloud (W/m^2), diffuse not possible
  real :: gc         = 0.85   !< asymmetry factor of droplet scattering angle distribution
  !CvH real :: sfc_albedo = 0.05   !< ground surface albedo
  real :: reff       = 1.e-5  !< cloud droplet effective radius (m)
  integer :: isvsmoke = 1     !< number of passive scalar to be used for optical depth calculation
  integer :: iradiation = irad_none !< Selection parameter for type of radiation scheme
  integer :: irad    = -1  !< Deprecated selection parameter for the type of radiation scheme


  real mu                    !< cosine of the solar zenith angle

  real, allocatable :: thlprad(:,:,:)!<   the radiative tendencies
  real, allocatable :: swd(:,:,:)    !<   shortwave downward radiative flux
  real, allocatable :: swu(:,:,:)    !<   shortwave upward radiative flux
  real, allocatable :: lwd(:,:,:)    !<   longwave downward radiative flux
  real, allocatable :: lwu(:,:,:)    !<   longwave upward radiative flux
  !CvH albedo real, allocatable :: albedo(:,:)   !<   Albedo
  real, allocatable :: SW_up_TOA(:,:), SW_dn_TOA(:,:), LW_up_TOA(:,:), LW_dn_TOA(:,:) !< Top of the atmosphere radiative fluxes

contains
!< Calculation of the cosine of the zenith angle
!< \param time UTC Time of the simulation
!< \param xday Day at the start of the simulation
!< \param xlat Latitude of the domain
!< \param xlon Longitude of the domain
  real function zenith(time, xday, xlat,xlon)
    use modglobal, only : pi
!     implicit none
    real, intent(in) :: time, xday, xlat, xlon
    real :: phi,el,obliq,xlam,declin,hora
    real :: day,daytime
    day    = xday + floor(time/86400.)
    daytime= mod(time,86400.)
    phi    = xlat * pi/180.
    el     = xlon * pi/180.
    obliq  = 23.45 * pi/180.
    xlam   = 4.88 + 0.0172 * day
    declin = asin(sin(obliq)*sin(xlam))
    hora   = el-pi + 2.*pi*(daytime/24.)
    zenith = max(0.,sin(declin)*sin(phi)+cos(declin)*cos(phi)* &
                                                         cos(hora))
  end function zenith

end module modraddata<|MERGE_RESOLUTION|>--- conflicted
+++ resolved
@@ -48,12 +48,8 @@
   logical :: useMcICA    = .true.   !< Use the Monte Carlo Independent Column Approach
 
   real              :: timerad = 0 !<  timescale of the radiation scheme
-<<<<<<< HEAD
-  real              :: tnext   = 0 !<  time of the first upcoming call of the radiation scheme
-=======
   integer(kind=longint)           :: itimerad = 0 !<  timescale of the radiation scheme
   integer (kind=longint)          :: tnext   = 0 !<  time of the first upcoming call of the radiation scheme
->>>>>>> f7c3cea1
   real :: rka        = 130.   !< extinction coefficient in radpar scheme
   real :: dlwtop     = 74.    !< longwave radiative flux divergence at top of domain
   real :: dlwbot     = 0.     !< longwave radiative flux divergence near the surface
