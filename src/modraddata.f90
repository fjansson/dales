--- conflicted
+++ resolved
@@ -67,9 +67,6 @@
   integer :: isvsmoke = 1     !< number of passive scalar to be used for optical depth calculation
   integer :: iradiation = irad_none !< Selection parameter for type of radiation scheme
   integer :: irad    = -1  !< Deprecated selection parameter for the type of radiation scheme
-<<<<<<< HEAD
-
-=======
   logical :: lCnstZenith = .false. !< Switch to disable the diurnal cycle and use diurnally averaged SW radiation (e.g. CGILS)
   logical :: lCnstAlbedo = .false. !< Switch to disable the surface albedo parameterization in RRTMG
   real :: cnstZenith=-1.      !< constant zenith angle, only used when lCnstZenith=.true. (degrees!)
@@ -163,7 +160,7 @@
                                    tsnd, & ! temperature sounding read in from SoundingFileName, K
                                    qsnd, & ! water vapor sounding read in from SoundingFileName, kg/kg
                                    o3snd   ! ozon sounding read in from SoundingFileName (if usero3=true)
->>>>>>> 0d82dd75
+
   real mu                    !< cosine of the solar zenith angle
 
   real, allocatable :: thlprad(:,:,:)!<   the radiative tendencies
