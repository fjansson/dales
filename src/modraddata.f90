!> \file modraddata.f90
!! Variable definitions and auxilary routines for radiation

!>
!! Variable definitions and auxilary routines for radiation.
!>
!! This routine should have no dependency on any other routine, save perhaps modglobal or modfields.
!!  \author Thijs Heus, MPI-M
!!  \todo Documentation
!!  \par Revision list
!  This file is part of DALES.
!
! DALES is free software; you can redistribute it and/or modify
! it under the terms of the GNU General Public License as published by
! the Free Software Foundation; either version 3 of the License, or
! (at your option) any later version.
!
! DALES is distributed in the hope that it will be useful,
! but WITHOUT ANY WARRANTY; without even the implied warranty of
! MERCHANTABILITY or FITNESS FOR A PARTICULAR PURPOSE.  See the
! GNU General Public License for more details.
!
! You should have received a copy of the GNU General Public License
! along with this program.  If not, see <http://www.gnu.org/licenses/>.
!
!  Copyright 1993-2009 Delft University of Technology, Wageningen University, Utrecht University, KNMI
!



module modraddata

! implicit none
  use modglobal, only : longint,kind_rb,SHR_KIND_IN,SHR_KIND_R4

SAVE

  integer, parameter :: irad_none  = 0   !< 0=no radiation
  integer, parameter :: irad_full  = 1   !< 1=full radiation
  integer, parameter :: irad_par   = 2   !< 2=parameterized radiation
  integer, parameter :: irad_lsm   = 3   !< 3=simple surface radiation for land surface model
  integer, parameter :: irad_rrtmg = 4   !< 4=radiation using the rapid radiative transfer model
  integer, parameter :: irad_user  = 10  !< 10=user specified radiation

  logical :: rad_ls      = .true.   !< prescribed radiative forcing
  logical :: rad_longw   = .true.   !< parameterized longwave radiative forcing
  logical :: rad_shortw  = .true.   !< parameterized shortwave radiative forcing
  logical :: rad_smoke   = .false.  !< longwave divergence for smoke cloud
  logical :: useMcICA    = .true.   !< Use the Monte Carlo Independent Column Approach

  real              :: timerad = 0 !<  timescale of the radiation scheme
  integer(kind=longint)           :: itimerad = 0 !<  timescale of the radiation scheme
  integer (kind=longint)          :: tnext   = 0 !<  time of the first upcoming call of the radiation scheme
  real :: rka        = 130.   !< extinction coefficient in radpar scheme
  real :: dlwtop     = 74.    !< longwave radiative flux divergence at top of domain
  real :: dlwbot     = 0.     !< longwave radiative flux divergence near the surface
  real :: sw0        = 1100.0 !< direct component at top of the cloud (W/m^2)

  real :: gc         = 0.85   !< asymmetry factor of droplet scattering angle distribution
  real :: SSA 	     = 0.999  !< typical single scattering albedo for clouds
  integer :: iDE     = 1 !< scalar field to be used as extinction
  logical :: laero   = .false. !< .true. for aeosols .false. for clouds 

  real :: reff       = 1.e-5  !< cloud droplet effective radius (m)
  integer :: isvsmoke = 1     !< number of passive scalar to be used for optical depth calculation
  integer :: iradiation = irad_none !< Selection parameter for type of radiation scheme
  integer :: irad    = -1  !< Deprecated selection parameter for the type of radiation scheme
<<<<<<< HEAD
  logical :: lCnstZenith = .false. !< Switch to disable the diurnal cycle and use diurnally averaged SW radiation (e.g. CGILS)
  logical :: lCnstAlbedo = .false. !< Switch to disable the surface albedo parameterization in RRTMG
  real :: cnstZenith=-1.      !< constant zenith angle, only used when lCnstZenith=.true. (degrees!)

  ! Options in NAMRADIATION that apply to the rrtmg script
  integer           :: ioverlap = 2        ! Cloud overlap method; 0: Clear only; 1: Random; 2: Maximum/random; 3: Maximum
  integer,parameter :: inflglw = 2         ! 0:inp. cld fr and opt. depth; 1:cf and LWP are input; 2:also ice fraction inp.
  integer,parameter :: iceflglw = 3        ! 0,1,2,3: ice influence calculations
  integer,parameter :: liqflglw = 1        ! 0:optical depths computed; 1:drop eff. rad. is input, opt. depth computed
  integer,parameter :: inflgsw = 2         ! 0:inp. cld fr and opt. depth; 1:cf and LWP are input; 2:also ice fraction inp.
  integer,parameter :: iceflgsw = 3        ! 0,1,2,3: ice influence calculations
  integer,parameter :: liqflgsw = 1        ! 0:optical depths computed; 1:drop eff. rad. is input, opt. depth computed
  logical :: ocean  = .true.               ! if true, run is over ocean.
  logical :: usero3 = .true.               ! if true, the o3 profile is taken from backrad.inp, otherwise from stnd prof RRTMG
  real    :: co2factor = 1.                ! The co2 concentration that is read from the NetCDF input file by RRTMG is multiplied by this factor (CGILS)
  logical :: doperpetual = .false.         ! if true, no diurnal cycle is used, but rather a diurnally averaged forcing
  logical :: doseasons = .false.            ! if false, the same day will be repeated, otherwise, next day is taken
  integer(SHR_KIND_IN) :: iyear = 1992                  ! The year of the simulation
=======
  	
>>>>>>> ac2bc2f2

  ! Logicals and variables that are used in the modradrrtmg module
  logical :: isInitializedRrtmg = .false.  ! used as a initialization check
  logical :: isReadSounding = .false.      ! used as a check for reading the sounding file
  logical :: isAllocated_RadInputsOutputs = .false. ! used as a check for allocating radiation variables
  logical :: isAllocated_TraceGases = .false.       ! check for allocating tracegas variables
  logical :: isReadTraceProfiles =.false.           ! check for reading trace gas profiles for netcdf file

  real(kind=kind_rb),allocatable,dimension(:,:) :: tabs_slice,     &    ! Absolute temperature (2D slice)
                                                   qv_slice,       &    ! Water vapour content (2D slice)
                                                   qcl_slice,      &    ! Liquid water content (2D slice)
                                                   qci_slice,      &    ! Ice content          (2D slice)
                                                   o3_slice,       &    ! Ozon content         (2D slice)
                                                   lwUp_slice,     &    ! Upwelling longwave rad                    (2D slice)
                                                   lwDown_slice,   &    ! Downwelling longwave rad                  (2D slice)
                                                   lwUpCS_slice,   &    ! Upwelling longwave rad, clear sky value   (2D slice)
                                                   lwDownCS_slice, &    ! Downwelling longwave rad, clear sky value (2D slice)
                                                   lwHR_slice,     &    ! Heating rate due to longwave rad          (2D slice)
                                                   lwHRCS_slice,   &    ! Heating rate due to longwave rad,clear sky value          (2D slice)
                                                   swUp_slice,     &    ! Upwelling shortwave rad                   (2D slice)
                                                   swDown_slice,   &    ! Downwelling shortwave rad                 (2D slice)
                                                   swUpCS_slice,   &    ! Upwelling shortwave rad, clear sky value  (2D slice)
                                                   swDownCS_slice, &    ! Downwelling shortwave rad, clear sky value(2D slice)
                                                   swHR_slice,     &    ! Heating rate due to shortwave rad         (2D slice)
                                                   swHRCS_slice         ! Heating rate due to shortwave rad,clear sky value         (2D slice)

  real,allocatable,dimension(:) ::                 solarZenithAngleCos  ! The zenith angle of a slice
  real(kind=kind_rb),allocatable,dimension(:) :: asdir,asdif,aldir,aldif                         ! Albedos ...

  real(kind=kind_rb),allocatable,dimension(:,:) :: layerP,    &
                                                   layerT,    &
                                                   h2ovmr,    &
                                                   o3vmr,     &
                                                   co2vmr,    &
                                                   ch4vmr,    &
                                                   n2ovmr,    &
                                                   o2vmr,     &
                                                   cfc11vmr,  &
                                                   cfc12vmr,  &
                                                   cfc22vmr,  &
                                                   ccl4vmr
  real(kind=kind_rb),allocatable,dimension(:,:) :: LWP_slice,IWP_slice ,cloudFrac,liquidRe,iceRe
  real(kind=kind_rb),allocatable,dimension(:,:) :: interfaceP,    &
                                                   interfaceT
  real(SHR_KIND_R4)                             :: eccen,     &  ! Eccentricity
                                                   obliqr,    &  ! Earths obliquity in radians
                                                   lambm0,    &  ! Mean long of perihelion at the vernal equinox (radians)
                                                   mvelpp,    &  ! moving vernal equinox longitude of perihelion plus pi (radians)
                                                   delta,     &  ! Solar declination angle in rad
                                                   eccf          ! Earth-sun distance factor (ie. (1/r)**2)

  real,parameter :: mwdry = 28.966, &
                    mwh2o = 18.016, &
                    mwo3  = 47.998
  !real ,parameter :: scon = 765.84!471.5!1367                          ! Solar constant in W/m^2; code Thijs uses 1365
  real  :: scon 
  real  :: mu0_cgils
  integer :: cgils_case_nr
  real, parameter :: tmelt = 273.16
  real,allocatable,dimension(:)   :: presf_input,     &   ! Full-level pressure (sounding patched to domain)
                                     presh_input          ! Halflevel  pressure (sounding patched to domain)
  real,allocatable,dimension(:)   :: tg_slice             ! Sea surface temperature of a 2D slice

  real(kind_rb),allocatable,dimension(:)   :: &
       o3, co2, ch4, n2o, o2, cfc11, cfc12, cfc22, ccl4   ! Profiles of trace gases
  integer :: npatch_start,npatch_end
  integer :: nzrad                                        ! Number of levels in the patched radiation profiles
  integer :: kradmax, krad1, krad2                        ! New variables (stephan), kradmax = nzrad-1, krad1=nzrad, krad2=nzrad+1 (like kmax, k1)

  ! background sounding
  integer, parameter :: nzsnd = 1000
  real,allocatable,dimension(:) :: psnd, & ! pressure sounding read in from SoundingFileName, mb (hPa)
                                   tsnd, & ! temperature sounding read in from SoundingFileName, K
                                   qsnd, & ! water vapor sounding read in from SoundingFileName, kg/kg
                                   o3snd   ! ozon sounding read in from SoundingFileName (if usero3=true)
  real mu                    !< cosine of the solar zenith angle

  
  real, allocatable :: thlprad(:,:,:)!<   the radiative tendencies
  real, allocatable :: swd(:,:,:)    !<   shortwave downward radiative flux
  real, allocatable :: swdir(:,:,:)    !<   Direct shortwave downward radiative flux
  real, allocatable :: swdif(:,:,:)    !<   Difuse shortwave downward radiative flux
  real, allocatable :: swu(:,:,:)    !<   shortwave upward radiative flux
  real, allocatable :: lwd(:,:,:)    !<   longwave downward radiative flux
  real, allocatable :: lwu(:,:,:)    !<   longwave upward radiative flux
!
  real, allocatable :: swdca(:,:,:)    !<  clear air shortwave downward radiative flux
  real, allocatable :: swuca(:,:,:)    !<  clear air shortwave upward radiative flux
  real, allocatable :: lwdca(:,:,:)    !<  clear air longwave downward radiative flux
  real, allocatable :: lwuca(:,:,:)    !<  clear air longwave upward radiative flux
 
!
  !CvH albedo real, allocatable :: albedo(:,:)   !<   Albedo
  real, allocatable :: SW_up_TOA(:,:), SW_dn_TOA(:,:), LW_up_TOA(:,:), LW_dn_TOA(:,:) !< Top of the atmosphere radiative fluxes
  real, allocatable :: SW_up_ca_TOA(:,:), SW_dn_ca_TOA(:,:), LW_up_ca_TOA(:,:), LW_dn_ca_TOA(:,:)

  
contains
!< Calculation of the cosine of the zenith angle
!< \param time UTC Time of the simulation
!< \param xday Day at the start of the simulation
!< \param xlat Latitude of the domain
!< \param xlon Longitude of the domain
  real function zenith(time, xday, xlat,xlon)
    use modglobal, only : pi
!     implicit none
    real, intent(in) :: time, xday, xlat, xlon
    real :: phi,el,obliq,xlam,declin,hora
    real :: day,daytime

    if (.not.lCnstZenith) then
      day    = xday + floor(time/86400.)
      daytime= mod(time,86400.)
  
      phi    = xlat * pi/180.
      el     = xlon * pi/180.
      obliq  = 23.45 * pi/180.
      xlam   = 4.88 + 0.0172 * day
      declin = asin(sin(obliq)*sin(xlam))
      hora   = el-pi + 2.*pi*(daytime/86400.)
      zenith = max(0.,sin(declin)*sin(phi)+cos(declin)*cos(phi)* &
                                                         cos(hora))
    else
      zenith = cos(cnstZenith*pi/180.)
    end if
  end function zenith

end module modraddata<|MERGE_RESOLUTION|>--- conflicted
+++ resolved
@@ -57,7 +57,7 @@
   real :: sw0        = 1100.0 !< direct component at top of the cloud (W/m^2)
 
   real :: gc         = 0.85   !< asymmetry factor of droplet scattering angle distribution
-  real :: SSA 	     = 0.999  !< typical single scattering albedo for clouds
+  real :: SSA        = 0.999  !< typical single scattering albedo for clouds
   integer :: iDE     = 1 !< scalar field to be used as extinction
   logical :: laero   = .false. !< .true. for aeosols .false. for clouds 
 
@@ -65,7 +65,6 @@
   integer :: isvsmoke = 1     !< number of passive scalar to be used for optical depth calculation
   integer :: iradiation = irad_none !< Selection parameter for type of radiation scheme
   integer :: irad    = -1  !< Deprecated selection parameter for the type of radiation scheme
-<<<<<<< HEAD
   logical :: lCnstZenith = .false. !< Switch to disable the diurnal cycle and use diurnally averaged SW radiation (e.g. CGILS)
   logical :: lCnstAlbedo = .false. !< Switch to disable the surface albedo parameterization in RRTMG
   real :: cnstZenith=-1.      !< constant zenith angle, only used when lCnstZenith=.true. (degrees!)
@@ -84,9 +83,6 @@
   logical :: doperpetual = .false.         ! if true, no diurnal cycle is used, but rather a diurnally averaged forcing
   logical :: doseasons = .false.            ! if false, the same day will be repeated, otherwise, next day is taken
   integer(SHR_KIND_IN) :: iyear = 1992                  ! The year of the simulation
-=======
-  	
->>>>>>> ac2bc2f2
 
   ! Logicals and variables that are used in the modradrrtmg module
   logical :: isInitializedRrtmg = .false.  ! used as a initialization check
