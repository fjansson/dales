--- conflicted
+++ resolved
@@ -254,13 +254,8 @@
   !                                                                 |
   !-----------------------------------------------------------------|
 
-<<<<<<< HEAD
     use modsurfdata,only : wtsurf,wqsurf,ustin,thls,z0,isurf,ps,lhetero
     use modglobal, only : imax,jtot, ysize,xsize,dtmax,runtime, startfile,lwarmstart,eps1
-=======
-    use modsurfdata,only : wtsurf,wqsurf,ustin,thls,isurf,ps,lhetero
-    use modglobal, only : imax,jtot, ysize,xsize,dtmax,runtime, startfile,lwarmstart
->>>>>>> b4d8d5d1
     use modmpi,    only : myid, nprocs,mpierr
     use modtimedep, only : ltimedep
 
@@ -315,15 +310,10 @@
     end if
 
     if (ltimedep .and. lhetero) then
-<<<<<<< HEAD
       if (myid == 0) write(6,*)&
       'WARNING: You selected to use time dependent (ltimedep) and heterogeneous surface conditions (lhetero) at the same time' 
       if (myid == 0) write(0,*)&
       'WARNING: You selected to use time dependent (ltimedep) and heterogeneous surface conditions (lhetero) at the same time' 
-=======
-      if (myid == 0) write(6,*) 'WARNING: You selected to use time dependent (ltimedep) and heterogeneous surface conditions (lhetero) at the same time' 
-      if (myid == 0) write(0,*) 'WARNING: You selected to use time dependent (ltimedep) and heterogeneous surface conditions (lhetero) at the same time' 
->>>>>>> b4d8d5d1
     endif
 
   end subroutine checkinitvalues
@@ -345,11 +335,7 @@
     use modsubgrid,        only : ekm,ekh
     use modsurfdata,       only : wtsurf,wqsurf,wsvsurf, &
                                   thls,tskin,tskinm,tsoil,tsoilm,phiw,phiwm,Wl,Wlm,thvs,ustin,ps,qts,isurf,svs,obl,oblav,&
-<<<<<<< HEAD
-                                  thvs_patch,lhetero,qskin 
-=======
                                   thvs_patch,lhetero,qskin
->>>>>>> b4d8d5d1
     use modsurface,        only : surface,qtsurf,dthldz
     use modboundary,       only : boundary
     use modmpi,            only : slabsum,myid,comm3d,mpierr,my_real
@@ -511,13 +497,8 @@
       case(3,4)
         thls = thlprof(1)
         qts  = qtprof(1)
-<<<<<<< HEAD
-        tskin  = thls
-        qskin  = qts
-=======
         tskin= thls
         qskin= qts
->>>>>>> b4d8d5d1
       case(10)
         call initsurf_user
       end select
