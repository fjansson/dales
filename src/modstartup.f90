--- conflicted
+++ resolved
@@ -102,14 +102,10 @@
         rka,dlwtop,dlwbot,sw0,gc,reff,isvsmoke,lforce_user,lcloudshading,lrigidlid,unudge
     namelist/DYNAMICS/ &
         llsadv,  lqlnr, lambda_crit, cu, cv, ibas_prf, iadv_mom, iadv_tke, iadv_thl, iadv_qt, iadv_sv, lnoclouds
-<<<<<<< HEAD
-    
-    
-=======
+
     namelist/SOLVER/ &
         solver_id, maxiter, tolerance, n_pre, n_post, precond
 
->>>>>>> 04201832
     ! get myid
     ! call MPI_INIT(mpierr)
     ! call MPI_COMM_RANK( MPI_COMM_WORLD, myid, mpierr )
@@ -171,114 +167,13 @@
       close(ifnamopt)
     end if
 
-<<<<<<< HEAD
+
     ! these must be shared before initmpi sets up the cartesian grid
     ! commwrld is already set up
     call MPI_BCAST(nprocx ,1,MPI_INTEGER,0,commwrld,mpierr)
     call MPI_BCAST(nprocy ,1,MPI_INTEGER,0,commwrld,mpierr)
-=======
-  !broadcast namelists
-    call MPI_BCAST(iexpnr     ,1,MPI_INTEGER,0,MPI_COMM_WORLD,mpierr)
-    call MPI_BCAST(lwarmstart ,1,MPI_LOGICAL,0,MPI_COMM_WORLD,mpierr)
-    call MPI_BCAST(startfile  ,50,MPI_CHARACTER,0,MPI_COMM_WORLD,mpierr)
-    call MPI_BCAST(author     ,80,MPI_CHARACTER,0,MPI_COMM_WORLD,mpierr)
-    call MPI_BCAST(runtime    ,1,MY_REAL   ,0,MPI_COMM_WORLD,mpierr)
-    call MPI_BCAST(trestart   ,1,MY_REAL   ,0,MPI_COMM_WORLD,mpierr)
-    call MPI_BCAST(dtmax      ,1,MY_REAL   ,0,MPI_COMM_WORLD,mpierr)
-    call MPI_BCAST(dtav_glob  ,1,MY_REAL   ,0,MPI_COMM_WORLD,mpierr)
-    call MPI_BCAST(ltotruntime,1,MPI_LOGICAL,0,MPI_COMM_WORLD,mpierr)
-    call MPI_BCAST(wctime     ,1,MY_REAL   ,0,MPI_COMM_WORLD,mpierr)
-    call MPI_BCAST(timeav_glob,1,MY_REAL   ,0,MPI_COMM_WORLD,mpierr)
-    call MPI_BCAST(nsv        ,1,MPI_INTEGER,0,MPI_COMM_WORLD,mpierr)
-    call MPI_BCAST(nprocx     ,1,MPI_INTEGER,0,MPI_COMM_WORLD,mpierr)
-    call MPI_BCAST(nprocy     ,1,MPI_INTEGER,0,MPI_COMM_WORLD,mpierr)
-
-    call MPI_BCAST(itot       ,1,MPI_INTEGER,0,MPI_COMM_WORLD,mpierr)
-    call MPI_BCAST(jtot       ,1,MPI_INTEGER,0,MPI_COMM_WORLD,mpierr)
-    call MPI_BCAST(kmax       ,1,MPI_INTEGER,0,MPI_COMM_WORLD,mpierr)
-    call MPI_BCAST(xsize      ,1,MY_REAL   ,0,MPI_COMM_WORLD,mpierr)
-    call MPI_BCAST(ysize      ,1,MY_REAL   ,0,MPI_COMM_WORLD,mpierr)
-    call MPI_BCAST(xlat       ,1,MY_REAL   ,0,MPI_COMM_WORLD,mpierr)
-    call MPI_BCAST(xlon       ,1,MY_REAL   ,0,MPI_COMM_WORLD,mpierr)
-    call MPI_BCAST(xday       ,1,MY_REAL   ,0,MPI_COMM_WORLD,mpierr)
-    call MPI_BCAST(xtime      ,1,MY_REAL   ,0,MPI_COMM_WORLD,mpierr)
-
-    call MPI_BCAST(z0         ,1,MY_REAL   ,0,MPI_COMM_WORLD,mpierr)
-    call MPI_BCAST(ustin      ,1,MY_REAL   ,0,MPI_COMM_WORLD,mpierr)
-    !call MPI_BCAST(lneutraldrag ,1,MPI_LOGICAL,0,MPI_COMM_WORLD,mpierr)
-    call MPI_BCAST(wtsurf     ,1,MY_REAL   ,0,MPI_COMM_WORLD,mpierr)
-    call MPI_BCAST(wqsurf     ,1,MY_REAL   ,0,MPI_COMM_WORLD,mpierr)
-    call MPI_BCAST(wsvsurf(1:nsv),nsv,MY_REAL   ,0,MPI_COMM_WORLD,mpierr)
-    call MPI_BCAST(ps         ,1,MY_REAL   ,0,MPI_COMM_WORLD,mpierr)
-    call MPI_BCAST(thls       ,1,MY_REAL   ,0,MPI_COMM_WORLD,mpierr)
-    call MPI_BCAST(chi_half   ,1,MY_REAL   ,0,MPI_COMM_WORLD,mpierr)
-    call MPI_BCAST(lmoist     ,1,MPI_LOGICAL,0,MPI_COMM_WORLD,mpierr)
-    call MPI_BCAST(lcoriol    ,1,MPI_LOGICAL,0,MPI_COMM_WORLD,mpierr)
-    call MPI_BCAST(lpressgrad ,1,MPI_LOGICAL,0,MPI_COMM_WORLD,mpierr)
-    call MPI_BCAST(igrw_damp  ,1,MPI_INTEGER,0,MPI_COMM_WORLD,mpierr)
-    call MPI_BCAST(geodamptime,1,MY_REAL   ,0,MPI_COMM_WORLD,mpierr)
-    call MPI_BCAST(lforce_user,1,MPI_LOGICAL,0,MPI_COMM_WORLD,mpierr)
-    call MPI_BCAST(lmomsubs   ,1,MPI_LOGICAL,0,MPI_COMM_WORLD,mpierr)
-    call MPI_BCAST(ltimedep   ,1,MPI_LOGICAL,0,MPI_COMM_WORLD,mpierr)
-    call MPI_BCAST(ltimedepsv ,1,MPI_LOGICAL,0,MPI_COMM_WORLD,mpierr)
-    call MPI_BCAST(lrigidlid  ,1,MPI_LOGICAL,0,MPI_COMM_WORLD,mpierr)
-    call MPI_BCAST(unudge     ,1,MY_REAL    ,0,MPI_COMM_WORLD,mpierr)
-
-    call MPI_BCAST(irad       ,1,MPI_INTEGER,0,MPI_COMM_WORLD,mpierr)
-    call MPI_BCAST(timerad    ,1,MY_REAL   ,0,MPI_COMM_WORLD,mpierr)
-    call MPI_BCAST(iradiation ,1,MPI_INTEGER,0,MPI_COMM_WORLD,mpierr)
-    call MPI_BCAST(rad_ls     ,1,MPI_LOGICAL,0,MPI_COMM_WORLD,mpierr)
-    call MPI_BCAST(rad_longw  ,1,MPI_LOGICAL,0,MPI_COMM_WORLD,mpierr)
-    call MPI_BCAST(rad_shortw ,1,MPI_LOGICAL,0,MPI_COMM_WORLD,mpierr)
-    call MPI_BCAST(rad_smoke  ,1,MPI_LOGICAL,0,MPI_COMM_WORLD,mpierr)
-    call MPI_BCAST(useMcIca   ,1,MPI_LOGICAL,0,MPI_COMM_WORLD,mpierr)
-    call MPI_BCAST(rka        ,1,MY_REAL   ,0,MPI_COMM_WORLD,mpierr)
-    call MPI_BCAST(dlwtop     ,1,MY_REAL   ,0,MPI_COMM_WORLD,mpierr)
-    call MPI_BCAST(dlwbot     ,1,MY_REAL   ,0,MPI_COMM_WORLD,mpierr)
-    call MPI_BCAST(sw0        ,1,MY_REAL   ,0,MPI_COMM_WORLD,mpierr)
-    call MPI_BCAST(gc         ,1,MY_REAL   ,0,MPI_COMM_WORLD,mpierr)
-    ! CvH call MPI_BCAST(sfc_albedo ,1,MY_REAL   ,0,MPI_COMM_WORLD,mpierr)
-    call MPI_BCAST(reff       ,1,MY_REAL   ,0,MPI_COMM_WORLD,mpierr)
-    call MPI_BCAST(isvsmoke   ,1,MPI_INTEGER,0,MPI_COMM_WORLD,mpierr)
-    call MPI_BCAST(lcloudshading,1,MPI_LOGICAL,0,MPI_COMM_WORLD,mpierr)
-
-    call MPI_BCAST(llsadv     ,1,MPI_LOGICAL,0,MPI_COMM_WORLD,mpierr)
-    call MPI_BCAST(lqlnr      ,1,MPI_LOGICAL,0,MPI_COMM_WORLD,mpierr)
-    call MPI_BCAST(lambda_crit,1,MY_REAL   ,0,MPI_COMM_WORLD,mpierr)
-    call MPI_BCAST(cu         ,1,MY_REAL   ,0,MPI_COMM_WORLD,mpierr)
-    call MPI_BCAST(cv         ,1,MY_REAL   ,0,MPI_COMM_WORLD,mpierr)
-    call MPI_BCAST(ksp        ,1,MPI_INTEGER,0,MPI_COMM_WORLD,mpierr)
-    call MPI_BCAST(irandom    ,1,MPI_INTEGER,0,MPI_COMM_WORLD,mpierr)
-    call MPI_BCAST(krand      ,1,MPI_INTEGER,0,MPI_COMM_WORLD,mpierr)
-    call MPI_BCAST(krandumin  ,1,MPI_INTEGER,0,MPI_COMM_WORLD,mpierr)
-    call MPI_BCAST(krandumax  ,1,MPI_INTEGER,0,MPI_COMM_WORLD,mpierr)
-    call MPI_BCAST(randthl    ,1,MY_REAL    ,0,MPI_COMM_WORLD,mpierr)
-    call MPI_BCAST(randqt     ,1,MY_REAL   ,0,MPI_COMM_WORLD,mpierr)
-    call MPI_BCAST(randu      ,1,MY_REAL   ,0,MPI_COMM_WORLD,mpierr)
-
-    call MPI_BCAST(ladaptive  ,1,MPI_LOGICAL,0,MPI_COMM_WORLD,mpierr)
-    call MPI_BCAST(courant,1,MY_REAL   ,0,MPI_COMM_WORLD,mpierr)
-    call MPI_BCAST(peclet,1,MY_REAL   ,0,MPI_COMM_WORLD,mpierr)
-
-    call MPI_BCAST(isurf   ,1,MPI_INTEGER,0,MPI_COMM_WORLD,mpierr)
-    call MPI_BCAST(ibas_prf,1,MPI_INTEGER,0,MPI_COMM_WORLD,mpierr)
-    call MPI_BCAST(iadv_mom,1,MPI_INTEGER,0,MPI_COMM_WORLD,mpierr)
-    call MPI_BCAST(iadv_tke,1,MPI_INTEGER,0,MPI_COMM_WORLD,mpierr)
-    call MPI_BCAST(iadv_thl,1,MPI_INTEGER,0,MPI_COMM_WORLD,mpierr)
-    call MPI_BCAST(iadv_qt ,1,MPI_INTEGER,0,MPI_COMM_WORLD,mpierr)
-    call MPI_BCAST(iadv_sv(1:nsv) ,nsv,MPI_INTEGER,0,MPI_COMM_WORLD,mpierr)
-
-    call MPI_BCAST(lnoclouds  ,1,MPI_LOGICAL,0,MPI_COMM_WORLD,mpierr)
-
-    call MPI_BCAST(solver_id,1,MPI_INTEGER,0,MPI_COMM_WORLD,mpierr)
-    call MPI_BCAST(maxiter,1,MPI_INTEGER,0,MPI_COMM_WORLD,mpierr)
-    call MPI_BCAST(n_pre,1,MPI_INTEGER,0,MPI_COMM_WORLD,mpierr)
-    call MPI_BCAST(n_post,1,MPI_INTEGER,0,MPI_COMM_WORLD,mpierr)
-    call MPI_BCAST(tolerance,1,MY_REAL,0,MPI_COMM_WORLD,mpierr)
-    call MPI_BCAST(precond,1,MPI_INTEGER,0,MPI_COMM_WORLD,mpierr)
 
     ! Initialize MPI
->>>>>>> 04201832
     call initmpi
     
   !broadcast namelists
@@ -373,6 +268,13 @@
 
     call MPI_BCAST(lnoclouds  ,1,MPI_LOGICAL,0,commwrld,mpierr)
 
+    call MPI_BCAST(solver_id,1,MPI_INTEGER,0,commwrld,mpierr)
+    call MPI_BCAST(maxiter,1,MPI_INTEGER,0,commwrld,mpierr)
+    call MPI_BCAST(n_pre,1,MPI_INTEGER,0,commwrld,mpierr)
+    call MPI_BCAST(n_post,1,MPI_INTEGER,0,commwrld,mpierr)
+    call MPI_BCAST(tolerance,1,MY_REAL,0,commwrld,mpierr)
+    call MPI_BCAST(precond,1,MPI_INTEGER,0,commwrld,mpierr)
+    
     call testwctime
     ! Allocate and initialize core modules
     call initglobal
@@ -385,12 +287,10 @@
     call initchem
     call initsurface
     call initsubgrid
-<<<<<<< HEAD
-    call initpois
-=======
+
     call readinitfiles ! moved to obtain the correct btime for the timedependent forcings in case of a warmstart
     call initpois ! hypre solver needs grid and baseprofiles
->>>>>>> 04201832
+
     call initmicrophysics
     call readinitfiles ! moved to obtain the correct btime for the timedependent forcings in case of a warmstart
     call inittimedep !depends on modglobal,modfields, modmpi, modsurf, modradiation
