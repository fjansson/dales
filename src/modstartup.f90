!> \file modstartup.f90
!!  Initializes the run

!>
!! Initializes the run.
!>
!! Modstartup reads the namelists and initial data, sets the fields and calls
!! the inits of the other routines where necessary. Reading and writing of the
!! restart files also live in this module.
!!  \author Chiel van Heerwaarden, Wageningen U.R.
!!  \author Thijs Heus,MPI-M
!!  \todo documentation
!!  \par Revision list
!  This file is part of DALES.
!
! DALES is free software; you can redistribute it and/or modify
! it under the terms of the GNU General Public License as published by
! the Free Software Foundation; either version 3 of the License, or
! (at your option) any later version.
!
! DALES is distributed in the hope that it will be useful,
! but WITHOUT ANY WARRANTY; without even the implied warranty of
! MERCHANTABILITY or FITNESS FOR A PARTICULAR PURPOSE.  See the
! GNU General Public License for more details.
!
! You should have received a copy of the GNU General Public License
! along with this program.  If not, see <http://www.gnu.org/licenses/>.
!
!  Copyright 1993-2009 Delft University of Technology, Wageningen University, Utrecht University, KNMI
!

module modstartup


implicit none
! private
! public :: startup, writerestartfiles,trestart
save

  integer (KIND=selected_int_kind(6)) :: irandom= 0     !    * number to seed the randomnizer with
  integer :: krand = huge(0)
  real :: randthl= 0.1,randqt=1e-5                 !    * thl and qt amplitude of randomnization

contains
  subroutine startup

      !-----------------------------------------------------------------|
      !                                                                 |
      !     Reads all general options from namoptions                   |
      !                                                                 |
      !      Chiel van Heerwaarden        15/06/2007                    |
      !      Thijs Heus                   15/06/2007                    |
      !-----------------------------------------------------------------|

    use modglobal,         only : initglobal,iexpnr,runtime, dtmax,dtav_glob,timeav_glob,&
                                  lwarmstart,startfile,trestart,&
                                  nsv,imax,jtot,kmax,xsize,ysize,xlat,xlon,xday,xtime,&
                                  lmoist,lcoriol,lmomsubs,cu, cv,ifnamopt,fname_options,llsadv,&
                                  iadv_mom,iadv_tke,iadv_thl,iadv_qt,iadv_sv,courant,peclet,ladaptive,author
    use modforces,         only : lforce_user
    use modsurfdata,       only : z0,ustin,wtsurf,wqsurf,wsvsurf,ps,thls,isurf
    use modsurface,        only : initsurface
    use modfields,         only : initfields
    use modpois,           only : initpois
    use modradiation,      only : initradiation
    use modraddata,        only : irad,iradiation,&
                                  rad_ls,rad_longw,rad_shortw,rad_smoke,useMcICA,&
                                  timerad,rka,dlwtop,dlwbot,sw0,gc,reff,isvsmoke
    use modtimedep,        only : inittimedep,ltimedep
    use modboundary,       only : initboundary,ksp
    use modthermodynamics, only : initthermodynamics,lqlnr, chi_half
    use modmicrophysics,   only : initmicrophysics
    use modsubgrid,        only : initsubgrid,ldelta, cf,cn,Rigc,Prandtl,lmason,lsmagorinsky
    use modmpi,            only : comm3d,myid, mpi_integer,mpi_logical,my_real,mpierr, mpi_character

    implicit none
    integer :: ierr

  !declare namelists

    namelist/RUN/ &
        iexpnr,lwarmstart,startfile, runtime, dtmax,dtav_glob,timeav_glob,&
        trestart,irandom,randthl,randqt,krand,nsv,courant,peclet,ladaptive,author
    namelist/DOMAIN/ &
        imax,jtot,kmax,&
        xsize,ysize,&
        xlat,xlon,xday,xtime,ksp
    namelist/PHYSICS/ &
        !cstep z0,ustin,wtsurf,wqsurf,wsvsurf,ps,thls,chi_half,lmoist,isurf,lneutraldrag,&
         z0,ustin,wtsurf,wqsurf,wsvsurf,ps,thls,lmoist,isurf,chi_half,&
        lcoriol,lmomsubs, ltimedep,irad,timerad,iradiation,rad_ls,rad_longw,rad_shortw,rad_smoke,useMcICA,&
<<<<<<< HEAD
        rka,dlwtop,dlwbot,sw0,gc,sfc_albedo,reff,isvsmoke,lforce_user
=======
        rka,dlwtop,dlwbot,sw0,gc,reff,isvsmoke !CvH removed albedo
>>>>>>> 7be7dd34
    namelist/DYNAMICS/ &
        llsadv, lqlnr, cu, cv, iadv_mom, iadv_tke, iadv_thl, iadv_qt, iadv_sv
!   logical :: ldelta   = .false. ! switch for subgrid
  !read namelists

    if(myid==0)then
      if (command_argument_count() >=1) then
        call get_command_argument(1,fname_options)
      end if
      write (*,*) fname_options

      open(ifnamopt,file=fname_options,status='old',iostat=ierr)
      if (ierr /= 0) then
        stop 'ERROR:Namoptions does not exist'
      end if
      read (ifnamopt,RUN)
      write(6 ,RUN)
      rewind(ifnamopt)
      read (ifnamopt,DOMAIN)
      write(6 ,DOMAIN)
      rewind(ifnamopt)
      read (ifnamopt,PHYSICS)
      write(6 ,PHYSICS)
      rewind(ifnamopt)
      read (ifnamopt,DYNAMICS,iostat=ierr)
      write(6 ,DYNAMICS)
      close(ifnamopt)
    end if


  !broadcast namelists
    call MPI_BCAST(iexpnr     ,1,MPI_INTEGER,0,comm3d,mpierr)
    call MPI_BCAST(lwarmstart ,1,MPI_LOGICAL,0,comm3d,mpierr)
    call MPI_BCAST(startfile  ,50,MPI_CHARACTER,0,comm3d,mpierr)
    call MPI_BCAST(author     ,80,MPI_CHARACTER,0,comm3d,mpierr)
    call MPI_BCAST(runtime    ,1,MY_REAL   ,0,comm3d,mpierr)
    call MPI_BCAST(trestart   ,1,MY_REAL   ,0,comm3d,mpierr)
    call MPI_BCAST(dtmax      ,1,MY_REAL   ,0,comm3d,mpierr)
    call MPI_BCAST(dtav_glob  ,1,MY_REAL   ,0,comm3d,mpierr)
    call MPI_BCAST(timeav_glob,1,MY_REAL   ,0,comm3d,mpierr)
    call MPI_BCAST(nsv        ,1,MPI_INTEGER,0,comm3d,mpierr)

    call MPI_BCAST(imax       ,1,MPI_INTEGER,0,comm3d,mpierr)
    call MPI_BCAST(jtot       ,1,MPI_INTEGER,0,comm3d,mpierr)
    call MPI_BCAST(kmax       ,1,MPI_INTEGER,0,comm3d,mpierr)
    call MPI_BCAST(xsize      ,1,MY_REAL   ,0,comm3d,mpierr)
    call MPI_BCAST(ysize      ,1,MY_REAL   ,0,comm3d,mpierr)
    call MPI_BCAST(xlat       ,1,MY_REAL   ,0,comm3d,mpierr)
    call MPI_BCAST(xlon       ,1,MY_REAL   ,0,comm3d,mpierr)
    call MPI_BCAST(xday       ,1,MY_REAL   ,0,comm3d,mpierr)
    call MPI_BCAST(xtime      ,1,MY_REAL   ,0,comm3d,mpierr)

    call MPI_BCAST(z0         ,1,MY_REAL   ,0,comm3d,mpierr)
    call MPI_BCAST(ustin      ,1,MY_REAL   ,0,comm3d,mpierr)
    !call MPI_BCAST(lneutraldrag ,1,MPI_LOGICAL,0,comm3d,mpierr)
    call MPI_BCAST(wtsurf     ,1,MY_REAL   ,0,comm3d,mpierr)
    call MPI_BCAST(wqsurf     ,1,MY_REAL   ,0,comm3d,mpierr)
    call MPI_BCAST(wsvsurf(1:nsv),nsv,MY_REAL   ,0,comm3d,mpierr)
    call MPI_BCAST(ps         ,1,MY_REAL   ,0,comm3d,mpierr)
    call MPI_BCAST(thls       ,1,MY_REAL   ,0,comm3d,mpierr)
    call MPI_BCAST(chi_half   ,1,MY_REAL   ,0,comm3d,mpierr)
    call MPI_BCAST(lmoist     ,1,MPI_LOGICAL,0,comm3d,mpierr)
    call MPI_BCAST(lcoriol    ,1,MPI_LOGICAL,0,comm3d,mpierr)
    call MPI_BCAST(lforce_user,1,MPI_LOGICAL,0,comm3d,mpierr)
    call MPI_BCAST(lmomsubs   ,1,MPI_LOGICAL,0,comm3d,mpierr)
    call MPI_BCAST(ltimedep   ,1,MPI_LOGICAL,0,comm3d,mpierr)

    call MPI_BCAST(irad       ,1,MPI_INTEGER,0,comm3d,mpierr)
    call MPI_BCAST(timerad    ,1,MY_REAL   ,0,comm3d,mpierr)
    call MPI_BCAST(iradiation ,1,MPI_INTEGER,0,comm3d,mpierr)
    call MPI_BCAST(rad_ls     ,1,MPI_LOGICAL,0,comm3d,mpierr)
    call MPI_BCAST(rad_longw  ,1,MPI_LOGICAL,0,comm3d,mpierr)
    call MPI_BCAST(rad_shortw ,1,MPI_LOGICAL,0,comm3d,mpierr)
    call MPI_BCAST(rad_smoke  ,1,MPI_LOGICAL,0,comm3d,mpierr)
    call MPI_BCAST(useMcIca   ,1,MPI_LOGICAL,0,comm3d,mpierr)
    call MPI_BCAST(rka        ,1,MY_REAL   ,0,comm3d,mpierr)
    call MPI_BCAST(dlwtop     ,1,MY_REAL   ,0,comm3d,mpierr)
    call MPI_BCAST(dlwbot     ,1,MY_REAL   ,0,comm3d,mpierr)
    call MPI_BCAST(sw0        ,1,MY_REAL   ,0,comm3d,mpierr)
    call MPI_BCAST(gc         ,1,MY_REAL   ,0,comm3d,mpierr)
    ! CvH call MPI_BCAST(sfc_albedo ,1,MY_REAL   ,0,comm3d,mpierr)
    call MPI_BCAST(reff       ,1,MY_REAL   ,0,comm3d,mpierr)
    call MPI_BCAST(isvsmoke   ,1,MPI_INTEGER,0,comm3d,mpierr)

    call MPI_BCAST(llsadv     ,1,MPI_LOGICAL,0,comm3d,mpierr)
    call MPI_BCAST(lqlnr      ,1,MPI_LOGICAL,0,comm3d,mpierr)
    call MPI_BCAST(cu         ,1,MY_REAL   ,0,comm3d,mpierr)
    call MPI_BCAST(cv         ,1,MY_REAL   ,0,comm3d,mpierr)
    call MPI_BCAST(ksp        ,1,MPI_INTEGER,0,comm3d,mpierr)
    call MPI_BCAST(irandom    ,1,MPI_INTEGER,0,comm3d,mpierr)
    call MPI_BCAST(krand      ,1,MPI_INTEGER,0,comm3d,mpierr)
    call MPI_BCAST(randthl    ,1,MY_REAL    ,0,comm3d,mpierr)
    call MPI_BCAST(randqt     ,1,MY_REAL   ,0,comm3d,mpierr)

    call MPI_BCAST(ladaptive  ,1,MPI_LOGICAL,0,comm3d,mpierr)
    call MPI_BCAST(courant,1,MY_REAL   ,0,comm3d,mpierr)
    call MPI_BCAST(peclet,1,MY_REAL   ,0,comm3d,mpierr)

    call MPI_BCAST(isurf   ,1,MPI_INTEGER,0,comm3d,mpierr)
    call MPI_BCAST(iadv_mom,1,MPI_INTEGER,0,comm3d,mpierr)
    call MPI_BCAST(iadv_tke,1,MPI_INTEGER,0,comm3d,mpierr)
    call MPI_BCAST(iadv_thl,1,MPI_INTEGER,0,comm3d,mpierr)
    call MPI_BCAST(iadv_qt ,1,MPI_INTEGER,0,comm3d,mpierr)
    call MPI_BCAST(iadv_sv(1:nsv) ,nsv,MPI_INTEGER,0,comm3d,mpierr)


  ! Allocate and initialize core modules
    call initglobal
    call initfields

    call initboundary
    call initthermodynamics
    call initsurface
    call initsubgrid
    call initradiation
    call initpois
    call initmicrophysics
    call inittimedep !depends on modglobal,modfields, modmpi, modsurf, modradiation

    call checkinitvalues
    call readinitfiles
!     call initradiation

  end subroutine startup


  subroutine checkinitvalues
  !-----------------------------------------------------------------|
  !                                                                 |
  !      Thijs Heus   TU Delft  9/2/2006                            |
  !                                                                 |
  !     purpose.                                                    |
  !     --------                                                    |
  !                                                                 |
  !      checks whether crucial parameters are set correctly        |
  !                                                                 |
  !     interface.                                                  |
  !     ----------                                                  |
  !                                                                 |
  !     *checkinitvalues* is called from *program*.                 |
  !                                                                 |
  !-----------------------------------------------------------------|

    use modsurfdata,only : wtsurf,wqsurf,ustin,thls,z0,isurf,ps
    use modglobal, only : imax,jtot, ysize,xsize,dtmax,runtime, startfile,lwarmstart
    use modmpi,    only : myid, nprocs,mpierr


      if(mod(jtot,nprocs) /= 0) then
        if(myid==0)then
          write(6,*)'STOP ERROR IN NUMBER OF PROCESSORS'
          write(6,*)'nprocs must divide jtot!!! '
          write(6,*)'nprocs and jtot are: ',nprocs, jtot
        end if
        call MPI_FINALIZE(mpierr)
        stop
      end if

      if(mod(imax,nprocs)/=0)then
        if(myid==0)then
          write(6,*)'STOP ERROR IN NUMBER OF PROCESSORS'
          write(6,*)'nprocs must divide imax!!! '
          write(6,*)'nprocs and imax are: ',nprocs,imax
        end if
        call MPI_FINALIZE(mpierr)
        stop
      end if

  !Check Namroptions


    if (runtime < 0)stop 'runtime out of range/not set'
    if (dtmax < 0)  stop 'dtmax out of range/not set '
    if (ps < 0)     stop 'psout of range/not set'
    if (thls < 0)   stop 'thls out of range/not set'
    if (xsize < 0)  stop 'xsize out of range/not set'
    if (ysize < 0)  stop 'ysize out of range/not set '

    if (lwarmstart) then
      if (startfile == '') stop 'no restartfile set'
    end if
  !isurf
    select case (isurf)
    case(1)
    case(2,10)
      if (z0<0) stop 'z0 out of range/not set'
    case(3:4)
      if (wtsurf<0)  stop 'wtsurf out of range/not set'
      if (wqsurf<0)  stop 'wtsurf out of range/not set'
    case default
      stop 'isurf out of range/not set'
    end select
    if (isurf ==3) then
      if (ustin < 0)  stop 'ustin out of range/not set'
    end if


  end subroutine checkinitvalues

  subroutine readinitfiles
    use modfields,         only : u0,v0,w0,um,vm,wm,thlm,thl0,thl0h,qtm,qt0,qt0h,&
                                  ql0,ql0h,thv0h,sv0,svm,e12m,e120,&
                                  dudxls,dudyls,dvdxls,dvdyls,dthldxls,dthldyls,&
                                  dqtdxls,dqtdyls,dqtdtls,dpdxl,dpdyl,&
                                  wfls,whls,ug,vg,uprof,vprof,thlprof, qtprof,e12prof, svprof,&
                                  v0av,u0av,qt0av,ql0av,thl0av,sv0av,exnf,exnh,presf,presh,rhof,&
                                  thlpcar
    use modglobal,         only : i1,i2,ih,j1,j2,jh,kmax,k1,dtmax,dt,timee,ntimee,ntrun,btime,nsv,&
                                  zf,dzf,dzh,rv,rd,grav,cp,rlv,pref0,om23_gs,&
                                  rslabs,cu,cv,e12min,dzh,dtheta,dqt,dsv,cexpnr,ifinput,lwarmstart,trestart, ladaptive,llsadv,tnextrestart
    use modsubgrid,        only : ekm,ekh
    use modsurfdata,       only : wtsurf,wqsurf,wsvsurf, &
                                  thls,tskin,tskinm,thvs,ustin,ps,qts,isurf,svs,obl,oblav
    use modsurface,        only : surface,qtsurf
    use modboundary,       only : boundary,tqaver
    use modmpi,            only : slabsum,myid,comm3d,mpierr,my_real
    use modthermodynamics, only : thermodynamics,calc_halflev

    integer i,j,k,n

    real, allocatable :: height(:), th0av(:)
    real tv


    character(80) chmess

    allocate (height(k1))
    allocate (th0av(k1))



    if (.not. lwarmstart) then


    !********************************************************************

    !    1.0 prepare initial fields from files 'prog.inp' and 'scalar.inp'
    !    ----------------------------------------------------------------

    !--------------------------------------------------------------------
    !    1.1 read fields
    !-----------------------------------------------------------------

      dt = dtmax / 128.
      timee = 0.0
      if (myid==0) then
        open (ifinput,file='prof.inp.'//cexpnr)
        read (ifinput,'(a80)') chmess
        write(*,     '(a80)') chmess
        read (ifinput,'(a80)') chmess

        do k=1,kmax
          read (ifinput,*) &
                height (k), &
                thlprof(k), &
                qtprof (k), &
                uprof  (k), &
                vprof  (k), &
                e12prof(k)
        end do

        close(ifinput)
        write(*,*) 'height    thl      qt         u      v     e12'
        do k=kmax,1,-1
          write (*,'(f7.1,f8.1,e12.4,3f7.1)') &
                height (k), &
                thlprof(k), &
                qtprof (k), &
                uprof  (k), &
                vprof  (k), &
                e12prof(k)

        end do

        if (minval(e12prof(1:kmax)) < e12min) then
          write(*,*)  'e12 value is zero (or less) in prof.inp'
          do k=1,kmax
            e12prof(k) = max(e12prof(k),e12min)
          end do
        end if

      end if ! end if myid==0
    ! MPI broadcast numbers reading
      call MPI_BCAST(thlprof,kmax,MY_REAL   ,0,comm3d,mpierr)
      call MPI_BCAST(qtprof ,kmax,MY_REAL   ,0,comm3d,mpierr)
      call MPI_BCAST(uprof  ,kmax,MY_REAL   ,0,comm3d,mpierr)
      call MPI_BCAST(vprof  ,kmax,MY_REAL   ,0,comm3d,mpierr)
      call MPI_BCAST(e12prof,kmax,MY_REAL   ,0,comm3d,mpierr)
      do k=1,kmax
      do j=1,j2
      do i=1,i2
        thl0(i,j,k) = thlprof(k)
        thlm(i,j,k) = thlprof(k)
        qt0 (i,j,k) = qtprof (k)
        qtm (i,j,k) = qtprof (k)
        u0  (i,j,k) = uprof  (k) - cu
        um  (i,j,k) = uprof  (k) - cu
        v0  (i,j,k) = vprof  (k) - cv
        vm  (i,j,k) = vprof  (k) - cv
        w0  (i,j,k) = 0.0
        wm  (i,j,k) = 0.0
        e120(i,j,k) = e12prof(k)
        e12m(i,j,k) = e12prof(k)
        ekm (i,j,k) = 0.0
        ekh (i,j,k) = 0.0
      end do
      end do
      end do
    !---------------------------------------------------------------
    !  1.2 randomnize fields
    !---------------------------------------------------------------

      krand  = min(krand,kmax)
      do k = 1,krand
        call randomnize(qtm ,k,randqt ,irandom,ih,jh)
        call randomnize(qt0 ,k,randqt ,irandom,ih,jh)
        call randomnize(thlm,k,randthl,irandom,ih,jh)
        call randomnize(thl0,k,randthl,irandom,ih,jh)
      end do

      svprof = 0.
      if(myid==0)then
        if (nsv>0) then
          open (ifinput,file='scalar.inp.'//cexpnr)
          read (ifinput,'(a80)') chmess
          read (ifinput,'(a80)') chmess
          do k=1,kmax
            read (ifinput,*) &
                  height (k), &
                  (svprof (k,n),n=1,nsv)
          end do
          open (ifinput,file='scalar.inp.'//cexpnr)
          write (6,*) 'height   sv(1) --------- sv(nsv) '
          do k=kmax,1,-1
            write (6,*) &
                  height (k), &
                (svprof (k,n),n=1,nsv)
          end do

        end if
      end if ! end if myid==0

      call MPI_BCAST(wsvsurf,nsv   ,MY_REAL   ,0,comm3d,mpierr)

      call MPI_BCAST(svprof ,k1*nsv,MY_REAL   ,0,comm3d,mpierr)
      do k=1,kmax
        do j=1,j2
          do i=1,i2
            do n=1,nsv
              sv0(i,j,k,n) = svprof(k,n)
              svm(i,j,k,n) = svprof(k,n)
            end do
          end do
        end do
      end do

!-----------------------------------------------------------------
!    2.2 Initialize surface layer
!-----------------------------------------------------------------

      if(isurf == 1) then
        tskin  = thls
        tskinm = tskin
      else if(isurf >= 3) then
        thls = thlprof(1)
      end if

      ! Set initial Obukhov length to -0.1 for iteration
      obl   = -0.1
      oblav = -0.1

      call qtsurf

      u0av(1)   = uprof(1)
      thl0av(1) = thlprof(1)
      svs = svprof(1,:)
      call surface

      dtheta = (thlprof(kmax)-thlprof(kmax-1)) / dzh(kmax)
      dqt    = (qtprof (kmax)-qtprof (kmax-1)) / dzh(kmax)
      do n=1,nsv
        dsv(n) = (svprof(kmax,n)-svprof(kmax-1,n)) / dzh(kmax)
      end do

      call boundary
      call thermodynamics

    else !if lwarmstart

      call readrestartfiles
      um   = u0
      vm   = v0
      wm   = w0
      thlm = thl0
      qtm  = qt0
      svm  = sv0
      e12m = e120
      call calc_halflev
      exnf = (presf/pref0)**(rd/cp)
      exnh = (presh/pref0)**(rd/cp)

      do  j=2,j1
      do  i=2,i1
      do  k=2,k1
        thv0h(i,j,k) = (thl0h(i,j,k)+rlv*ql0h(i,j,k)/(cp*exnh(k))) &
                      *(1+(rv/rd-1)*qt0h(i,j,k)-rv/rd*ql0h(i,j,k))
      end do
      end do
      end do

      u0av = 0.0
      v0av = 0.0
      thl0av = 0.0
      th0av  = 0.0
      qt0av  = 0.0
      ql0av  = 0.0
      sv0av = 0.

      call slabsum(u0av  ,1,k1,u0  ,2-ih,i1+ih,2-jh,j1+jh,1,k1,2,i1,2,j1,1,k1)
      call slabsum(v0av  ,1,k1,v0  ,2-ih,i1+ih,2-jh,j1+jh,1,k1,2,i1,2,j1,1,k1)
      call slabsum(thl0av,1,k1,thl0,2-ih,i1+ih,2-jh,j1+jh,1,k1,2,i1,2,j1,1,k1)
      call slabsum(qt0av ,1,k1,qt0 ,2-ih,i1+ih,2-jh,j1+jh,1,k1,2,i1,2,j1,1,k1)
      call slabsum(ql0av ,1,k1,ql0 ,2-ih,i1+ih,2-jh,j1+jh,1,k1,2,i1,2,j1,1,k1)

      u0av  = u0av  /rslabs + cu
      v0av  = v0av  /rslabs + cv
      thl0av = thl0av/rslabs
      qt0av = qt0av /rslabs
      ql0av = ql0av /rslabs
      th0av  = thl0av + (rlv/cp)*ql0av/exnf
      do k=1,k1
        tv      = th0av(k)*exnf(k)*(1.+(rv/rd-1)*qt0av(k)-rv/rd*ql0av(k))
        rhof(k) = presf(k)/(rd*tv)
      end do

      ! CvH - only do this for fixed timestepping. In adaptive dt comes from restartfile
      if(ladaptive .eqv. .false.) dt=dtmax

    end if

!-----------------------------------------------------------------
!    2.1 read and initialise fields
!-----------------------------------------------------------------


    if(myid==0)then
      open (ifinput,file='lscale.inp.'//cexpnr)
      read (ifinput,'(a80)') chmess
      read (ifinput,'(a80)') chmess
      write(6,*) ' height u_geo   v_geo    subs     ' &
                    ,'   dqtdx      dqtdy        dqtdtls     thl_rad '
      do  k=1,kmax
        read (ifinput,*) &
              height (k), &
              ug     (k), &
              vg     (k), &
              wfls   (k), &
              dqtdxls(k), &
              dqtdyls(k), &
              dqtdtls(k), &
              thlpcar(k)
      end do
      close(ifinput)

      do k=kmax,1,-1
        write (6,'(3f7.1,5e12.4)') &
              height (k), &
              ug     (k), &
              vg     (k), &
              wfls   (k), &
              dqtdxls(k), &
              dqtdyls(k), &
              dqtdtls(k), &
              thlpcar(k)
      end do


    end if ! end myid==0

! MPI broadcast variables read in


    call MPI_BCAST(ug       ,kmax,MY_REAL   ,0,comm3d,mpierr)
    call MPI_BCAST(vg       ,kmax,MY_REAL   ,0,comm3d,mpierr)
    call MPI_BCAST(wfls     ,kmax,MY_REAL   ,0,comm3d,mpierr)
    call MPI_BCAST(dqtdxls  ,kmax,MY_REAL   ,0,comm3d,mpierr)
    call MPI_BCAST(dqtdyls  ,kmax,MY_REAL   ,0,comm3d,mpierr)
    call MPI_BCAST(dqtdtls  ,kmax,MY_REAL   ,0,comm3d,mpierr)
    call MPI_BCAST(thlpcar  ,kmax,MY_REAL   ,0,comm3d,mpierr)

!-----------------------------------------------------------------
!    2.3 make large-scale horizontal pressure gradient
!-----------------------------------------------------------------

!******include rho if rho = rho(z) /= 1.0 ***********

    do k=1,kmax
      dpdxl(k) =  om23_gs*vg(k)
      dpdyl(k) = -om23_gs*ug(k)
    end do

  !-----------------------------------------------------------------
  !    2.5 make large-scale horizontal gradients
  !-----------------------------------------------------------------

    whls(1)  = 0.0
    do k=2,kmax
      whls(k) = ( wfls(k)*dzf(k-1) +  wfls(k-1)*dzf(k) )/(2*dzh(k))
    end do
    whls(k1) = (wfls(kmax)+0.5*dzf(kmax)*(wfls(kmax)-wfls(kmax-1)) &
                                                  /dzh(kmax))

  !******include rho if rho = rho(z) /= 1.0 ***********

    if (llsadv) then

      dudxls  (1) = -0.5 *( whls(2)-whls(1) )/ dzf(k)
      dudyls  (1) =  0.0
      dvdxls  (1) = -0.5 *( whls(2)-whls(1) )/ dzf(k)
      dvdyls  (1) =  0.0
      dthldxls(1) = om23_gs*thlprof(1)/grav &
                        * (vg(2)-vg(1))/dzh(2)
      dthldyls(1) = -om23_gs*thlprof(1)/grav &
                        * (ug(2)-ug(1))/dzh(2)

      do k=2,kmax-1
        dudxls(k) = -0.5 *( whls(k+1)-whls(k) )/ dzf(k)
        dudyls(k) =  0.0
        dvdxls(k) = -0.5 *( whls(k+1)-whls(k) )/ dzf(k)
        dvdyls(k) =  0.0
        dthldxls(k) = om23_gs*thlprof(k)/grav &
                        * (vg(k+1)-vg(k-1))/(zf(k+1)-zf(k-1))
        dthldyls(k) = -om23_gs*thlprof(k)/grav &
                        * (ug(k+1)-ug(k-1))/(zf(k+1)-zf(k-1))
      end do

      dudxls  (kmax) = -0.5 *( whls(k1)-whls(kmax) )/ dzf(k)
      dudyls  (kmax) =  0.0
      dvdxls  (kmax) = -0.5 *( whls(k1)-whls(kmax) )/ dzf(k)
      dvdyls  (kmax) =  0.0
      dthldxls(kmax) =  0.0
      dthldyls(kmax) =  0.0

    else

      dudxls   = 0.0
      dudyls   = 0.0
      dvdxls   = 0.0
      dvdyls   = 0.0
      dthldxls = 0.0
      dthldyls = 0.0

    end if


    btime   = timee
    ntrun   = 0
    ntimee  = nint(timee/dtmax)

    tnextrestart = btime + trestart

    deallocate (height,th0av)


  end subroutine readinitfiles

  subroutine readrestartfiles

    use modsurfdata, only : ustar,tstar,qstar,svstar,dudz,dvdz,dthldz,dqtdz,ps,thls,qts,thvs,oblav,&
                           tsoil,tskin,isurf,ksoilmax
    use modfields,  only : u0,v0,w0,thl0,qt0,ql0,ql0h,e120,dthvdz,presf,presh,sv0
    use modglobal,  only : i1,i2,ih,j1,j2,jh,k1,dtheta,dqt,dsv,startfile,timee,&
                          iexpnr,ntimee,rk3step,ifinput,nsv,runtime,dt,cu,cv
    use modmpi,     only : cmyid, myid
    use modsubgrid, only : ekm


    character(50) :: name
    integer i,j,k,n
    !********************************************************************

  !    1.0 Read initfiles
  !-----------------------------------------------------------------
    name = startfile
    name(5:5) = 'd'
    name(12:14)=cmyid
    write(6,*) 'loading ',name
    open(unit=ifinput,file=name,form='unformatted', status='old')

      read(ifinput)  (((u0    (i,j,k),i=2-ih,i1+ih),j=2-jh,j1+jh),k=1,k1)
      u0 = u0-cu
      read(ifinput)  (((v0    (i,j,k),i=2-ih,i1+ih),j=2-jh,j1+jh),k=1,k1)
      v0 = v0-cv
      read(ifinput)  (((w0    (i,j,k),i=2-ih,i1+ih),j=2-jh,j1+jh),k=1,k1)
      read(ifinput)  (((thl0  (i,j,k),i=2-ih,i1+ih),j=2-jh,j1+jh),k=1,k1)
      read(ifinput)  (((qt0   (i,j,k),i=2-ih,i1+ih),j=2-jh,j1+jh),k=1,k1)
      read(ifinput)  (((ql0   (i,j,k),i=2-ih,i1+ih),j=2-jh,j1+jh),k=1,k1)
      read(ifinput)  (((ql0h  (i,j,k),i=2-ih,i1+ih),j=2-jh,j1+jh),k=1,k1)
      read(ifinput)  (((e120  (i,j,k),i=2-ih,i1+ih),j=2-jh,j1+jh),k=1,k1)
      read(ifinput)  (((dthvdz(i,j,k),i=2-ih,i1+ih),j=2-jh,j1+jh),k=1,k1)
      read(ifinput)  (((ekm   (i,j,k),i=2-ih,i1+ih),j=2-jh,j1+jh),k=1,k1)
      read(ifinput)   ((ustar (i,j  ),i=1,i2      ),j=1,j2      )
      read(ifinput)   ((tstar (i,j  ),i=1,i2      ),j=1,j2      )
      read(ifinput)   ((qstar (i,j  ),i=1,i2      ),j=1,j2      )
      read(ifinput)   ((dthldz(i,j  ),i=1,i2      ),j=1,j2      )
      read(ifinput)   ((dqtdz (i,j  ),i=1,i2      ),j=1,j2      )
      read(ifinput)  (  presf (    k)                            ,k=1,k1)
      read(ifinput)  (  presh (    k)                            ,k=1,k1)
      read(ifinput)  ps,thls,qts,thvs,oblav
      read(ifinput)  dtheta,dqt,timee,dt

    close(ifinput)

    if (nsv>0) then
      name(5:5) = 's'
      write(6,*) 'loading ',name
      open(unit=ifinput,file=name,form='unformatted')
      read(ifinput) ((((sv0(i,j,k,n),i=2-ih,i1+ih),j=2-jh,j1+jh),k=1,k1),n=1,nsv)
      read(ifinput) (((svstar(i,j,n),i=1,i2),j=1,j2),n=1,nsv)
      read(ifinput) (dsv(n),n=1,nsv)
      read(ifinput)  timee
      close(ifinput)
    end if

    if (isurf == 1) then
      name(5:5) = 'l'
      write(6,*) 'loading ',name
      open(unit=ifinput,file=name,form='unformatted')
      read(ifinput) (((tsoil(i,j,k),i=1,i2),j=1,j2),k=1,ksoilmax)
      read(ifinput) ((tskin(i,j),i=1,i2),j=1,j2)
      read(ifinput)  timee
      close(ifinput)
    end if

  end subroutine readrestartfiles
!!!!!!!!!!!!!!!!!!!!!!!!!!!!!!!!!!!!!!!!!!!!!!!!!!!!!!!!!!!!!!!!!!!!!!!!!!!!!!!!!!!!!!!!!!!!!!
  subroutine writerestartfiles
    use modsurfdata,only: ustar,tstar,qstar,svstar,dudz,dvdz,dthldz,dqtdz,ps,thls,qts,thvs,oblav,&
                          tsoil,tskin,ksoilmax,isurf,ksoilmax
    use modfields, only : u0,v0,w0,thl0,qt0,ql0,ql0h,e120,dthvdz,presf,presh,sv0
    use modglobal, only : i1,i2,ih,j1,j2,jh,k1,dsv,trestart,tnextrestart,dt_lim,timee,cexpnr,&
                          ntimee,rk3step,ifoutput,nsv,runtime,dtheta,dqt,dt,cu,cv
    use modmpi,    only : cmyid,myid
    use modsubgrid,only : ekm

    implicit none
    logical :: lexitnow = .false.
    integer imin,ihour
    integer i,j,k,n
    character(20) name

    if (timee == 0) return
    if (rk3step /=3) return
    name = 'exit_now.'//cexpnr
    inquire(file=trim(name), EXIST=lexitnow)
    if (lexitnow .and. myid == 0 ) then
      open(1, file=trim(name), status='old')
      close(1,status='delete')
      write(*,*) 'Stopped at t=',timee
    end if

    if (timee<tnextrestart) dt_lim = min(dt_lim,tnextrestart-timee)
    if (timee>=tnextrestart .or. lexitnow) then
      tnextrestart = tnextrestart+trestart
      ihour = floor(timee/3600)
      imin  = floor((timee-ihour * 3600) /3600. * 60.)
      name = 'initd  h  m   .'
      write (name(6:7)  ,'(i2.2)') ihour
      write (name(9:10) ,'(i2.2)') imin
      name(12:14)= cmyid
      name(16:18)= cexpnr
      open  (ifoutput,file=name,form='unformatted',status='replace')

      write(ifoutput)  (((cu+u0 (i,j,k),i=2-ih,i1+ih),j=2-jh,j1+jh),k=1,k1)
      write(ifoutput)  (((cv+v0 (i,j,k),i=2-ih,i1+ih),j=2-jh,j1+jh),k=1,k1)
      write(ifoutput)  (((w0    (i,j,k),i=2-ih,i1+ih),j=2-jh,j1+jh),k=1,k1)
      write(ifoutput)  (((thl0  (i,j,k),i=2-ih,i1+ih),j=2-jh,j1+jh),k=1,k1)
      write(ifoutput)  (((qt0   (i,j,k),i=2-ih,i1+ih),j=2-jh,j1+jh),k=1,k1)
      write(ifoutput)  (((ql0   (i,j,k),i=2-ih,i1+ih),j=2-jh,j1+jh),k=1,k1)
      write(ifoutput)  (((ql0h  (i,j,k),i=2-ih,i1+ih),j=2-jh,j1+jh),k=1,k1)
      write(ifoutput)  (((e120  (i,j,k),i=2-ih,i1+ih),j=2-jh,j1+jh),k=1,k1)
      write(ifoutput)  (((dthvdz(i,j,k),i=2-ih,i1+ih),j=2-jh,j1+jh),k=1,k1)
      write(ifoutput)  (((ekm   (i,j,k),i=2-ih,i1+ih),j=2-jh,j1+jh),k=1,k1)
      write(ifoutput)   ((ustar (i,j  ),i=1,i2      ),j=1,j2      )
      write(ifoutput)   ((tstar (i,j  ),i=1,i2      ),j=1,j2      )
      write(ifoutput)   ((qstar (i,j  ),i=1,i2      ),j=1,j2      )
      write(ifoutput)   ((dthldz(i,j  ),i=1,i2      ),j=1,j2      )
      write(ifoutput)   ((dqtdz (i,j  ),i=1,i2      ),j=1,j2      )
      write(ifoutput)  (  presf (    k)                            ,k=1,k1)
      write(ifoutput)  (  presh (    k)                            ,k=1,k1)
      write(ifoutput)  ps,thls,qts,thvs,oblav
      write(ifoutput)  dtheta,dqt,timee,dt

      close (ifoutput)

      if (nsv>0) then
        name  = 'inits  h  m   .'
        write (name(6:7)  ,'(i2.2)') ihour
        write (name(9:10) ,'(i2.2)') imin
        name(12:14) = cmyid
        name(16:18) = cexpnr
        open  (ifoutput,file=name,form='unformatted')
        write(ifoutput) ((((sv0(i,j,k,n),i=2-ih,i1+ih),j=2-jh,j1+jh),k=1,k1),n=1,nsv)
        write(ifoutput) (((svstar(i,j,n),i=1,i2),j=1,j2),n=1,nsv)
        write(ifoutput) (dsv(n),n=1,nsv)
        write(ifoutput)  timee

        close (ifoutput)
      end if

      if (isurf == 1) then
        name  = 'initl  h  m   .'
        write (name(6:7)  ,'(i2.2)') ihour
        write (name(9:10) ,'(i2.2)') imin
        name(12:14) = cmyid
        name(16:18) = cexpnr
        open  (ifoutput,file=name,form='unformatted')
        write(ifoutput) (((tsoil(i,j,k),i=1,i2),j=1,j2),k=1,ksoilmax)
        write(ifoutput) ((tskin(i,j),i=1,i2),j=1,j2)
        write(ifoutput)  timee

        close (ifoutput)
      end if
      if (lexitnow) then
        runtime = 0  !jump out of the time loop
      end if

      if (myid==0) then
        write(*,'(A,F15.7,A,I4)') 'dump at time = ',timee,' unit = ',ifoutput
      end if

    end if


  end subroutine writerestartfiles

  subroutine exitmodules
    use modfields,         only : exitfields
    use modglobal,         only : exitglobal
    use modmpi,            only : exitmpi
    use modboundary,       only : exitboundary
    use modmicrophysics,   only : exitmicrophysics
    use modpois,           only : exitpois
    use modtimedep,        only : exittimedep
    use modradiation,      only : exitradiation
    use modsubgrid,        only : exitsubgrid
    use modsurface,        only : exitsurface
    use modthermodynamics, only : exitthermodynamics

    call exittimedep
    call exitthermodynamics
    call exitsurface
    call exitsubgrid
    call exitradiation
    call exitpois
    call exitmicrophysics
    call exitboundary
    call exitfields
    call exitglobal
    call exitmpi

 end subroutine exitmodules
!----------------------------------------------------------------
  subroutine randomnize(field,klev,ampl,ir,ihl,jhl)

    use modmpi,    only :  myid,nprocs
    use modglobal, only : i1,imax,jmax,j1,k1
    integer (KIND=selected_int_kind(6)):: imm, ia, ic,ir
    integer ihl, jhl
    integer i,j,klev
    integer m,mfac
    real ran,ampl
    real field(2-ihl:i1+ihl,2-jhl:j1+jhl,k1)
    parameter (imm = 134456, ia = 8121, ic = 28411)

    if (myid>0) then
      mfac = myid * jmax * imax
      do m =1,mfac
        ir=mod((ir)*ia+ic,imm)

      end do
    end if
    do j=2,j1
    do i=2,i1
      ir=mod((ir)*ia+ic,imm)
      ran=real(ir)/real(imm)
      field(i,j,klev) = field(i,j,klev) + (ran-0.5)*2.0*ampl
    end do
    end do

    if (nprocs-1-myid > 0) then
      mfac = (nprocs-1-myid) * imax * jmax
      do m=1,mfac
        ir=mod((ir)*ia+ic,imm)
      end do
    end if

    return
  end subroutine randomnize


end module modstartup<|MERGE_RESOLUTION|>--- conflicted
+++ resolved
@@ -89,11 +89,7 @@
         !cstep z0,ustin,wtsurf,wqsurf,wsvsurf,ps,thls,chi_half,lmoist,isurf,lneutraldrag,&
          z0,ustin,wtsurf,wqsurf,wsvsurf,ps,thls,lmoist,isurf,chi_half,&
         lcoriol,lmomsubs, ltimedep,irad,timerad,iradiation,rad_ls,rad_longw,rad_shortw,rad_smoke,useMcICA,&
-<<<<<<< HEAD
-        rka,dlwtop,dlwbot,sw0,gc,sfc_albedo,reff,isvsmoke,lforce_user
-=======
-        rka,dlwtop,dlwbot,sw0,gc,reff,isvsmoke !CvH removed albedo
->>>>>>> 7be7dd34
+        rka,dlwtop,dlwbot,sw0,gc,reff,isvsmoke,lforce_user
     namelist/DYNAMICS/ &
         llsadv, lqlnr, cu, cv, iadv_mom, iadv_tke, iadv_thl, iadv_qt, iadv_sv
 !   logical :: ldelta   = .false. ! switch for subgrid
