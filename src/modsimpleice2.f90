--- conflicted
+++ resolved
@@ -62,28 +62,6 @@
                              ccrz,ccsz,ccgz,ccrz2,ccsz2,ccgz2,&
                              bbg,bbr,bbs,ddg,ddr,dds
     implicit none
-<<<<<<< HEAD
-
-    allocate (qr(2-ih:i1+ih,2-jh:j1+jh,k1)        & ! qr (total precipitation!) converted from a scalar variable
-             ,qrp(2-ih:i1+ih,2-jh:j1+jh,k1)       & ! qr tendency due to microphysics only, for statistics
-             ,nr(2-ih:i1+ih,2-jh:j1+jh,k1)        & ! qr (total precipitation!) converted from a scalar variable
-             ,nrp(2-ih:i1+ih,2-jh:j1+jh,k1)       & ! qr tendency due to microphysics only, for statistics
-             ,thlpmcr(2-ih:i1+ih,2-jh:j1+jh,k1)   & ! thl tendency due to microphysics only, for statistics
-             ,qtpmcr(2-ih:i1+ih,2-jh:j1+jh,k1)    & ! qt tendency due to microphysics only, for statistics
-             ,sed_qr(2-ih:i1+ih,2-jh:j1+jh,k1)    & ! sedimentation rain droplets mixing ratio
-             ,qr_spl(2-ih:i1+ih,2-jh:j1+jh,k1)    & ! time-splitting substep qr
-             ,ilratio(2-ih:i1+ih,2-jh:j1+jh,k1)   & ! partition ratio cloud water vs cloud ice
-             ,rsgratio(2-ih:i1+ih,2-jh:j1+jh,k1)  & ! partition ratio rain vs. snow/graupel
-             ,sgratio(2-ih:i1+ih,2-jh:j1+jh,k1)   & ! partition ratio snow vs graupel
-             ,lambdar(2-ih:i1+ih,2-jh:j1+jh,k1)   & ! slope parameter for rain
-             ,lambdas(2-ih:i1+ih,2-jh:j1+jh,k1)   & ! slope parameter for snow
-             ,lambdag(2-ih:i1+ih,2-jh:j1+jh,k1))    ! slope parameter for graupel
-
-    allocate (qrmask(2-ih:i1+ih,2-jh:j1+jh,k1)    & ! mask for rain water
-             ,qcmask(2-ih:i1+ih,2-jh:j1+jh,k1))     ! mask for cloud water
-
-    allocate(precep(2-ih:i1+ih,2-jh:j1+jh,k1))      ! precipitation for statistics
-=======
     integer:: k
 
     allocate (qr(2:i1,2:j1,k1)        & ! qr (total precipitation!) converted from a scalar variable
@@ -105,7 +83,6 @@
              ,qcmask(2:i1,2:j1,k1))     ! mask for cloud water
 
     allocate(precep(2:i1,2:j1,k1))      ! precipitation for statistics
->>>>>>> f6441c72
 
     allocate(ccrz(k1),ccsz(k1),ccgz(k1))
     allocate(ccrz2(k1),ccsz2(k1),ccgz2(k1))
