--- conflicted
+++ resolved
@@ -306,12 +306,8 @@
 
   use modglobal, only :  k1,boltz
   use modsurfdata,  only : albedo,tskin
-<<<<<<< HEAD
   use modfields,   only : thl0
-=======
-  use modfields,   only : thl0,ql0, sv0
-
->>>>>>> d3695dc2
+
   implicit none
 
   real, intent(inout), dimension (k1) :: tau
