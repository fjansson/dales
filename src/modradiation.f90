!> \file modradiation.f90
!!  Calculates the radiative sources

!>
!!  Calculates the radiative sources
!>
!!  \author Stephan de Roode,TU Delft
!!  \author Thijs Heus, MPI-M
!!  \todo Documentation
!!  \par Revision list
!  This file is part of DALES.
!
! DALES is free software; you can redistribute it and/or modify
! it under the terms of the GNU General Public License as published by
! the Free Software Foundation; either version 3 of the License, or
! (at your option) any later version.
!
! DALES is distributed in the hope that it will be useful,
! but WITHOUT ANY WARRANTY; without even the implied warranty of
! MERCHANTABILITY or FITNESS FOR A PARTICULAR PURPOSE.  See the
! GNU General Public License for more details.
!
! You should have received a copy of the GNU General Public License
! along with this program.  If not, see <http://www.gnu.org/licenses/>.
!
!  Copyright 1993-2009 Delft University of Technology, Wageningen University, Utrecht University, KNMI
!

module modradiation
use modraddata
implicit none

contains

!!!!!!!!!!!!!!!!!!!!!!!!!!!!!!!!!!!!!!!!!!!!!!!!!!!!!!!!!!!!!!!!!!!!!!!!!!!
  subroutine initradiation
    use modglobal,    only : kmax,i1,ih,j1,jh,k1,nsv,ih,jh,btime,tres
    use modmpi,       only : myid
    implicit none

    allocate(thlprad(2-ih:i1+ih,2-jh:j1+jh,k1))
    allocate(swd(2-ih:i1+ih,2-jh:j1+jh,k1))
    allocate(swu(2-ih:i1+ih,2-jh:j1+jh,k1))
    allocate(lwd(2-ih:i1+ih,2-jh:j1+jh,k1))
    allocate(lwu(2-ih:i1+ih,2-jh:j1+jh,k1))
    !allocate(albedo(2-ih:i1+ih,2-jh:j1+jh))
    thlprad = 0.
    swd = 0.
    swu = 0.
    lwd = 0.
    lwu = 0.
    if (irad/=-1) then
      if (myid==0) write (*,*) 'WARNING: The use of irad is deprecated. Please use the iradiation switch'
      select case (irad)
      case (0)
        iradiation = 0
      case (1)
        iradiation = 2
        rad_ls     = .true.
        rad_longw  = .false.
        rad_shortw = .false.
        rad_smoke  = .false.
      case (2)
        iradiation = 2
        rad_ls     = .false.
        rad_longw  = .true.
        rad_shortw = .false.
        rad_smoke  = .false.
      case (3)
        iradiation = 1
      case (4)
        iradiation = 2
        rad_ls     = .false.
        rad_longw  = .true.
        rad_shortw = .true.
        rad_smoke  = .false.
      case (10)
        iradiation = 2
        rad_ls     = .false.
        rad_longw  = .false.
        rad_shortw = .false.
        rad_smoke  = .true.
      end select
    end if
    itimerad = floor(timerad/tres)
    tnext = btime

    if (rad_smoke.and.isvsmoke>nsv) then
      if (rad_shortw) then
         stop 'you want to compute solar radiative transfer through a smoke cloud'
      endif
      stop 'Smoke radiation with wrong (non-existent?) scalar field'
    endif

  end subroutine



!!!!!!!!!!!!!!!!!!!!!!!!!!!!!!!!!!!!!!!!!!!!!!!!!!!!!!!!!!!!!!!!!!!!!!!!!!!
  subroutine radiation
    use modglobal, only : timee, dt_lim,rk3step
    use modfields, only : thlp
    use moduser,   only : rad_user
    use modradfull,only : radfull
    implicit none

    if(timee<tnext .and. rk3step==3) then
      dt_lim = min(dt_lim,tnext-timee)
    end if

    if((itimerad==0 .or. timee==tnext) .and. rk3step==1) then
      tnext = tnext+itimerad
      thlprad = 0.0
      select case (iradiation)
          case (irad_none)
          case (irad_full)
            call radfull
          case (irad_par)
            if (rad_ls) then
                call radprof
            endif

            if(rad_longw.or.rad_shortw) then
              call radpar
            endif
          case (irad_lsm)
            call radlsm
          case (irad_user)
            call rad_user
            if (rad_ls) then
                call radprof
            endif

            if(rad_longw.or.rad_shortw) then
              call radpar
            endif
      end select
    end if
    thlp = thlp + thlprad


  end subroutine
!!!!!!!!!!!!!!!!!!!!!!!!!!!!!!!!!!!!!!!!!!!!!!!!!!!!!!!!!!!!!!!!!!!!!!!!!!!
  subroutine exitradiation
    implicit none
    deallocate(thlprad,swd,swu,lwd,lwu)
  end subroutine exitradiation


!> calculates tendency due to parameterized radiation
subroutine radpar

  use modglobal,    only : i1,j1,kmax, k1,ih,jh,dzf,cp,rslabs,xtime,rtimee,xday,xlat,xlon
  use modfields,    only : ql0, sv0
  implicit none
  real, allocatable :: lwpt(:),lwpb(:)
  real, allocatable :: tau(:)
  real, allocatable :: absorber(:,:,:)  !  liquid water content or smoke

  real thlpld,thlplu,thlpsw
  real tauc
  integer :: i=0, j=0, k

  real :: rho_l= 1000.  !liquid water density (kg/m3)

  allocate(lwpt(k1),lwpb(k1))
  allocate(tau(k1))
  allocate(absorber(2-ih:i1+ih,2-jh:j1+jh,k1))
  absorber = 0.0
  tau  = 0.0
  lwpt = 0.0
  lwpb = 0.0


! MPI
! initialise local variables

   if (rad_longw) then
     if (rad_smoke) then
        absorber(2-ih:i1+ih,2-jh:j1+jh,1:k1) = sv0(2-ih:i1+ih,2-jh:j1+jh,1:k1,isvsmoke)
     else
        absorber(2-ih:i1+ih,2-jh:j1+jh,1:k1) = ql0(2-ih:i1+ih,2-jh:j1+jh,1:k1)
     endif

     do j=2,j1
     do i=2,i1
       lwpt = 0.
       lwpb = 0.

! **   Downward LWP

       do k=kmax,1,-1
        lwpt(k) = lwpt(k+1) + rho_air_mn*absorber(i,j,k)*dzf(k)
       end do

! **   Upward LWP

       do k=2,k1
         lwpb(k) = lwpb(k-1) + rho_air_mn*absorber(i,j,k-1)*dzf(k-1)
       end do

       do k=1,k1
        lwd(i,j,k) = dlwtop*exp(-rka*lwpt(k))
        lwu(i,j,k) = dlwbot*exp(-rka*lwpb(k))
      end do

       do k=1,kmax
         thlpld         = -(lwd(i,j,k+1)-lwd(i,j,k))/(rho_air_mn*cp*dzf(k))
         thlplu         = -(lwu(i,j,k+1)-lwu(i,j,k))/(rho_air_mn*cp*dzf(k))
         thlprad(i,j,k) =   thlprad(i,j,k) + thlpld+thlplu
       end do

    end do
    end do  ! end i,j loop

  endif  !end longwave loop

!----------------------------------------------------------------------

  if (rad_shortw) then

    !compute solar zenith angle


    swd = 0.0
    mu=zenith(xtime + rtimee/3600,xday,xlat,xlon)
    do j=2,j1
    do i=2,i1

      if (mu > 0.035) then  !factor 0.035 needed for security
        tauc = 0.           ! tau cloud
        do k = 1,kmax
          tau(k) = 0.      ! tau laagje dz
          if (ql0(i,j,k) > 1e-5) then
            tau(k)=1.5*ql0(i,j,k)*rho_air_mn*dzf(k)/reff/rho_l
            tauc=tauc+tau(k)
          end if
        end do
        call sunray(tau,tauc,i,j)
      end if

      do k=1,kmax
        thlpsw          = (swd(i,j,k+1)-swd(i,j,k))/(rho_air_mn*cp*dzf(k))
        thlprad(i,j,k)  = thlprad(i,j,k) + thlpsw

      end do

    end do
    end do

  endif  !end shortwave loop

  deallocate(lwpt,lwpb,tau,absorber)



  return
  end subroutine radpar

!!   the sunray model is described by fouquart and  bonnel
!!   (1980, contr. atmos. phys.).

  subroutine sunray(tau,tauc,i,j)

  use modglobal, only :  k1
  use modsurfdata,  only : albedo
  implicit none

  real, intent(inout), dimension (k1) :: tau
  integer, intent(in) :: i,j
  real,allocatable, dimension (:) :: taude
  real gcde,tauc,taucde &
           ,taupath,t1,t2,t3,c1,c2 &
           ,omega,omegade,ff,x1,x2,x3,rk,mu2,rp,alpha,beta,rtt &
           ,exmu0,expk,exmk,xp23p,xm23p,ap23b
  integer k
  allocate(taude(k1))

  taucde = 0.         ! tau' cloud
  taupath = 0.
  do k=1,k1
     taude(k) =0.     ! tau' laagje dz
  end do

! omega=0.9989-4.e-3*exp(-0.15*tauc)  !   fouquart and bonnel (1980)
  omega=1.-1.e-3*(0.9+2.75*(mu+1.)*exp(-0.09*tauc)) !fouquart

! the equations for the delta-eddington approximation are equal to those
! for the eddington approximation with transformed parameters g, omega
! and tau (joseph, wiscomb and weinman, 1976, j.a.s.).
! parameternames: x -> xde (delta-eddington)

  ff=gc*gc
  gcde=gc/(1.+gc)
  taucde=(1.0-omega*ff)*tauc

  do k =1,k1
    taude(k)=(1.e0-omega*ff)*tau(k)
  end do

  omegade=(1.0-ff)*omega/(1.e0-omega*ff)

! the solution of the eddington equations are given by shettle and weinman
! (1970, j.a.s.).

  x1=1.0-omegade*gcde
  x2=1.0-omegade
  rk=sqrt(3.0*x2*x1)
  mu2=mu*mu
  x3=4.0*(1.0-rk*rk*mu2)
  rp=sqrt(3.0*x2/x1)
  alpha=3.e0*omegade*mu2*(1.0+gcde*x2)/x3
  beta=3.*omegade*mu*(1.0+3.0*gcde*mu2*x2)/x3

  rtt=2.0/3.0
  exmu0= exp(-taucde/mu)
  expk=  exp(rk*taucde)
  exmk=1.0/expk
  xp23p=1.0+rtt*rp
  xm23p=1.0-rtt*rp
  ap23b=alpha+rtt*beta

  t1=1-albedo(i,j)-rtt*(1.+albedo(i,j))*rp
  t2=1-albedo(i,j)+rtt*(1.+albedo(i,j))*rp
  t3=(1-albedo(i,j))*alpha-rtt*(1+albedo(i,j))*beta+albedo(i,j)*mu
  c2=(xp23p*t3*exmu0-t1*ap23b*exmk)/(xp23p*t2*expk-xm23p*t1*exmk)
  c1=(ap23b-c2*xm23p)/xp23p

  do k = k1,1,-1
      taupath = taupath + taude(k)
      swd(i,j,k)=sw0*(4./3.)*(rp*(c1*exp(-rk*taupath) &
                 -c2*exp(rk*taupath)) &
                 -beta*exp(-taupath/mu)) &
                 +mu*sw0*exp(-taupath/mu)
  end do

  deallocate(taude)

  return
  end subroutine sunray


!***********************************************************************
!***  In this subroutine the a precribed radiative tendency     ********
!***  is taken into account.                                    ********
!***********************************************************************

  subroutine radprof
  use modglobal,    only : i1,j1,kmax
  use modfields,    only : thlpcar
  implicit none
  integer k

  do k=1,kmax
    thlprad(2:i1,2:j1,k) = thlprad(2:i1,2:j1,k) + thlpcar(k)
  end do

  return
  end subroutine radprof


  subroutine radlsm
    use modsurfdata, only : albedo, tskin
<<<<<<< HEAD
    use modglobal,   only : i1, j1, timee, xtime, xday, xlat, xlon, boltz
=======
    use modglobal,   only : i1, j1, rtimee, xtime, xday, xlat, xlon, boltz
>>>>>>> 76cb67fe
    use modfields,   only : thl0
    implicit none
    integer        :: i,j
    real           :: Tr, sinlea
    real,parameter :: S0 = 1376.

<<<<<<< HEAD
    sinlea = zenith(xtime + timee / 3600., xday, xlat, xlon)
=======
    sinlea = zenith(xtime + rtimee / 3600., xday, xlat, xlon)
>>>>>>> 76cb67fe

    Tr  = (0.6 + 0.2 * sinlea)

    do j=2,j1
      do i=2,i1
        swd(i,j,1) = - S0 * Tr * sinlea
        swu(i,j,1) = - albedo(i,j) * swd(i,j,1)
        lwd(i,j,1) = - 0.8 * boltz * thl0(i,j,1) ** 4.
        lwu(i,j,1) = boltz * tskin(i,j) ** 4.
      end do
    end do

    !write(6,*) "CvHrad", swd(2,2,1), swu(2,2,1), lwd(2,2,1), lwu(2,2,1), tskin(2,2)

  end subroutine radlsm


end module<|MERGE_RESOLUTION|>--- conflicted
+++ resolved
@@ -361,22 +361,14 @@
 
   subroutine radlsm
     use modsurfdata, only : albedo, tskin
-<<<<<<< HEAD
-    use modglobal,   only : i1, j1, timee, xtime, xday, xlat, xlon, boltz
-=======
     use modglobal,   only : i1, j1, rtimee, xtime, xday, xlat, xlon, boltz
->>>>>>> 76cb67fe
     use modfields,   only : thl0
     implicit none
     integer        :: i,j
     real           :: Tr, sinlea
     real,parameter :: S0 = 1376.
 
-<<<<<<< HEAD
-    sinlea = zenith(xtime + timee / 3600., xday, xlat, xlon)
-=======
     sinlea = zenith(xtime + rtimee / 3600., xday, xlat, xlon)
->>>>>>> 76cb67fe
 
     Tr  = (0.6 + 0.2 * sinlea)
 
