--- conflicted
+++ resolved
@@ -38,29 +38,6 @@
     use modmpi,       only : myid,my_real,comm3d,mpi_logical,mpi_integer
     implicit none
 
-<<<<<<< HEAD
-    allocate(thlprad   (2-ih:i1+ih,2-jh:j1+jh,k1) )
-    allocate(swd       (2-ih:i1+ih,2-jh:j1+jh,k1) )
-    allocate(swu       (2-ih:i1+ih,2-jh:j1+jh,k1) )
-    allocate(lwd       (2-ih:i1+ih,2-jh:j1+jh,k1) )
-    allocate(lwu       (2-ih:i1+ih,2-jh:j1+jh,k1) )
-
-    allocate(swdca     (2-ih:i1+ih,2-jh:j1+jh,k1) )
-    allocate(swuca     (2-ih:i1+ih,2-jh:j1+jh,k1) )
-    allocate(lwdca     (2-ih:i1+ih,2-jh:j1+jh,k1) )
-    allocate(lwuca     (2-ih:i1+ih,2-jh:j1+jh,k1) )
-
-    allocate(SW_up_TOA (2-ih:i1+ih,2-jh:j1+jh)    )
-    allocate(SW_dn_TOA (2-ih:i1+ih,2-jh:j1+jh)    )
-    allocate(LW_up_TOA (2-ih:i1+ih,2-jh:j1+jh)    )
-    allocate(LW_dn_TOA (2-ih:i1+ih,2-jh:j1+jh)    )
-
-    allocate(SW_up_ca_TOA(2-ih:i1+ih,2-jh:j1+jh))
-    allocate(SW_dn_ca_TOA(2-ih:i1+ih,2-jh:j1+jh))
-    allocate(LW_up_ca_TOA(2-ih:i1+ih,2-jh:j1+jh))
-    allocate(LW_dn_ca_TOA(2-ih:i1+ih,2-jh:j1+jh))
-
-=======
     
     integer :: ierr
     
@@ -83,40 +60,44 @@
     call MPI_BCAST(laero,1,MPI_LOGICAL,0,comm3d,ierr)
 
 
-    allocate(thlprad(2-ih:i1+ih,2-jh:j1+jh,k1))
-    allocate(swd(2-ih:i1+ih,2-jh:j1+jh,k1))
-    allocate(swu(2-ih:i1+ih,2-jh:j1+jh,k1))
-    allocate(lwd(2-ih:i1+ih,2-jh:j1+jh,k1))
-    allocate(lwu(2-ih:i1+ih,2-jh:j1+jh,k1))
-    allocate(swdir(2-ih:i1+ih,2-jh:j1+jh,k1))
-    allocate(swdif(2-ih:i1+ih,2-jh:j1+jh,k1))
-    allocate(SW_up_TOA(2-ih:i1+ih,2-jh:j1+jh))
-    allocate(SW_dn_TOA(2-ih:i1+ih,2-jh:j1+jh))
-    allocate(LW_up_TOA(2-ih:i1+ih,2-jh:j1+jh))
-    allocate(LW_dn_TOA(2-ih:i1+ih,2-jh:j1+jh))
->>>>>>> ac2bc2f2
+    allocate(thlprad   (2-ih:i1+ih,2-jh:j1+jh,k1) )
+    allocate(swd       (2-ih:i1+ih,2-jh:j1+jh,k1) )
+    allocate(swu       (2-ih:i1+ih,2-jh:j1+jh,k1) )
+    allocate(lwd       (2-ih:i1+ih,2-jh:j1+jh,k1) )
+    allocate(lwu       (2-ih:i1+ih,2-jh:j1+jh,k1) )
+
+    allocate(swdca     (2-ih:i1+ih,2-jh:j1+jh,k1) )
+    allocate(swuca     (2-ih:i1+ih,2-jh:j1+jh,k1) )
+    allocate(lwdca     (2-ih:i1+ih,2-jh:j1+jh,k1) )
+    allocate(lwuca     (2-ih:i1+ih,2-jh:j1+jh,k1) )
+
+    allocate(SW_up_TOA (2-ih:i1+ih,2-jh:j1+jh)    )
+    allocate(SW_dn_TOA (2-ih:i1+ih,2-jh:j1+jh)    )
+    allocate(LW_up_TOA (2-ih:i1+ih,2-jh:j1+jh)    )
+    allocate(LW_dn_TOA (2-ih:i1+ih,2-jh:j1+jh)    )
+
+    allocate(SW_up_ca_TOA(2-ih:i1+ih,2-jh:j1+jh))
+    allocate(SW_dn_ca_TOA(2-ih:i1+ih,2-jh:j1+jh))
+    allocate(LW_up_ca_TOA(2-ih:i1+ih,2-jh:j1+jh))
+    allocate(LW_dn_ca_TOA(2-ih:i1+ih,2-jh:j1+jh))
+
     thlprad = 0.
 
     swd = 0.
     swu = 0.
     lwd = 0.
     lwu = 0.
-<<<<<<< HEAD
 
     swdca = 0.
     swuca = 0.
     lwdca = 0.
     lwuca = 0.
 
+    swdir = 0.
+    swdif = 0.         
+
     SW_up_TOA=0;SW_dn_TOA=0;LW_up_TOA=0;LW_dn_TOA=0
     SW_up_ca_TOA = 0. ;SW_dn_ca_TOA=0    ;LW_up_ca_TOA=0    ;LW_dn_ca_TOA=0
-
-=======
-    swdir = 0.
-    swdif = 0.         
-
-    SW_up_TOA=0;SW_dn_TOA=0;LW_up_TOA=0;LW_dn_TOA=0
->>>>>>> ac2bc2f2
 
     if (irad/=-1) then
       if (myid==0) write (*,*) 'WARNING: The use of irad is deprecated. Please use the iradiation switch'
@@ -220,15 +201,10 @@
 !!!!!!!!!!!!!!!!!!!!!!!!!!!!!!!!!!!!!!!!!!!!!!!!!!!!!!!!!!!!!!!!!!!!!!!!!!!
   subroutine exitradiation
     implicit none
-<<<<<<< HEAD
-    deallocate(thlprad,swd,swu,lwd,lwu,swdca,swuca,lwdca,lwuca)
+    deallocate(thlprad,swd,swdir,swdif,swu,lwd,lwu,swdca,swuca,lwdca,lwuca)
     deallocate(SW_up_TOA, SW_dn_TOA,LW_up_TOA,LW_dn_TOA, &
                SW_up_ca_TOA,SW_dn_ca_TOA,LW_up_ca_TOA,LW_dn_ca_TOA)
 
-=======
-    deallocate(thlprad,swd,swdir,swdif,swu,lwd,lwu)
-    deallocate(SW_up_TOA, SW_dn_TOA,LW_up_TOA,LW_dn_TOA)
->>>>>>> ac2bc2f2
   end subroutine exitradiation
 
 
