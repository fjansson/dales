--- conflicted
+++ resolved
@@ -208,11 +208,7 @@
 !> Performs the resolved budget calculations
   subroutine do_genbudget
     use modglobal,  only : i1,j1,k1,kmax,dzf,dzh, &
-<<<<<<< HEAD
-                          ijtot,cu,cv,iadv_thl,grav, &
-=======
-                          rslabs,cu,cv,grav, &
->>>>>>> ada0334d
+                          ijtot,cu,cv,grav, &
                           dxi,dyi,dx2i,dy2i
     use modsurfdata,only : ustar
     use modsubgriddata, only : ekm
@@ -671,11 +667,7 @@
 
 !> Performs the SFS - budget calculations
   subroutine do_gensbbudget
-<<<<<<< HEAD
-    use modglobal,  only : i1,j1,ih,jh,k1,kmax,ijtot
-=======
-    use modglobal,  only : i1,j1,ih,jh,k1,rslabs
->>>>>>> ada0334d
+    use modglobal,  only : i1,j1,ih,jh,k1,ijtot
     use modsubgriddata, only : ekm,ekh,sbdiss,sbshr,sbbuo
     use modfields,  only : e120,rhobf
     use modmpi,     only : slabsum,comm3d,my_real, mpi_sum,mpierr
